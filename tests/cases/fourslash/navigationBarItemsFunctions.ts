--- conflicted
+++ resolved
@@ -1,82 +1,73 @@
-/// <reference path="fourslash.ts"/>
-
-////function foo() {
-////    var x = 10;
-////    function bar() {
-////        var y = 10;
-////        function biz() {
-////            var z = 10;
-////        }
-////    }
-////}
-////
-////function baz() {
-////    var v = 10;
-////}
-
-verify.navigationBar([
-    {
-        "text": "<global>",
-        "kind": "module",
-        "childItems": [
-            {
-                "text": "baz",
-                "kind": "function"
-            },
-            {
-                "text": "foo",
-                "kind": "function"
-            }
-        ]
-    },
-    {
-        "text": "baz",
-        "kind": "function",
-<<<<<<< HEAD
-=======
-        "childItems": [
-            {
-                "text": "v",
-                "kind": "var"
-            }
-        ],
->>>>>>> b8074872
-        "indent": 1
-    },
-    {
-        "text": "foo",
-        "kind": "function",
-        "childItems": [
-            {
-                "text": "bar",
-                "kind": "function"
-<<<<<<< HEAD
-=======
-            },
-            {
-                "text": "x",
-                "kind": "var"
->>>>>>> b8074872
-            }
-        ],
-        "indent": 1
-    },
-    {
-        "text": "bar",
-        "kind": "function",
-        "childItems": [
-            {
-                "text": "biz",
-                "kind": "function"
-<<<<<<< HEAD
-=======
-            },
-            {
-                "text": "y",
-                "kind": "var"
->>>>>>> b8074872
-            }
-        ],
-        "indent": 2
-    }
-]);
+/// <reference path="fourslash.ts"/>
+
+////function foo() {
+////    var x = 10;
+////    function bar() {
+////        var y = 10;
+////        function biz() {
+////            var z = 10;
+////        }
+////    }
+////}
+////
+////function baz() {
+////    var v = 10;
+////}
+
+verify.navigationBar([
+    {
+        "text": "<global>",
+        "kind": "module",
+        "childItems": [
+            {
+                "text": "baz",
+                "kind": "function"
+            },
+            {
+                "text": "foo",
+                "kind": "function"
+            }
+        ]
+    },
+    {
+        "text": "baz",
+        "kind": "function",
+        "childItems": [
+            {
+                "text": "v",
+                "kind": "var"
+            }
+        ],
+        "indent": 1
+    },
+    {
+        "text": "foo",
+        "kind": "function",
+        "childItems": [
+            {
+                "text": "bar",
+                "kind": "function"
+            },
+            {
+                "text": "x",
+                "kind": "var"
+            }
+        ],
+        "indent": 1
+    },
+    {
+        "text": "bar",
+        "kind": "function",
+        "childItems": [
+            {
+                "text": "biz",
+                "kind": "function"
+            },
+            {
+                "text": "y",
+                "kind": "var"
+            }
+        ],
+        "indent": 2
+    }
+]);