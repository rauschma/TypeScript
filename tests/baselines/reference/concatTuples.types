=== tests/cases/compiler/concatTuples.ts ===
let ijs: [number, number][] = [[1, 2]];
>ijs : [number, number][]
>[[1, 2]] : [number, number][]
>[1, 2] : [number, number]
>1 : 1
>2 : 2

ijs = ijs.concat([[3, 4], [5, 6]]);
>ijs = ijs.concat([[3, 4], [5, 6]]) : [number, number][]
>ijs : [number, number][]
>ijs.concat([[3, 4], [5, 6]]) : [number, number][]
<<<<<<< HEAD
>ijs.concat : { (this: readonly, ...items: [number, number][][]): [number, number][]; (this: readonly, ...items: ([number, number] | [number, number][])[]): [number, number][]; }
>ijs : [number, number][]
>concat : { (this: readonly, ...items: [number, number][][]): [number, number][]; (this: readonly, ...items: ([number, number] | [number, number][])[]): [number, number][]; }
=======
>ijs.concat : { (...items: ReadonlyArray<[number, number]>[]): [number, number][]; (...items: ([number, number] | ReadonlyArray<[number, number]>)[]): [number, number][]; }
>ijs : [number, number][]
>concat : { (...items: ReadonlyArray<[number, number]>[]): [number, number][]; (...items: ([number, number] | ReadonlyArray<[number, number]>)[]): [number, number][]; }
>>>>>>> 555a742d
>[[3, 4], [5, 6]] : [number, number][]
>[3, 4] : [number, number]
>3 : 3
>4 : 4
>[5, 6] : [number, number]
>5 : 5
>6 : 6

<|MERGE_RESOLUTION|>--- conflicted
+++ resolved
@@ -1,29 +1,23 @@
-=== tests/cases/compiler/concatTuples.ts ===
-let ijs: [number, number][] = [[1, 2]];
->ijs : [number, number][]
->[[1, 2]] : [number, number][]
->[1, 2] : [number, number]
->1 : 1
->2 : 2
-
-ijs = ijs.concat([[3, 4], [5, 6]]);
->ijs = ijs.concat([[3, 4], [5, 6]]) : [number, number][]
->ijs : [number, number][]
->ijs.concat([[3, 4], [5, 6]]) : [number, number][]
-<<<<<<< HEAD
->ijs.concat : { (this: readonly, ...items: [number, number][][]): [number, number][]; (this: readonly, ...items: ([number, number] | [number, number][])[]): [number, number][]; }
->ijs : [number, number][]
->concat : { (this: readonly, ...items: [number, number][][]): [number, number][]; (this: readonly, ...items: ([number, number] | [number, number][])[]): [number, number][]; }
-=======
->ijs.concat : { (...items: ReadonlyArray<[number, number]>[]): [number, number][]; (...items: ([number, number] | ReadonlyArray<[number, number]>)[]): [number, number][]; }
->ijs : [number, number][]
->concat : { (...items: ReadonlyArray<[number, number]>[]): [number, number][]; (...items: ([number, number] | ReadonlyArray<[number, number]>)[]): [number, number][]; }
->>>>>>> 555a742d
->[[3, 4], [5, 6]] : [number, number][]
->[3, 4] : [number, number]
->3 : 3
->4 : 4
->[5, 6] : [number, number]
->5 : 5
->6 : 6
-
+=== tests/cases/compiler/concatTuples.ts ===
+let ijs: [number, number][] = [[1, 2]];
+>ijs : [number, number][]
+>[[1, 2]] : [number, number][]
+>[1, 2] : [number, number]
+>1 : 1
+>2 : 2
+
+ijs = ijs.concat([[3, 4], [5, 6]]);
+>ijs = ijs.concat([[3, 4], [5, 6]]) : [number, number][]
+>ijs : [number, number][]
+>ijs.concat([[3, 4], [5, 6]]) : [number, number][]
+>ijs.concat : { (this: readonly, ...items: ReadonlyArray<[number, number]>[]): [number, number][]; (this: readonly, ...items: ([number, number] | ReadonlyArray<[number, number]>)[]): [number, number][]; }
+>ijs : [number, number][]
+>concat : { (this: readonly, ...items: ReadonlyArray<[number, number]>[]): [number, number][]; (this: readonly, ...items: ([number, number] | ReadonlyArray<[number, number]>)[]): [number, number][]; }
+>[[3, 4], [5, 6]] : [number, number][]
+>[3, 4] : [number, number]
+>3 : 3
+>4 : 4
+>[5, 6] : [number, number]
+>5 : 5
+>6 : 6
+