--- conflicted
+++ resolved
@@ -1728,9 +1728,6 @@
         /** Note that the resulting nodes cannot be checked. */
         signatureToSignatureDeclaration(signature: Signature, kind: SyntaxKind, enclosingDeclaration?: Node, flags?: NodeBuilderFlags): SignatureDeclaration | undefined;
         /** Note that the resulting nodes cannot be checked. */
-<<<<<<< HEAD
-        indexInfoToIndexSignatureDeclaration(indexInfo: IndexInfo, kind: IndexKind, enclosingDeclaration?: Node, flags?: NodeBuilderFlags): IndexSignatureDeclaration | undefined;
-=======
         indexInfoToIndexSignatureDeclaration(indexInfo: IndexInfo, kind: IndexKind, enclosingDeclaration?: Node, flags?: NodeBuilderFlags): IndexSignatureDeclaration;
         /** Note that the resulting nodes cannot be checked. */
         symbolToEntityName(symbol: Symbol, meaning: SymbolFlags, enclosingDeclaration?: Node, flags?: NodeBuilderFlags): EntityName;
@@ -1742,7 +1739,6 @@
         symbolToParameterDeclaration(symbol: Symbol, enclosingDeclaration?: Node, flags?: NodeBuilderFlags): ParameterDeclaration;
         /** Note that the resulting nodes cannot be checked. */
         typeParameterToDeclaration(parameter: TypeParameter, enclosingDeclaration?: Node, flags?: NodeBuilderFlags): TypeParameterDeclaration;
->>>>>>> 7c4e755e
         getSymbolsInScope(location: Node, meaning: SymbolFlags): Symbol[];
         getSymbolAtLocation(node: Node): Symbol | undefined;
         getSymbolsOfParameterPropertyDeclaration(parameter: ParameterDeclaration, parameterName: string): Symbol[];
@@ -1861,21 +1857,6 @@
      * @deprecated
      */
     interface SymbolDisplayBuilder {
-<<<<<<< HEAD
-        buildTypeDisplay(type: Type, writer: SymbolWriter, enclosingDeclaration?: Node, flags?: TypeFormatFlags): void;
-        buildSymbolDisplay(symbol: Symbol, writer: SymbolWriter, enclosingDeclaration?: Node, meaning?: SymbolFlags, flags?: SymbolFormatFlags): void;
-        buildSignatureDisplay(signature: Signature, writer: SymbolWriter, enclosingDeclaration?: Node, flags?: TypeFormatFlags, kind?: SignatureKind): void;
-        buildIndexSignatureDisplay(info: IndexInfo, writer: SymbolWriter, kind: IndexKind, enclosingDeclaration?: Node, globalFlags?: TypeFormatFlags, symbolStack?: Symbol[]): void;
-        buildParameterDisplay(parameter: Symbol, writer: SymbolWriter, enclosingDeclaration?: Node, flags?: TypeFormatFlags): void;
-        buildTypeParameterDisplay(tp: TypeParameter, writer: SymbolWriter, enclosingDeclaration?: Node, flags?: TypeFormatFlags): void;
-        buildTypePredicateDisplay(predicate: TypePredicate, writer: SymbolWriter, enclosingDeclaration?: Node, flags?: TypeFormatFlags): void;
-        buildTypeParameterDisplayFromSymbol(symbol: Symbol, writer: SymbolWriter, enclosingDeclaration?: Node, flags?: TypeFormatFlags): void;
-        buildDisplayForParametersAndDelimiters(thisParameter: Symbol | undefined, parameters: Symbol[], writer: SymbolWriter, enclosingDeclaration?: Node, flags?: TypeFormatFlags): void;
-        buildDisplayForTypeParametersAndDelimiters(typeParameters: TypeParameter[] | undefined, writer: SymbolWriter, enclosingDeclaration?: Node, flags?: TypeFormatFlags): void;
-        buildReturnTypeDisplay(signature: Signature, writer: SymbolWriter, enclosingDeclaration?: Node, flags?: TypeFormatFlags): void;
-    }
-    interface SymbolWriter {
-=======
         /** @deprecated */ buildTypeDisplay(type: Type, writer: SymbolWriter, enclosingDeclaration?: Node, flags?: TypeFormatFlags): void;
         /** @deprecated */ buildSymbolDisplay(symbol: Symbol, writer: SymbolWriter, enclosingDeclaration?: Node, meaning?: SymbolFlags, flags?: SymbolFormatFlags): void;
         /** @deprecated */ buildSignatureDisplay(signature: Signature, writer: SymbolWriter, enclosingDeclaration?: Node, flags?: TypeFormatFlags, kind?: SignatureKind): void;
@@ -1892,7 +1873,6 @@
      * @deprecated Migrate to other methods of generating symbol names, ex symbolToEntityName + a printer or symbolToString
      */
     interface SymbolWriter extends SymbolTracker {
->>>>>>> 7c4e755e
         writeKeyword(text: string): void;
         writeOperator(text: string): void;
         writePunctuation(text: string): void;
@@ -2205,20 +2185,12 @@
     }
     interface InferenceInfo {
         typeParameter: TypeParameter;
-<<<<<<< HEAD
         candidates: Type[] | undefined;
+        contraCandidates: Type[] | undefined;
         inferredType: Type | undefined;
         priority: InferencePriority | undefined;
-        topLevel: boolean | undefined;
-        isFixed: boolean | undefined;
-=======
-        candidates: Type[];
-        contraCandidates: Type[];
-        inferredType: Type;
-        priority: InferencePriority;
         topLevel: boolean;
         isFixed: boolean;
->>>>>>> 7c4e755e
     }
     enum InferenceFlags {
         InferUnionTypes = 1,
@@ -7426,12 +7398,7 @@
         readonly projectService: ProjectService;
         private documentRegistry;
         private compilerOptions;
-<<<<<<< HEAD
-        compileOnSaveEnabled: boolean | undefined;
-        directoryStructureHost: DirectoryStructureHost;
-=======
         compileOnSaveEnabled: boolean;
->>>>>>> 7c4e755e
         private rootFiles;
         private rootFilesMap;
         private program;
