/*! *****************************************************************************
Copyright (c) Microsoft Corporation. All rights reserved. 
Licensed under the Apache License, Version 2.0 (the "License"); you may not use
this file except in compliance with the License. You may obtain a copy of the
License at http://www.apache.org/licenses/LICENSE-2.0  
 
THIS CODE IS PROVIDED ON AN *AS IS* BASIS, WITHOUT WARRANTIES OR CONDITIONS OF ANY
KIND, EITHER EXPRESS OR IMPLIED, INCLUDING WITHOUT LIMITATION ANY IMPLIED
WARRANTIES OR CONDITIONS OF TITLE, FITNESS FOR A PARTICULAR PURPOSE, 
MERCHANTABLITY OR NON-INFRINGEMENT. 
 
See the Apache Version 2.0 License for specific language governing permissions
and limitations under the License.
***************************************************************************** */

declare namespace ts {
    /**
     * Type of objects whose values are all of the same type.
     * The `in` and `for-in` operators can *not* be safely used,
     * since `Object.prototype` may be modified by outside code.
     */
    interface MapLike<T> {
        [index: string]: T;
    }
    /** ES6 Map interface, only read methods included. */
    interface ReadonlyMap<T> {
        get(key: string): T | undefined;
        has(key: string): boolean;
        forEach(action: (value: T, key: string) => void): void;
        readonly size: number;
        keys(): Iterator<string>;
        values(): Iterator<T>;
        entries(): Iterator<[string, T]>;
    }
    /** ES6 Map interface. */
    interface Map<T> extends ReadonlyMap<T> {
        set(key: string, value: T): this;
        delete(key: string): boolean;
        clear(): void;
    }
    /** ES6 Iterator type. */
    interface Iterator<T> {
        next(): {
            value: T;
            done: false;
        } | {
            value: never;
            done: true;
        };
    }
    /** Array that is only intended to be pushed to, never read. */
    interface Push<T> {
        push(...values: T[]): void;
    }
    type Path = string & {
        __pathBrand: any;
    };
    interface TextRange {
        pos: number;
        end: number;
    }
    type JsDocSyntaxKind = SyntaxKind.EndOfFileToken | SyntaxKind.WhitespaceTrivia | SyntaxKind.AtToken | SyntaxKind.NewLineTrivia | SyntaxKind.AsteriskToken | SyntaxKind.OpenBraceToken | SyntaxKind.CloseBraceToken | SyntaxKind.LessThanToken | SyntaxKind.OpenBracketToken | SyntaxKind.CloseBracketToken | SyntaxKind.EqualsToken | SyntaxKind.CommaToken | SyntaxKind.DotToken | SyntaxKind.Identifier | SyntaxKind.Unknown;
    type JsxTokenSyntaxKind = SyntaxKind.LessThanSlashToken | SyntaxKind.EndOfFileToken | SyntaxKind.ConflictMarkerTrivia | SyntaxKind.JsxText | SyntaxKind.JsxTextAllWhiteSpaces | SyntaxKind.OpenBraceToken | SyntaxKind.LessThanToken;
    enum SyntaxKind {
        Unknown = 0,
        EndOfFileToken = 1,
        SingleLineCommentTrivia = 2,
        MultiLineCommentTrivia = 3,
        NewLineTrivia = 4,
        WhitespaceTrivia = 5,
        ShebangTrivia = 6,
        ConflictMarkerTrivia = 7,
        NumericLiteral = 8,
        StringLiteral = 9,
        JsxText = 10,
        JsxTextAllWhiteSpaces = 11,
        RegularExpressionLiteral = 12,
        NoSubstitutionTemplateLiteral = 13,
        TemplateHead = 14,
        TemplateMiddle = 15,
        TemplateTail = 16,
        OpenBraceToken = 17,
        CloseBraceToken = 18,
        OpenParenToken = 19,
        CloseParenToken = 20,
        OpenBracketToken = 21,
        CloseBracketToken = 22,
        DotToken = 23,
        DotDotDotToken = 24,
        SemicolonToken = 25,
        CommaToken = 26,
        LessThanToken = 27,
        LessThanSlashToken = 28,
        GreaterThanToken = 29,
        LessThanEqualsToken = 30,
        GreaterThanEqualsToken = 31,
        EqualsEqualsToken = 32,
        ExclamationEqualsToken = 33,
        EqualsEqualsEqualsToken = 34,
        ExclamationEqualsEqualsToken = 35,
        EqualsGreaterThanToken = 36,
        PlusToken = 37,
        MinusToken = 38,
        AsteriskToken = 39,
        AsteriskAsteriskToken = 40,
        SlashToken = 41,
        PercentToken = 42,
        PlusPlusToken = 43,
        MinusMinusToken = 44,
        LessThanLessThanToken = 45,
        GreaterThanGreaterThanToken = 46,
        GreaterThanGreaterThanGreaterThanToken = 47,
        AmpersandToken = 48,
        BarToken = 49,
        CaretToken = 50,
        ExclamationToken = 51,
        TildeToken = 52,
        AmpersandAmpersandToken = 53,
        BarBarToken = 54,
        QuestionToken = 55,
        ColonToken = 56,
        AtToken = 57,
        EqualsToken = 58,
        PlusEqualsToken = 59,
        MinusEqualsToken = 60,
        AsteriskEqualsToken = 61,
        AsteriskAsteriskEqualsToken = 62,
        SlashEqualsToken = 63,
        PercentEqualsToken = 64,
        LessThanLessThanEqualsToken = 65,
        GreaterThanGreaterThanEqualsToken = 66,
        GreaterThanGreaterThanGreaterThanEqualsToken = 67,
        AmpersandEqualsToken = 68,
        BarEqualsToken = 69,
        CaretEqualsToken = 70,
        Identifier = 71,
        BreakKeyword = 72,
        CaseKeyword = 73,
        CatchKeyword = 74,
        ClassKeyword = 75,
        ConstKeyword = 76,
        ContinueKeyword = 77,
        DebuggerKeyword = 78,
        DefaultKeyword = 79,
        DeleteKeyword = 80,
        DoKeyword = 81,
        ElseKeyword = 82,
        EnumKeyword = 83,
        ExportKeyword = 84,
        ExtendsKeyword = 85,
        FalseKeyword = 86,
        FinallyKeyword = 87,
        ForKeyword = 88,
        FunctionKeyword = 89,
        IfKeyword = 90,
        ImportKeyword = 91,
        InKeyword = 92,
        InstanceOfKeyword = 93,
        NewKeyword = 94,
        NullKeyword = 95,
        ReturnKeyword = 96,
        SuperKeyword = 97,
        SwitchKeyword = 98,
        ThisKeyword = 99,
        ThrowKeyword = 100,
        TrueKeyword = 101,
        TryKeyword = 102,
        TypeOfKeyword = 103,
        VarKeyword = 104,
        VoidKeyword = 105,
        WhileKeyword = 106,
        WithKeyword = 107,
        ImplementsKeyword = 108,
        InterfaceKeyword = 109,
        LetKeyword = 110,
        PackageKeyword = 111,
        PrivateKeyword = 112,
        ProtectedKeyword = 113,
        PublicKeyword = 114,
        StaticKeyword = 115,
        YieldKeyword = 116,
        AbstractKeyword = 117,
        AsKeyword = 118,
        AnyKeyword = 119,
        AsyncKeyword = 120,
        AwaitKeyword = 121,
        BooleanKeyword = 122,
        ConstructorKeyword = 123,
        DeclareKeyword = 124,
        GetKeyword = 125,
        InferKeyword = 126,
        IsKeyword = 127,
        KeyOfKeyword = 128,
        ModuleKeyword = 129,
        NamespaceKeyword = 130,
        NeverKeyword = 131,
        ReadonlyKeyword = 132,
        RequireKeyword = 133,
        NumberKeyword = 134,
        ObjectKeyword = 135,
        SetKeyword = 136,
        StringKeyword = 137,
        SymbolKeyword = 138,
        TypeKeyword = 139,
        UndefinedKeyword = 140,
        UniqueKeyword = 141,
        FromKeyword = 142,
        GlobalKeyword = 143,
        OfKeyword = 144,
        QualifiedName = 145,
        ComputedPropertyName = 146,
        TypeParameter = 147,
        Parameter = 148,
        Decorator = 149,
        PropertySignature = 150,
        PropertyDeclaration = 151,
        MethodSignature = 152,
        MethodDeclaration = 153,
        Constructor = 154,
        GetAccessor = 155,
        SetAccessor = 156,
        CallSignature = 157,
        ConstructSignature = 158,
        IndexSignature = 159,
        TypePredicate = 160,
        TypeReference = 161,
        FunctionType = 162,
        ConstructorType = 163,
        TypeQuery = 164,
        TypeLiteral = 165,
        ArrayType = 166,
        TupleType = 167,
        UnionType = 168,
        IntersectionType = 169,
        ConditionalType = 170,
        InferType = 171,
        ParenthesizedType = 172,
        ThisType = 173,
        TypeOperator = 174,
        IndexedAccessType = 175,
        MappedType = 176,
        LiteralType = 177,
        ObjectBindingPattern = 178,
        ArrayBindingPattern = 179,
        BindingElement = 180,
        ArrayLiteralExpression = 181,
        ObjectLiteralExpression = 182,
        PropertyAccessExpression = 183,
        ElementAccessExpression = 184,
        CallExpression = 185,
        NewExpression = 186,
        TaggedTemplateExpression = 187,
        TypeAssertionExpression = 188,
        ParenthesizedExpression = 189,
        FunctionExpression = 190,
        ArrowFunction = 191,
        DeleteExpression = 192,
        TypeOfExpression = 193,
        VoidExpression = 194,
        AwaitExpression = 195,
        PrefixUnaryExpression = 196,
        PostfixUnaryExpression = 197,
        BinaryExpression = 198,
        ConditionalExpression = 199,
        TemplateExpression = 200,
        YieldExpression = 201,
        SpreadElement = 202,
        ClassExpression = 203,
        OmittedExpression = 204,
        ExpressionWithTypeArguments = 205,
        AsExpression = 206,
        NonNullExpression = 207,
        MetaProperty = 208,
        TemplateSpan = 209,
        SemicolonClassElement = 210,
        Block = 211,
        VariableStatement = 212,
        EmptyStatement = 213,
        ExpressionStatement = 214,
        IfStatement = 215,
        DoStatement = 216,
        WhileStatement = 217,
        ForStatement = 218,
        ForInStatement = 219,
        ForOfStatement = 220,
        ContinueStatement = 221,
        BreakStatement = 222,
        ReturnStatement = 223,
        WithStatement = 224,
        SwitchStatement = 225,
        LabeledStatement = 226,
        ThrowStatement = 227,
        TryStatement = 228,
        DebuggerStatement = 229,
        VariableDeclaration = 230,
        VariableDeclarationList = 231,
        FunctionDeclaration = 232,
        ClassDeclaration = 233,
        InterfaceDeclaration = 234,
        TypeAliasDeclaration = 235,
        EnumDeclaration = 236,
        ModuleDeclaration = 237,
        ModuleBlock = 238,
        CaseBlock = 239,
        NamespaceExportDeclaration = 240,
        ImportEqualsDeclaration = 241,
        ImportDeclaration = 242,
        ImportClause = 243,
        NamespaceImport = 244,
        NamedImports = 245,
        ImportSpecifier = 246,
        ExportAssignment = 247,
        ExportDeclaration = 248,
        NamedExports = 249,
        ExportSpecifier = 250,
        MissingDeclaration = 251,
        ExternalModuleReference = 252,
        JsxElement = 253,
        JsxSelfClosingElement = 254,
        JsxOpeningElement = 255,
        JsxClosingElement = 256,
        JsxFragment = 257,
        JsxOpeningFragment = 258,
        JsxClosingFragment = 259,
        JsxAttribute = 260,
        JsxAttributes = 261,
        JsxSpreadAttribute = 262,
        JsxExpression = 263,
        CaseClause = 264,
        DefaultClause = 265,
        HeritageClause = 266,
        CatchClause = 267,
        PropertyAssignment = 268,
        ShorthandPropertyAssignment = 269,
        SpreadAssignment = 270,
        EnumMember = 271,
        SourceFile = 272,
        Bundle = 273,
        JSDocTypeExpression = 274,
        JSDocAllType = 275,
        JSDocUnknownType = 276,
        JSDocNullableType = 277,
        JSDocNonNullableType = 278,
        JSDocOptionalType = 279,
        JSDocFunctionType = 280,
        JSDocVariadicType = 281,
        JSDocComment = 282,
        JSDocTypeLiteral = 283,
        JSDocTag = 284,
        JSDocAugmentsTag = 285,
        JSDocClassTag = 286,
        JSDocParameterTag = 287,
        JSDocReturnTag = 288,
        JSDocTypeTag = 289,
        JSDocTemplateTag = 290,
        JSDocTypedefTag = 291,
        JSDocPropertyTag = 292,
        SyntaxList = 293,
        NotEmittedStatement = 294,
        PartiallyEmittedExpression = 295,
        CommaListExpression = 296,
        MergeDeclarationMarker = 297,
        EndOfDeclarationMarker = 298,
        Count = 299,
        FirstAssignment = 58,
        LastAssignment = 70,
        FirstCompoundAssignment = 59,
        LastCompoundAssignment = 70,
        FirstReservedWord = 72,
        LastReservedWord = 107,
        FirstKeyword = 72,
        LastKeyword = 144,
        FirstFutureReservedWord = 108,
        LastFutureReservedWord = 116,
        FirstTypeNode = 160,
        LastTypeNode = 177,
        FirstPunctuation = 17,
        LastPunctuation = 70,
        FirstToken = 0,
        LastToken = 144,
        FirstTriviaToken = 2,
        LastTriviaToken = 7,
        FirstLiteralToken = 8,
        LastLiteralToken = 13,
        FirstTemplateToken = 13,
        LastTemplateToken = 16,
        FirstBinaryOperator = 27,
        LastBinaryOperator = 70,
        FirstNode = 145,
        FirstJSDocNode = 274,
        LastJSDocNode = 292,
        FirstJSDocTagNode = 284,
        LastJSDocTagNode = 292
    }
    enum NodeFlags {
        None = 0,
        Let = 1,
        Const = 2,
        NestedNamespace = 4,
        Synthesized = 8,
        Namespace = 16,
        ExportContext = 32,
        ContainsThis = 64,
        HasImplicitReturn = 128,
        HasExplicitReturn = 256,
        GlobalAugmentation = 512,
        HasAsyncFunctions = 1024,
        DisallowInContext = 2048,
        YieldContext = 4096,
        DecoratorContext = 8192,
        AwaitContext = 16384,
        ThisNodeHasError = 32768,
        JavaScriptFile = 65536,
        ThisNodeOrAnySubNodesHasError = 131072,
        HasAggregatedChildData = 262144,
        JSDoc = 1048576,
        BlockScoped = 3,
        ReachabilityCheckFlags = 384,
        ReachabilityAndEmitFlags = 1408,
        ContextFlags = 6387712,
        TypeExcludesFlags = 20480
    }
    enum ModifierFlags {
        None = 0,
        Export = 1,
        Ambient = 2,
        Public = 4,
        Private = 8,
        Protected = 16,
        Static = 32,
        Readonly = 64,
        Abstract = 128,
        Async = 256,
        Default = 512,
        Const = 2048,
        HasComputedFlags = 536870912,
        AccessibilityModifier = 28,
        ParameterPropertyModifier = 92,
        NonPublicAccessibilityModifier = 24,
        TypeScriptModifier = 2270,
        ExportDefault = 513,
        All = 3071
    }
    enum JsxFlags {
        None = 0,
        /** An element from a named property of the JSX.IntrinsicElements interface */
        IntrinsicNamedElement = 1,
        /** An element inferred from the string index signature of the JSX.IntrinsicElements interface */
        IntrinsicIndexedElement = 2,
        IntrinsicElement = 3
    }
    interface Node extends TextRange {
        kind: SyntaxKind;
        flags: NodeFlags;
        decorators?: NodeArray<Decorator>;
        modifiers?: ModifiersArray;
        parent: Node;
    }
    interface JSDocContainer {
    }
    type HasJSDoc = ParameterDeclaration | CallSignatureDeclaration | ConstructSignatureDeclaration | MethodSignature | PropertySignature | ArrowFunction | ParenthesizedExpression | SpreadAssignment | ShorthandPropertyAssignment | PropertyAssignment | FunctionExpression | LabeledStatement | ExpressionStatement | VariableStatement | FunctionDeclaration | ConstructorDeclaration | MethodDeclaration | PropertyDeclaration | AccessorDeclaration | ClassLikeDeclaration | InterfaceDeclaration | TypeAliasDeclaration | EnumMember | EnumDeclaration | ModuleDeclaration | ImportEqualsDeclaration | IndexSignatureDeclaration | FunctionTypeNode | ConstructorTypeNode | JSDocFunctionType | EndOfFileToken;
    type HasType = SignatureDeclaration | VariableDeclaration | ParameterDeclaration | PropertySignature | PropertyDeclaration | TypePredicateNode | ParenthesizedTypeNode | TypeOperatorNode | MappedTypeNode | AssertionExpression | TypeAliasDeclaration | JSDocTypeExpression | JSDocNonNullableType | JSDocNullableType | JSDocOptionalType | JSDocVariadicType;
    type HasInitializer = HasExpressionInitializer | ForStatement | ForInStatement | ForOfStatement | JsxAttribute;
    type HasExpressionInitializer = VariableDeclaration | ParameterDeclaration | BindingElement | PropertySignature | PropertyDeclaration | PropertyAssignment | EnumMember;
    interface NodeArray<T extends Node> extends ReadonlyArray<T>, TextRange {
        hasTrailingComma?: boolean;
    }
    interface Token<TKind extends SyntaxKind> extends Node {
        kind: TKind;
    }
    type DotDotDotToken = Token<SyntaxKind.DotDotDotToken>;
    type QuestionToken = Token<SyntaxKind.QuestionToken>;
    type ExclamationToken = Token<SyntaxKind.ExclamationToken>;
    type ColonToken = Token<SyntaxKind.ColonToken>;
    type EqualsToken = Token<SyntaxKind.EqualsToken>;
    type AsteriskToken = Token<SyntaxKind.AsteriskToken>;
    type EqualsGreaterThanToken = Token<SyntaxKind.EqualsGreaterThanToken>;
    type EndOfFileToken = Token<SyntaxKind.EndOfFileToken> & JSDocContainer;
    type AtToken = Token<SyntaxKind.AtToken>;
    type ReadonlyToken = Token<SyntaxKind.ReadonlyKeyword>;
    type AwaitKeywordToken = Token<SyntaxKind.AwaitKeyword>;
    type PlusToken = Token<SyntaxKind.PlusToken>;
    type MinusToken = Token<SyntaxKind.MinusToken>;
    type Modifier = Token<SyntaxKind.AbstractKeyword> | Token<SyntaxKind.AsyncKeyword> | Token<SyntaxKind.ConstKeyword> | Token<SyntaxKind.DeclareKeyword> | Token<SyntaxKind.DefaultKeyword> | Token<SyntaxKind.ExportKeyword> | Token<SyntaxKind.PublicKeyword> | Token<SyntaxKind.PrivateKeyword> | Token<SyntaxKind.ProtectedKeyword> | Token<SyntaxKind.ReadonlyKeyword> | Token<SyntaxKind.StaticKeyword>;
    type ModifiersArray = NodeArray<Modifier>;
    interface Identifier extends PrimaryExpression, Declaration {
        kind: SyntaxKind.Identifier;
        /**
         * Prefer to use `id.unescapedText`. (Note: This is available only in services, not internally to the TypeScript compiler.)
         * Text of identifier, but if the identifier begins with two underscores, this will begin with three.
         */
        escapedText: __String;
        originalKeywordKind?: SyntaxKind;
        isInJSDocNamespace?: boolean;
    }
    interface TransientIdentifier extends Identifier {
        resolvedSymbol: Symbol;
    }
    interface QualifiedName extends Node {
        kind: SyntaxKind.QualifiedName;
        left: EntityName;
        right: Identifier;
    }
    type EntityName = Identifier | QualifiedName;
    type PropertyName = Identifier | StringLiteral | NumericLiteral | ComputedPropertyName;
    type DeclarationName = Identifier | StringLiteral | NumericLiteral | ComputedPropertyName | BindingPattern;
    interface Declaration extends Node {
        _declarationBrand: any;
    }
    interface NamedDeclaration extends Declaration {
        name?: DeclarationName;
    }
    interface DeclarationStatement extends NamedDeclaration, Statement {
        name?: Identifier | StringLiteral | NumericLiteral;
    }
    interface ComputedPropertyName extends Node {
        kind: SyntaxKind.ComputedPropertyName;
        expression: Expression;
    }
    interface Decorator extends Node {
        kind: SyntaxKind.Decorator;
        parent: NamedDeclaration;
        expression: LeftHandSideExpression;
    }
    interface TypeParameterDeclaration extends NamedDeclaration {
        kind: SyntaxKind.TypeParameter;
        parent: DeclarationWithTypeParameters | InferTypeNode;
        name: Identifier;
        constraint?: TypeNode;
        default?: TypeNode;
        expression?: Expression;
    }
    interface SignatureDeclarationBase extends NamedDeclaration, JSDocContainer {
        kind: SignatureDeclaration["kind"];
        name?: PropertyName;
        typeParameters?: NodeArray<TypeParameterDeclaration>;
        parameters: NodeArray<ParameterDeclaration>;
        type: TypeNode | undefined;
    }
    type SignatureDeclaration = CallSignatureDeclaration | ConstructSignatureDeclaration | MethodSignature | IndexSignatureDeclaration | FunctionTypeNode | ConstructorTypeNode | JSDocFunctionType | FunctionDeclaration | MethodDeclaration | ConstructorDeclaration | AccessorDeclaration | FunctionExpression | ArrowFunction;
    interface CallSignatureDeclaration extends SignatureDeclarationBase, TypeElement {
        kind: SyntaxKind.CallSignature;
    }
    interface ConstructSignatureDeclaration extends SignatureDeclarationBase, TypeElement {
        kind: SyntaxKind.ConstructSignature;
    }
    type BindingName = Identifier | BindingPattern;
    interface VariableDeclaration extends NamedDeclaration {
        kind: SyntaxKind.VariableDeclaration;
        parent: VariableDeclarationList | CatchClause;
        name: BindingName;
        exclamationToken?: ExclamationToken;
        type?: TypeNode;
        initializer?: Expression;
    }
    interface VariableDeclarationList extends Node {
        kind: SyntaxKind.VariableDeclarationList;
        parent: VariableStatement | ForStatement | ForOfStatement | ForInStatement;
        declarations: NodeArray<VariableDeclaration>;
    }
    interface ParameterDeclaration extends NamedDeclaration, JSDocContainer {
        kind: SyntaxKind.Parameter;
        parent: SignatureDeclaration;
        dotDotDotToken?: DotDotDotToken;
        name: BindingName;
        questionToken?: QuestionToken;
        type?: TypeNode;
        initializer?: Expression;
    }
    interface BindingElement extends NamedDeclaration {
        kind: SyntaxKind.BindingElement;
        parent: BindingPattern;
        propertyName?: PropertyName;
        dotDotDotToken?: DotDotDotToken;
        name: BindingName;
        initializer?: Expression;
    }
    interface PropertySignature extends TypeElement, JSDocContainer {
        kind: SyntaxKind.PropertySignature;
        name: PropertyName;
        questionToken?: QuestionToken;
        type?: TypeNode;
        initializer?: Expression;
    }
    interface PropertyDeclaration extends ClassElement, JSDocContainer {
        kind: SyntaxKind.PropertyDeclaration;
        name: PropertyName;
        questionToken?: QuestionToken;
        exclamationToken?: ExclamationToken;
        type?: TypeNode;
        initializer?: Expression;
    }
    interface ObjectLiteralElement extends NamedDeclaration {
        _objectLiteralBrandBrand: any;
        name?: PropertyName;
    }
    type ObjectLiteralElementLike = PropertyAssignment | ShorthandPropertyAssignment | SpreadAssignment | MethodDeclaration | AccessorDeclaration;
    interface PropertyAssignment extends ObjectLiteralElement, JSDocContainer {
        parent: ObjectLiteralExpression;
        kind: SyntaxKind.PropertyAssignment;
        name: PropertyName;
        questionToken?: QuestionToken;
        initializer: Expression | undefined;
    }
    interface ShorthandPropertyAssignment extends ObjectLiteralElement, JSDocContainer {
        parent: ObjectLiteralExpression;
        kind: SyntaxKind.ShorthandPropertyAssignment;
        name: Identifier;
        questionToken?: QuestionToken;
        equalsToken?: Token<SyntaxKind.EqualsToken>;
        objectAssignmentInitializer?: Expression;
    }
    interface SpreadAssignment extends ObjectLiteralElement, JSDocContainer {
        parent: ObjectLiteralExpression;
        kind: SyntaxKind.SpreadAssignment;
        expression: Expression;
    }
    type VariableLikeDeclaration = VariableDeclaration | ParameterDeclaration | BindingElement | PropertyDeclaration | PropertyAssignment | PropertySignature | JsxAttribute | ShorthandPropertyAssignment | EnumMember | JSDocPropertyTag | JSDocParameterTag;
    interface PropertyLikeDeclaration extends NamedDeclaration {
        name: PropertyName;
    }
    interface ObjectBindingPattern extends Node {
        kind: SyntaxKind.ObjectBindingPattern;
        parent: VariableDeclaration | ParameterDeclaration | BindingElement;
        elements: NodeArray<BindingElement>;
    }
    interface ArrayBindingPattern extends Node {
        kind: SyntaxKind.ArrayBindingPattern;
        parent: VariableDeclaration | ParameterDeclaration | BindingElement;
        elements: NodeArray<ArrayBindingElement>;
    }
    type BindingPattern = ObjectBindingPattern | ArrayBindingPattern;
    type ArrayBindingElement = BindingElement | OmittedExpression;
    /**
     * Several node kinds share function-like features such as a signature,
     * a name, and a body. These nodes should extend FunctionLikeDeclarationBase.
     * Examples:
     * - FunctionDeclaration
     * - MethodDeclaration
     * - AccessorDeclaration
     */
    interface FunctionLikeDeclarationBase extends SignatureDeclarationBase {
        _functionLikeDeclarationBrand: any;
        asteriskToken?: AsteriskToken;
        questionToken?: QuestionToken;
        body?: Block | Expression;
    }
    type FunctionLikeDeclaration = FunctionDeclaration | MethodDeclaration | GetAccessorDeclaration | SetAccessorDeclaration | ConstructorDeclaration | FunctionExpression | ArrowFunction;
    /** @deprecated Use SignatureDeclaration */
    type FunctionLike = SignatureDeclaration;
    interface FunctionDeclaration extends FunctionLikeDeclarationBase, DeclarationStatement {
        kind: SyntaxKind.FunctionDeclaration;
        name?: Identifier;
        body?: FunctionBody;
    }
    interface MethodSignature extends SignatureDeclarationBase, TypeElement {
        kind: SyntaxKind.MethodSignature;
        parent: ClassLikeDeclaration | InterfaceDeclaration | TypeLiteralNode;
        name: PropertyName;
    }
    interface MethodDeclaration extends FunctionLikeDeclarationBase, ClassElement, ObjectLiteralElement, JSDocContainer {
        kind: SyntaxKind.MethodDeclaration;
        parent: ClassLikeDeclaration | ObjectLiteralExpression;
        name: PropertyName;
        body?: FunctionBody;
    }
    interface ConstructorDeclaration extends FunctionLikeDeclarationBase, ClassElement, JSDocContainer {
        kind: SyntaxKind.Constructor;
        parent: ClassLikeDeclaration;
        body?: FunctionBody;
    }
    /** For when we encounter a semicolon in a class declaration. ES6 allows these as class elements. */
    interface SemicolonClassElement extends ClassElement {
        kind: SyntaxKind.SemicolonClassElement;
        parent: ClassLikeDeclaration;
    }
    interface GetAccessorDeclaration extends FunctionLikeDeclarationBase, ClassElement, ObjectLiteralElement, JSDocContainer {
        kind: SyntaxKind.GetAccessor;
        parent: ClassLikeDeclaration | ObjectLiteralExpression;
        name: PropertyName;
        body?: FunctionBody;
    }
    interface SetAccessorDeclaration extends FunctionLikeDeclarationBase, ClassElement, ObjectLiteralElement, JSDocContainer {
        kind: SyntaxKind.SetAccessor;
        parent: ClassLikeDeclaration | ObjectLiteralExpression;
        name: PropertyName;
        body?: FunctionBody;
    }
    type AccessorDeclaration = GetAccessorDeclaration | SetAccessorDeclaration;
    interface IndexSignatureDeclaration extends SignatureDeclarationBase, ClassElement, TypeElement {
        kind: SyntaxKind.IndexSignature;
        parent: ClassLikeDeclaration | InterfaceDeclaration | TypeLiteralNode;
    }
    interface TypeNode extends Node {
        _typeNodeBrand: any;
    }
    interface KeywordTypeNode extends TypeNode {
        kind: SyntaxKind.AnyKeyword | SyntaxKind.NumberKeyword | SyntaxKind.ObjectKeyword | SyntaxKind.BooleanKeyword | SyntaxKind.StringKeyword | SyntaxKind.SymbolKeyword | SyntaxKind.ThisKeyword | SyntaxKind.VoidKeyword | SyntaxKind.UndefinedKeyword | SyntaxKind.NullKeyword | SyntaxKind.NeverKeyword;
    }
    interface ThisTypeNode extends TypeNode {
        kind: SyntaxKind.ThisType;
    }
    type FunctionOrConstructorTypeNode = FunctionTypeNode | ConstructorTypeNode;
    interface FunctionTypeNode extends TypeNode, SignatureDeclarationBase {
        kind: SyntaxKind.FunctionType;
    }
    interface ConstructorTypeNode extends TypeNode, SignatureDeclarationBase {
        kind: SyntaxKind.ConstructorType;
    }
    type TypeReferenceType = TypeReferenceNode | ExpressionWithTypeArguments;
    interface TypeReferenceNode extends TypeNode {
        kind: SyntaxKind.TypeReference;
        typeName: EntityName;
        typeArguments?: NodeArray<TypeNode>;
    }
    interface TypePredicateNode extends TypeNode {
        kind: SyntaxKind.TypePredicate;
        parent: SignatureDeclaration;
        parameterName: Identifier | ThisTypeNode;
        type: TypeNode;
    }
    interface TypeQueryNode extends TypeNode {
        kind: SyntaxKind.TypeQuery;
        exprName: EntityName;
    }
    interface TypeLiteralNode extends TypeNode, Declaration {
        kind: SyntaxKind.TypeLiteral;
        members: NodeArray<TypeElement>;
    }
    interface ArrayTypeNode extends TypeNode {
        kind: SyntaxKind.ArrayType;
        elementType: TypeNode;
    }
    interface TupleTypeNode extends TypeNode {
        kind: SyntaxKind.TupleType;
        elementTypes: NodeArray<TypeNode>;
    }
    type UnionOrIntersectionTypeNode = UnionTypeNode | IntersectionTypeNode;
    interface UnionTypeNode extends TypeNode {
        kind: SyntaxKind.UnionType;
        types: NodeArray<TypeNode>;
    }
    interface IntersectionTypeNode extends TypeNode {
        kind: SyntaxKind.IntersectionType;
        types: NodeArray<TypeNode>;
    }
    interface ConditionalTypeNode extends TypeNode {
        kind: SyntaxKind.ConditionalType;
        checkType: TypeNode;
        extendsType: TypeNode;
        trueType: TypeNode;
        falseType: TypeNode;
    }
    interface InferTypeNode extends TypeNode {
        kind: SyntaxKind.InferType;
        typeParameter: TypeParameterDeclaration;
    }
    interface ParenthesizedTypeNode extends TypeNode {
        kind: SyntaxKind.ParenthesizedType;
        type: TypeNode;
    }
    interface TypeOperatorNode extends TypeNode {
        kind: SyntaxKind.TypeOperator;
        operator: SyntaxKind.KeyOfKeyword | SyntaxKind.UniqueKeyword;
        type: TypeNode;
    }
    interface IndexedAccessTypeNode extends TypeNode {
        kind: SyntaxKind.IndexedAccessType;
        objectType: TypeNode;
        indexType: TypeNode;
    }
    interface MappedTypeNode extends TypeNode, Declaration {
        kind: SyntaxKind.MappedType;
        readonlyToken?: ReadonlyToken | PlusToken | MinusToken;
        typeParameter: TypeParameterDeclaration;
        questionToken?: QuestionToken | PlusToken | MinusToken;
        type?: TypeNode;
    }
    interface LiteralTypeNode extends TypeNode {
        kind: SyntaxKind.LiteralType;
        literal: BooleanLiteral | LiteralExpression | PrefixUnaryExpression;
    }
    interface StringLiteral extends LiteralExpression {
        kind: SyntaxKind.StringLiteral;
    }
    type StringLiteralLike = StringLiteral | NoSubstitutionTemplateLiteral;
    interface Expression extends Node {
        _expressionBrand: any;
    }
    interface OmittedExpression extends Expression {
        kind: SyntaxKind.OmittedExpression;
    }
    interface PartiallyEmittedExpression extends LeftHandSideExpression {
        kind: SyntaxKind.PartiallyEmittedExpression;
        expression: Expression;
    }
    interface UnaryExpression extends Expression {
        _unaryExpressionBrand: any;
    }
    /** Deprecated, please use UpdateExpression */
    type IncrementExpression = UpdateExpression;
    interface UpdateExpression extends UnaryExpression {
        _updateExpressionBrand: any;
    }
    type PrefixUnaryOperator = SyntaxKind.PlusPlusToken | SyntaxKind.MinusMinusToken | SyntaxKind.PlusToken | SyntaxKind.MinusToken | SyntaxKind.TildeToken | SyntaxKind.ExclamationToken;
    interface PrefixUnaryExpression extends UpdateExpression {
        kind: SyntaxKind.PrefixUnaryExpression;
        operator: PrefixUnaryOperator;
        operand: UnaryExpression;
    }
    type PostfixUnaryOperator = SyntaxKind.PlusPlusToken | SyntaxKind.MinusMinusToken;
    interface PostfixUnaryExpression extends UpdateExpression {
        kind: SyntaxKind.PostfixUnaryExpression;
        operand: LeftHandSideExpression;
        operator: PostfixUnaryOperator;
    }
    interface LeftHandSideExpression extends UpdateExpression {
        _leftHandSideExpressionBrand: any;
    }
    interface MemberExpression extends LeftHandSideExpression {
        _memberExpressionBrand: any;
    }
    interface PrimaryExpression extends MemberExpression {
        _primaryExpressionBrand: any;
    }
    interface NullLiteral extends PrimaryExpression, TypeNode {
        kind: SyntaxKind.NullKeyword;
    }
    interface BooleanLiteral extends PrimaryExpression, TypeNode {
        kind: SyntaxKind.TrueKeyword | SyntaxKind.FalseKeyword;
    }
    interface ThisExpression extends PrimaryExpression, KeywordTypeNode {
        kind: SyntaxKind.ThisKeyword;
    }
    interface SuperExpression extends PrimaryExpression {
        kind: SyntaxKind.SuperKeyword;
    }
    interface ImportExpression extends PrimaryExpression {
        kind: SyntaxKind.ImportKeyword;
    }
    interface DeleteExpression extends UnaryExpression {
        kind: SyntaxKind.DeleteExpression;
        expression: UnaryExpression;
    }
    interface TypeOfExpression extends UnaryExpression {
        kind: SyntaxKind.TypeOfExpression;
        expression: UnaryExpression;
    }
    interface VoidExpression extends UnaryExpression {
        kind: SyntaxKind.VoidExpression;
        expression: UnaryExpression;
    }
    interface AwaitExpression extends UnaryExpression {
        kind: SyntaxKind.AwaitExpression;
        expression: UnaryExpression;
    }
    interface YieldExpression extends Expression {
        kind: SyntaxKind.YieldExpression;
        asteriskToken?: AsteriskToken;
        expression?: Expression;
    }
    type ExponentiationOperator = SyntaxKind.AsteriskAsteriskToken;
    type MultiplicativeOperator = SyntaxKind.AsteriskToken | SyntaxKind.SlashToken | SyntaxKind.PercentToken;
    type MultiplicativeOperatorOrHigher = ExponentiationOperator | MultiplicativeOperator;
    type AdditiveOperator = SyntaxKind.PlusToken | SyntaxKind.MinusToken;
    type AdditiveOperatorOrHigher = MultiplicativeOperatorOrHigher | AdditiveOperator;
    type ShiftOperator = SyntaxKind.LessThanLessThanToken | SyntaxKind.GreaterThanGreaterThanToken | SyntaxKind.GreaterThanGreaterThanGreaterThanToken;
    type ShiftOperatorOrHigher = AdditiveOperatorOrHigher | ShiftOperator;
    type RelationalOperator = SyntaxKind.LessThanToken | SyntaxKind.LessThanEqualsToken | SyntaxKind.GreaterThanToken | SyntaxKind.GreaterThanEqualsToken | SyntaxKind.InstanceOfKeyword | SyntaxKind.InKeyword;
    type RelationalOperatorOrHigher = ShiftOperatorOrHigher | RelationalOperator;
    type EqualityOperator = SyntaxKind.EqualsEqualsToken | SyntaxKind.EqualsEqualsEqualsToken | SyntaxKind.ExclamationEqualsEqualsToken | SyntaxKind.ExclamationEqualsToken;
    type EqualityOperatorOrHigher = RelationalOperatorOrHigher | EqualityOperator;
    type BitwiseOperator = SyntaxKind.AmpersandToken | SyntaxKind.BarToken | SyntaxKind.CaretToken;
    type BitwiseOperatorOrHigher = EqualityOperatorOrHigher | BitwiseOperator;
    type LogicalOperator = SyntaxKind.AmpersandAmpersandToken | SyntaxKind.BarBarToken;
    type LogicalOperatorOrHigher = BitwiseOperatorOrHigher | LogicalOperator;
    type CompoundAssignmentOperator = SyntaxKind.PlusEqualsToken | SyntaxKind.MinusEqualsToken | SyntaxKind.AsteriskAsteriskEqualsToken | SyntaxKind.AsteriskEqualsToken | SyntaxKind.SlashEqualsToken | SyntaxKind.PercentEqualsToken | SyntaxKind.AmpersandEqualsToken | SyntaxKind.BarEqualsToken | SyntaxKind.CaretEqualsToken | SyntaxKind.LessThanLessThanEqualsToken | SyntaxKind.GreaterThanGreaterThanGreaterThanEqualsToken | SyntaxKind.GreaterThanGreaterThanEqualsToken;
    type AssignmentOperator = SyntaxKind.EqualsToken | CompoundAssignmentOperator;
    type AssignmentOperatorOrHigher = LogicalOperatorOrHigher | AssignmentOperator;
    type BinaryOperator = AssignmentOperatorOrHigher | SyntaxKind.CommaToken;
    type BinaryOperatorToken = Token<BinaryOperator>;
    interface BinaryExpression extends Expression, Declaration {
        kind: SyntaxKind.BinaryExpression;
        left: Expression;
        operatorToken: BinaryOperatorToken;
        right: Expression;
    }
    type AssignmentOperatorToken = Token<AssignmentOperator>;
    interface AssignmentExpression<TOperator extends AssignmentOperatorToken> extends BinaryExpression {
        left: LeftHandSideExpression;
        operatorToken: TOperator;
    }
    interface ObjectDestructuringAssignment extends AssignmentExpression<EqualsToken> {
        left: ObjectLiteralExpression;
    }
    interface ArrayDestructuringAssignment extends AssignmentExpression<EqualsToken> {
        left: ArrayLiteralExpression;
    }
    type DestructuringAssignment = ObjectDestructuringAssignment | ArrayDestructuringAssignment;
    type BindingOrAssignmentElement = VariableDeclaration | ParameterDeclaration | BindingElement | PropertyAssignment | ShorthandPropertyAssignment | SpreadAssignment | OmittedExpression | SpreadElement | ArrayLiteralExpression | ObjectLiteralExpression | AssignmentExpression<EqualsToken> | Identifier | PropertyAccessExpression | ElementAccessExpression;
    type BindingOrAssignmentElementRestIndicator = DotDotDotToken | SpreadElement | SpreadAssignment;
    type BindingOrAssignmentElementTarget = BindingOrAssignmentPattern | Identifier | PropertyAccessExpression | ElementAccessExpression | OmittedExpression;
    type ObjectBindingOrAssignmentPattern = ObjectBindingPattern | ObjectLiteralExpression;
    type ArrayBindingOrAssignmentPattern = ArrayBindingPattern | ArrayLiteralExpression;
    type AssignmentPattern = ObjectLiteralExpression | ArrayLiteralExpression;
    type BindingOrAssignmentPattern = ObjectBindingOrAssignmentPattern | ArrayBindingOrAssignmentPattern;
    interface ConditionalExpression extends Expression {
        kind: SyntaxKind.ConditionalExpression;
        condition: Expression;
        questionToken: QuestionToken;
        whenTrue: Expression;
        colonToken: ColonToken;
        whenFalse: Expression;
    }
    type FunctionBody = Block;
    type ConciseBody = FunctionBody | Expression;
    interface FunctionExpression extends PrimaryExpression, FunctionLikeDeclarationBase, JSDocContainer {
        kind: SyntaxKind.FunctionExpression;
        name?: Identifier;
        body: FunctionBody;
    }
    interface ArrowFunction extends Expression, FunctionLikeDeclarationBase, JSDocContainer {
        kind: SyntaxKind.ArrowFunction;
        equalsGreaterThanToken: EqualsGreaterThanToken;
        body: ConciseBody;
        name: never;
    }
    interface LiteralLikeNode extends Node {
        text: string;
        isUnterminated?: boolean;
        hasExtendedUnicodeEscape?: boolean;
    }
    interface LiteralExpression extends LiteralLikeNode, PrimaryExpression {
        _literalExpressionBrand: any;
    }
    interface RegularExpressionLiteral extends LiteralExpression {
        kind: SyntaxKind.RegularExpressionLiteral;
    }
    interface NoSubstitutionTemplateLiteral extends LiteralExpression {
        kind: SyntaxKind.NoSubstitutionTemplateLiteral;
    }
    interface NumericLiteral extends LiteralExpression {
        kind: SyntaxKind.NumericLiteral;
    }
    interface TemplateHead extends LiteralLikeNode {
        kind: SyntaxKind.TemplateHead;
        parent: TemplateExpression;
    }
    interface TemplateMiddle extends LiteralLikeNode {
        kind: SyntaxKind.TemplateMiddle;
        parent: TemplateSpan;
    }
    interface TemplateTail extends LiteralLikeNode {
        kind: SyntaxKind.TemplateTail;
        parent: TemplateSpan;
    }
    type TemplateLiteral = TemplateExpression | NoSubstitutionTemplateLiteral;
    interface TemplateExpression extends PrimaryExpression {
        kind: SyntaxKind.TemplateExpression;
        head: TemplateHead;
        templateSpans: NodeArray<TemplateSpan>;
    }
    interface TemplateSpan extends Node {
        kind: SyntaxKind.TemplateSpan;
        parent: TemplateExpression;
        expression: Expression;
        literal: TemplateMiddle | TemplateTail;
    }
    interface ParenthesizedExpression extends PrimaryExpression, JSDocContainer {
        kind: SyntaxKind.ParenthesizedExpression;
        expression: Expression;
    }
    interface ArrayLiteralExpression extends PrimaryExpression {
        kind: SyntaxKind.ArrayLiteralExpression;
        elements: NodeArray<Expression>;
    }
    interface SpreadElement extends Expression {
        kind: SyntaxKind.SpreadElement;
        parent: ArrayLiteralExpression | CallExpression | NewExpression;
        expression: Expression;
    }
    /**
     * This interface is a base interface for ObjectLiteralExpression and JSXAttributes to extend from. JSXAttributes is similar to
     * ObjectLiteralExpression in that it contains array of properties; however, JSXAttributes' properties can only be
     * JSXAttribute or JSXSpreadAttribute. ObjectLiteralExpression, on the other hand, can only have properties of type
     * ObjectLiteralElement (e.g. PropertyAssignment, ShorthandPropertyAssignment etc.)
     */
    interface ObjectLiteralExpressionBase<T extends ObjectLiteralElement> extends PrimaryExpression, Declaration {
        properties: NodeArray<T>;
    }
    interface ObjectLiteralExpression extends ObjectLiteralExpressionBase<ObjectLiteralElementLike> {
        kind: SyntaxKind.ObjectLiteralExpression;
    }
    type EntityNameExpression = Identifier | PropertyAccessEntityNameExpression;
    type EntityNameOrEntityNameExpression = EntityName | EntityNameExpression;
    interface PropertyAccessExpression extends MemberExpression, NamedDeclaration {
        kind: SyntaxKind.PropertyAccessExpression;
        expression: LeftHandSideExpression;
        name: Identifier;
    }
    interface SuperPropertyAccessExpression extends PropertyAccessExpression {
        expression: SuperExpression;
    }
    /** Brand for a PropertyAccessExpression which, like a QualifiedName, consists of a sequence of identifiers separated by dots. */
    interface PropertyAccessEntityNameExpression extends PropertyAccessExpression {
        _propertyAccessExpressionLikeQualifiedNameBrand?: any;
        expression: EntityNameExpression;
    }
    interface ElementAccessExpression extends MemberExpression {
        kind: SyntaxKind.ElementAccessExpression;
        expression: LeftHandSideExpression;
        argumentExpression?: Expression;
    }
    interface SuperElementAccessExpression extends ElementAccessExpression {
        expression: SuperExpression;
    }
    type SuperProperty = SuperPropertyAccessExpression | SuperElementAccessExpression;
    interface CallExpression extends LeftHandSideExpression, Declaration {
        kind: SyntaxKind.CallExpression;
        expression: LeftHandSideExpression;
        typeArguments?: NodeArray<TypeNode>;
        arguments: NodeArray<Expression>;
    }
    interface SuperCall extends CallExpression {
        expression: SuperExpression;
    }
    interface ImportCall extends CallExpression {
        expression: ImportExpression;
    }
    interface ExpressionWithTypeArguments extends TypeNode {
        kind: SyntaxKind.ExpressionWithTypeArguments;
        parent: HeritageClause;
        expression: LeftHandSideExpression;
        typeArguments?: NodeArray<TypeNode>;
    }
    interface NewExpression extends PrimaryExpression, Declaration {
        kind: SyntaxKind.NewExpression;
        expression: LeftHandSideExpression;
        typeArguments?: NodeArray<TypeNode>;
        arguments?: NodeArray<Expression>;
    }
    interface TaggedTemplateExpression extends MemberExpression {
        kind: SyntaxKind.TaggedTemplateExpression;
        tag: LeftHandSideExpression;
        template: TemplateLiteral;
    }
    type CallLikeExpression = CallExpression | NewExpression | TaggedTemplateExpression | Decorator | JsxOpeningLikeElement;
    interface AsExpression extends Expression {
        kind: SyntaxKind.AsExpression;
        expression: Expression;
        type: TypeNode;
    }
    interface TypeAssertion extends UnaryExpression {
        kind: SyntaxKind.TypeAssertionExpression;
        type: TypeNode;
        expression: UnaryExpression;
    }
    type AssertionExpression = TypeAssertion | AsExpression;
    interface NonNullExpression extends LeftHandSideExpression {
        kind: SyntaxKind.NonNullExpression;
        expression: Expression;
    }
    interface MetaProperty extends PrimaryExpression {
        kind: SyntaxKind.MetaProperty;
        keywordToken: SyntaxKind.NewKeyword;
        name: Identifier;
    }
    interface JsxElement extends PrimaryExpression {
        kind: SyntaxKind.JsxElement;
        openingElement: JsxOpeningElement;
        children: NodeArray<JsxChild>;
        closingElement: JsxClosingElement;
    }
    type JsxOpeningLikeElement = JsxSelfClosingElement | JsxOpeningElement;
    type JsxAttributeLike = JsxAttribute | JsxSpreadAttribute;
    type JsxTagNameExpression = PrimaryExpression | PropertyAccessExpression;
    interface JsxAttributes extends ObjectLiteralExpressionBase<JsxAttributeLike> {
        parent: JsxOpeningLikeElement;
    }
    interface JsxOpeningElement extends Expression {
        kind: SyntaxKind.JsxOpeningElement;
        parent: JsxElement;
        tagName: JsxTagNameExpression;
        attributes: JsxAttributes;
    }
    interface JsxSelfClosingElement extends PrimaryExpression {
        kind: SyntaxKind.JsxSelfClosingElement;
        tagName: JsxTagNameExpression;
        attributes: JsxAttributes;
    }
    interface JsxFragment extends PrimaryExpression {
        kind: SyntaxKind.JsxFragment;
        openingFragment: JsxOpeningFragment;
        children: NodeArray<JsxChild>;
        closingFragment: JsxClosingFragment;
    }
    interface JsxOpeningFragment extends Expression {
        kind: SyntaxKind.JsxOpeningFragment;
        parent: JsxFragment;
    }
    interface JsxClosingFragment extends Expression {
        kind: SyntaxKind.JsxClosingFragment;
        parent: JsxFragment;
    }
    interface JsxAttribute extends ObjectLiteralElement {
        kind: SyntaxKind.JsxAttribute;
        parent: JsxAttributes;
        name: Identifier;
        initializer?: StringLiteral | JsxExpression;
    }
    interface JsxSpreadAttribute extends ObjectLiteralElement {
        kind: SyntaxKind.JsxSpreadAttribute;
        parent: JsxAttributes;
        expression: Expression;
    }
    interface JsxClosingElement extends Node {
        kind: SyntaxKind.JsxClosingElement;
        parent: JsxElement;
        tagName: JsxTagNameExpression;
    }
    interface JsxExpression extends Expression {
        kind: SyntaxKind.JsxExpression;
        parent: JsxElement | JsxAttributeLike;
        dotDotDotToken?: Token<SyntaxKind.DotDotDotToken>;
        expression?: Expression;
    }
    interface JsxText extends Node {
        kind: SyntaxKind.JsxText;
        containsOnlyWhiteSpaces: boolean;
        parent: JsxElement;
    }
    type JsxChild = JsxText | JsxExpression | JsxElement | JsxSelfClosingElement | JsxFragment;
    interface Statement extends Node {
        _statementBrand: any;
    }
    interface NotEmittedStatement extends Statement {
        kind: SyntaxKind.NotEmittedStatement;
    }
    /**
     * A list of comma-seperated expressions. This node is only created by transformations.
     */
    interface CommaListExpression extends Expression {
        kind: SyntaxKind.CommaListExpression;
        elements: NodeArray<Expression>;
    }
    interface EmptyStatement extends Statement {
        kind: SyntaxKind.EmptyStatement;
    }
    interface DebuggerStatement extends Statement {
        kind: SyntaxKind.DebuggerStatement;
    }
    interface MissingDeclaration extends DeclarationStatement, ClassElement, ObjectLiteralElement, TypeElement {
        kind: SyntaxKind.MissingDeclaration;
        name?: Identifier;
    }
    type BlockLike = SourceFile | Block | ModuleBlock | CaseOrDefaultClause;
    interface Block extends Statement {
        kind: SyntaxKind.Block;
        statements: NodeArray<Statement>;
    }
    interface VariableStatement extends Statement, JSDocContainer {
        kind: SyntaxKind.VariableStatement;
        declarationList: VariableDeclarationList;
    }
    interface ExpressionStatement extends Statement, JSDocContainer {
        kind: SyntaxKind.ExpressionStatement;
        expression: Expression;
    }
    interface IfStatement extends Statement {
        kind: SyntaxKind.IfStatement;
        expression: Expression;
        thenStatement: Statement;
        elseStatement?: Statement;
    }
    interface IterationStatement extends Statement {
        statement: Statement;
    }
    interface DoStatement extends IterationStatement {
        kind: SyntaxKind.DoStatement;
        expression: Expression;
    }
    interface WhileStatement extends IterationStatement {
        kind: SyntaxKind.WhileStatement;
        expression: Expression;
    }
    type ForInitializer = VariableDeclarationList | Expression;
    interface ForStatement extends IterationStatement {
        kind: SyntaxKind.ForStatement;
        initializer?: ForInitializer;
        condition?: Expression;
        incrementor?: Expression;
    }
    type ForInOrOfStatement = ForInStatement | ForOfStatement;
    interface ForInStatement extends IterationStatement {
        kind: SyntaxKind.ForInStatement;
        initializer: ForInitializer;
        expression: Expression;
    }
    interface ForOfStatement extends IterationStatement {
        kind: SyntaxKind.ForOfStatement;
        awaitModifier?: AwaitKeywordToken;
        initializer: ForInitializer;
        expression: Expression;
    }
    interface BreakStatement extends Statement {
        kind: SyntaxKind.BreakStatement;
        label?: Identifier;
    }
    interface ContinueStatement extends Statement {
        kind: SyntaxKind.ContinueStatement;
        label?: Identifier;
    }
    type BreakOrContinueStatement = BreakStatement | ContinueStatement;
    interface ReturnStatement extends Statement {
        kind: SyntaxKind.ReturnStatement;
        expression?: Expression;
    }
    interface WithStatement extends Statement {
        kind: SyntaxKind.WithStatement;
        expression: Expression;
        statement: Statement;
    }
    interface SwitchStatement extends Statement {
        kind: SyntaxKind.SwitchStatement;
        expression: Expression;
        caseBlock: CaseBlock;
        possiblyExhaustive?: boolean;
    }
    interface CaseBlock extends Node {
        kind: SyntaxKind.CaseBlock;
        parent: SwitchStatement;
        clauses: NodeArray<CaseOrDefaultClause>;
    }
    interface CaseClause extends Node {
        kind: SyntaxKind.CaseClause;
        parent: CaseBlock;
        expression: Expression;
        statements: NodeArray<Statement>;
    }
    interface DefaultClause extends Node {
        kind: SyntaxKind.DefaultClause;
        parent: CaseBlock;
        statements: NodeArray<Statement>;
    }
    type CaseOrDefaultClause = CaseClause | DefaultClause;
    interface LabeledStatement extends Statement, JSDocContainer {
        kind: SyntaxKind.LabeledStatement;
        label: Identifier;
        statement: Statement;
    }
    interface ThrowStatement extends Statement {
        kind: SyntaxKind.ThrowStatement;
        expression: Expression | undefined;
    }
    interface TryStatement extends Statement {
        kind: SyntaxKind.TryStatement;
        tryBlock: Block;
        catchClause?: CatchClause;
        finallyBlock?: Block;
    }
    interface CatchClause extends Node {
        kind: SyntaxKind.CatchClause;
        parent: TryStatement;
        variableDeclaration?: VariableDeclaration;
        block: Block;
    }
    type DeclarationWithTypeParameters = SignatureDeclaration | ClassLikeDeclaration | InterfaceDeclaration | TypeAliasDeclaration | JSDocTemplateTag;
    interface ClassLikeDeclarationBase extends NamedDeclaration, JSDocContainer {
        kind: SyntaxKind.ClassDeclaration | SyntaxKind.ClassExpression;
        name?: Identifier;
        typeParameters?: NodeArray<TypeParameterDeclaration>;
        heritageClauses?: NodeArray<HeritageClause>;
        members: NodeArray<ClassElement>;
    }
    interface ClassDeclaration extends ClassLikeDeclarationBase, DeclarationStatement {
        kind: SyntaxKind.ClassDeclaration;
        /** May be undefined in `export default class { ... }`. */
        name?: Identifier;
    }
    interface ClassExpression extends ClassLikeDeclarationBase, PrimaryExpression {
        kind: SyntaxKind.ClassExpression;
    }
    type ClassLikeDeclaration = ClassDeclaration | ClassExpression;
    interface ClassElement extends NamedDeclaration {
        _classElementBrand: any;
        name?: PropertyName;
    }
    interface TypeElement extends NamedDeclaration {
        _typeElementBrand: any;
        name?: PropertyName;
        questionToken?: QuestionToken;
    }
    interface InterfaceDeclaration extends DeclarationStatement, JSDocContainer {
        kind: SyntaxKind.InterfaceDeclaration;
        name: Identifier;
        typeParameters?: NodeArray<TypeParameterDeclaration>;
        heritageClauses?: NodeArray<HeritageClause>;
        members: NodeArray<TypeElement>;
    }
    interface HeritageClause extends Node {
        kind: SyntaxKind.HeritageClause;
        parent: InterfaceDeclaration | ClassLikeDeclaration;
        token: SyntaxKind.ExtendsKeyword | SyntaxKind.ImplementsKeyword;
        types: NodeArray<ExpressionWithTypeArguments>;
    }
    interface TypeAliasDeclaration extends DeclarationStatement, JSDocContainer {
        kind: SyntaxKind.TypeAliasDeclaration;
        name: Identifier;
        typeParameters?: NodeArray<TypeParameterDeclaration>;
        type: TypeNode;
    }
    interface EnumMember extends NamedDeclaration, JSDocContainer {
        kind: SyntaxKind.EnumMember;
        parent: EnumDeclaration;
        name: PropertyName;
        initializer?: Expression;
    }
    interface EnumDeclaration extends DeclarationStatement, JSDocContainer {
        kind: SyntaxKind.EnumDeclaration;
        name: Identifier;
        members: NodeArray<EnumMember>;
    }
    type ModuleName = Identifier | StringLiteral;
    type ModuleBody = NamespaceBody | JSDocNamespaceBody;
    interface ModuleDeclaration extends DeclarationStatement, JSDocContainer {
        kind: SyntaxKind.ModuleDeclaration;
        parent: ModuleBody | SourceFile;
        name: ModuleName;
        body?: ModuleBody | JSDocNamespaceDeclaration;
    }
    type NamespaceBody = ModuleBlock | NamespaceDeclaration;
    interface NamespaceDeclaration extends ModuleDeclaration {
        name: Identifier;
        body: NamespaceBody;
    }
    type JSDocNamespaceBody = Identifier | JSDocNamespaceDeclaration;
    interface JSDocNamespaceDeclaration extends ModuleDeclaration {
        name: Identifier;
        body: JSDocNamespaceBody | undefined;
    }
    interface ModuleBlock extends Node, Statement {
        kind: SyntaxKind.ModuleBlock;
        parent: ModuleDeclaration;
        statements: NodeArray<Statement>;
    }
    type ModuleReference = EntityName | ExternalModuleReference;
    /**
     * One of:
     * - import x = require("mod");
     * - import x = M.x;
     */
    interface ImportEqualsDeclaration extends DeclarationStatement, JSDocContainer {
        kind: SyntaxKind.ImportEqualsDeclaration;
        parent: SourceFile | ModuleBlock;
        name: Identifier;
        moduleReference: ModuleReference;
    }
    interface ExternalModuleReference extends Node {
        kind: SyntaxKind.ExternalModuleReference;
        parent: ImportEqualsDeclaration;
        expression: Expression;
    }
    interface ImportDeclaration extends Statement {
        kind: SyntaxKind.ImportDeclaration;
        parent: SourceFile | ModuleBlock;
        importClause?: ImportClause;
        /** If this is not a StringLiteral it will be a grammar error. */
        moduleSpecifier: Expression;
    }
    type NamedImportBindings = NamespaceImport | NamedImports;
    interface ImportClause extends NamedDeclaration {
        kind: SyntaxKind.ImportClause;
        parent: ImportDeclaration;
        name?: Identifier;
        namedBindings?: NamedImportBindings;
    }
    interface NamespaceImport extends NamedDeclaration {
        kind: SyntaxKind.NamespaceImport;
        parent: ImportClause;
        name: Identifier;
    }
    interface NamespaceExportDeclaration extends DeclarationStatement {
        kind: SyntaxKind.NamespaceExportDeclaration;
        name: Identifier;
    }
    interface ExportDeclaration extends DeclarationStatement {
        kind: SyntaxKind.ExportDeclaration;
        parent: SourceFile | ModuleBlock;
        /** Will not be assigned in the case of `export * from "foo";` */
        exportClause?: NamedExports;
        /** If this is not a StringLiteral it will be a grammar error. */
        moduleSpecifier?: Expression;
    }
    interface NamedImports extends Node {
        kind: SyntaxKind.NamedImports;
        parent: ImportClause;
        elements: NodeArray<ImportSpecifier>;
    }
    interface NamedExports extends Node {
        kind: SyntaxKind.NamedExports;
        parent: ExportDeclaration;
        elements: NodeArray<ExportSpecifier>;
    }
    type NamedImportsOrExports = NamedImports | NamedExports;
    interface ImportSpecifier extends NamedDeclaration {
        kind: SyntaxKind.ImportSpecifier;
        parent: NamedImports;
        propertyName?: Identifier;
        name: Identifier;
    }
    interface ExportSpecifier extends NamedDeclaration {
        kind: SyntaxKind.ExportSpecifier;
        parent: NamedExports;
        propertyName?: Identifier;
        name: Identifier;
    }
    type ImportOrExportSpecifier = ImportSpecifier | ExportSpecifier;
    /**
     * This is either an `export =` or an `export default` declaration.
     * Unless `isExportEquals` is set, this node was parsed as an `export default`.
     */
    interface ExportAssignment extends DeclarationStatement {
        kind: SyntaxKind.ExportAssignment;
        parent: SourceFile;
        isExportEquals?: boolean;
        expression: Expression;
    }
    interface FileReference extends TextRange {
        fileName: string;
    }
    interface CheckJsDirective extends TextRange {
        enabled: boolean;
    }
    type CommentKind = SyntaxKind.SingleLineCommentTrivia | SyntaxKind.MultiLineCommentTrivia;
    interface CommentRange extends TextRange {
        hasTrailingNewLine?: boolean;
        kind: CommentKind;
    }
    interface SynthesizedComment extends CommentRange {
        text: string;
        pos: -1;
        end: -1;
    }
    interface JSDocTypeExpression extends TypeNode {
        kind: SyntaxKind.JSDocTypeExpression;
        type: TypeNode;
    }
    interface JSDocType extends TypeNode {
        _jsDocTypeBrand: any;
    }
    interface JSDocAllType extends JSDocType {
        kind: SyntaxKind.JSDocAllType;
    }
    interface JSDocUnknownType extends JSDocType {
        kind: SyntaxKind.JSDocUnknownType;
    }
    interface JSDocNonNullableType extends JSDocType {
        kind: SyntaxKind.JSDocNonNullableType;
        type: TypeNode;
    }
    interface JSDocNullableType extends JSDocType {
        kind: SyntaxKind.JSDocNullableType;
        type: TypeNode;
    }
    interface JSDocOptionalType extends JSDocType {
        kind: SyntaxKind.JSDocOptionalType;
        type: TypeNode;
    }
    interface JSDocFunctionType extends JSDocType, SignatureDeclarationBase {
        kind: SyntaxKind.JSDocFunctionType;
    }
    interface JSDocVariadicType extends JSDocType {
        kind: SyntaxKind.JSDocVariadicType;
        type: TypeNode;
    }
    type JSDocTypeReferencingNode = JSDocVariadicType | JSDocOptionalType | JSDocNullableType | JSDocNonNullableType;
    interface JSDoc extends Node {
        kind: SyntaxKind.JSDocComment;
        parent: HasJSDoc;
        tags: NodeArray<JSDocTag> | undefined;
        comment: string | undefined;
    }
    interface JSDocTag extends Node {
        parent: JSDoc;
        atToken: AtToken;
        tagName: Identifier;
        comment: string | undefined;
    }
    interface JSDocUnknownTag extends JSDocTag {
        kind: SyntaxKind.JSDocTag;
    }
    /**
     * Note that `@extends` is a synonym of `@augments`.
     * Both tags are represented by this interface.
     */
    interface JSDocAugmentsTag extends JSDocTag {
        kind: SyntaxKind.JSDocAugmentsTag;
        class: ExpressionWithTypeArguments & {
            expression: Identifier | PropertyAccessEntityNameExpression;
        };
    }
    interface JSDocClassTag extends JSDocTag {
        kind: SyntaxKind.JSDocClassTag;
    }
    interface JSDocTemplateTag extends JSDocTag {
        kind: SyntaxKind.JSDocTemplateTag;
        typeParameters: NodeArray<TypeParameterDeclaration>;
    }
    interface JSDocReturnTag extends JSDocTag {
        kind: SyntaxKind.JSDocReturnTag;
        typeExpression: JSDocTypeExpression | undefined;
    }
    interface JSDocTypeTag extends JSDocTag {
        kind: SyntaxKind.JSDocTypeTag;
        typeExpression: JSDocTypeExpression | undefined;
    }
    interface JSDocTypedefTag extends JSDocTag, NamedDeclaration {
        parent: JSDoc;
        kind: SyntaxKind.JSDocTypedefTag;
        fullName?: JSDocNamespaceDeclaration | Identifier;
        name?: Identifier;
        typeExpression?: JSDocTypeExpression | JSDocTypeLiteral;
    }
    interface JSDocPropertyLikeTag extends JSDocTag, Declaration {
        parent: JSDoc;
        name: EntityName;
        typeExpression?: JSDocTypeExpression;
        /** Whether the property name came before the type -- non-standard for JSDoc, but Typescript-like */
        isNameFirst: boolean;
        isBracketed: boolean;
    }
    interface JSDocPropertyTag extends JSDocPropertyLikeTag {
        kind: SyntaxKind.JSDocPropertyTag;
    }
    interface JSDocParameterTag extends JSDocPropertyLikeTag {
        kind: SyntaxKind.JSDocParameterTag;
    }
    interface JSDocTypeLiteral extends JSDocType {
        kind: SyntaxKind.JSDocTypeLiteral;
        jsDocPropertyTags?: ReadonlyArray<JSDocPropertyLikeTag>;
        /** If true, then this type literal represents an *array* of its type. */
        isArrayType?: boolean;
    }
    enum FlowFlags {
        Unreachable = 1,
        Start = 2,
        BranchLabel = 4,
        LoopLabel = 8,
        Assignment = 16,
        TrueCondition = 32,
        FalseCondition = 64,
        SwitchClause = 128,
        ArrayMutation = 256,
        Referenced = 512,
        Shared = 1024,
        PreFinally = 2048,
        AfterFinally = 4096,
        Label = 12,
        Condition = 96
    }
    interface FlowLock {
        locked?: boolean;
    }
    interface AfterFinallyFlow extends FlowNodeBase, FlowLock {
        antecedent: FlowNode;
    }
    interface PreFinallyFlow extends FlowNodeBase {
        antecedent: FlowNode;
        lock: FlowLock;
    }
    type FlowNode = AfterFinallyFlow | PreFinallyFlow | FlowStart | FlowLabel | FlowAssignment | FlowCondition | FlowSwitchClause | FlowArrayMutation;
    interface FlowNodeBase {
        flags: FlowFlags;
        id?: number;
    }
    interface FlowStart extends FlowNodeBase {
        container?: FunctionExpression | ArrowFunction | MethodDeclaration;
    }
    interface FlowLabel extends FlowNodeBase {
        antecedents: FlowNode[] | undefined;
    }
    interface FlowAssignment extends FlowNodeBase {
        node: Expression | VariableDeclaration | BindingElement;
        antecedent: FlowNode;
    }
    interface FlowCondition extends FlowNodeBase {
        expression: Expression;
        antecedent: FlowNode;
    }
    interface FlowSwitchClause extends FlowNodeBase {
        switchStatement: SwitchStatement;
        clauseStart: number;
        clauseEnd: number;
        antecedent: FlowNode;
    }
    interface FlowArrayMutation extends FlowNodeBase {
        node: CallExpression | BinaryExpression;
        antecedent: FlowNode;
    }
    type FlowType = Type | IncompleteType;
    interface IncompleteType {
        flags: TypeFlags;
        type: Type;
    }
    interface AmdDependency {
        path: string;
        name: string | undefined;
    }
    interface SourceFile extends Declaration {
        kind: SyntaxKind.SourceFile;
        statements: NodeArray<Statement>;
        endOfFileToken: Token<SyntaxKind.EndOfFileToken>;
        fileName: string;
        text: string;
        amdDependencies: ReadonlyArray<AmdDependency>;
        moduleName: string | undefined;
        referencedFiles: ReadonlyArray<FileReference>;
        typeReferenceDirectives: ReadonlyArray<FileReference>;
        languageVariant: LanguageVariant;
        isDeclarationFile: boolean;
        /**
         * lib.d.ts should have a reference comment like
         *
         *  /// <reference no-default-lib="true"/>
         *
         * If any other file has this comment, it signals not to include lib.d.ts
         * because this containing file is intended to act as a default library.
         */
        hasNoDefaultLib: boolean;
        languageVersion: ScriptTarget;
    }
    interface Bundle extends Node {
        kind: SyntaxKind.Bundle;
        sourceFiles: ReadonlyArray<SourceFile>;
    }
    interface JsonSourceFile extends SourceFile {
        jsonObject?: ObjectLiteralExpression;
        extendedSourceFiles?: string[];
    }
    interface ScriptReferenceHost {
        getCompilerOptions(): CompilerOptions;
        getSourceFile(fileName: string): SourceFile | undefined;
        getSourceFileByPath(path: Path): SourceFile | undefined;
        getCurrentDirectory(): string;
    }
    interface ParseConfigHost {
        useCaseSensitiveFileNames: boolean;
        readDirectory(rootDir: string, extensions: ReadonlyArray<string>, excludes: ReadonlyArray<string> | undefined, includes: ReadonlyArray<string>, depth?: number): string[];
        /**
         * Gets a value indicating whether the specified path exists and is a file.
         * @param path The path to test.
         */
        fileExists(path: string): boolean;
        readFile(path: string): string | undefined;
    }
    type WriteFileCallback = (fileName: string, data: string, writeByteOrderMark: boolean, onError: ((message: string) => void) | undefined, sourceFiles: ReadonlyArray<SourceFile>) => void;
    class OperationCanceledException {
    }
    interface CancellationToken {
        isCancellationRequested(): boolean;
        /** @throws OperationCanceledException if isCancellationRequested is true */
        throwIfCancellationRequested(): void;
    }
    interface Program extends ScriptReferenceHost {
        /**
         * Get a list of root file names that were passed to a 'createProgram'
         */
        getRootFileNames(): ReadonlyArray<string>;
        /**
         * Get a list of files in the program
         */
        getSourceFiles(): ReadonlyArray<SourceFile>;
        /**
         * Emits the JavaScript and declaration files.  If targetSourceFile is not specified, then
         * the JavaScript and declaration files will be produced for all the files in this program.
         * If targetSourceFile is specified, then only the JavaScript and declaration for that
         * specific file will be generated.
         *
         * If writeFile is not specified then the writeFile callback from the compiler host will be
         * used for writing the JavaScript and declaration files.  Otherwise, the writeFile parameter
         * will be invoked when writing the JavaScript and declaration files.
         */
        emit(targetSourceFile?: SourceFile, writeFile?: WriteFileCallback, cancellationToken?: CancellationToken, emitOnlyDtsFiles?: boolean, customTransformers?: CustomTransformers): EmitResult;
        getOptionsDiagnostics(cancellationToken?: CancellationToken): ReadonlyArray<Diagnostic>;
        getGlobalDiagnostics(cancellationToken?: CancellationToken): ReadonlyArray<Diagnostic>;
        getSyntacticDiagnostics(sourceFile?: SourceFile, cancellationToken?: CancellationToken): ReadonlyArray<Diagnostic>;
        getSemanticDiagnostics(sourceFile?: SourceFile, cancellationToken?: CancellationToken): ReadonlyArray<Diagnostic>;
        getDeclarationDiagnostics(sourceFile?: SourceFile, cancellationToken?: CancellationToken): ReadonlyArray<Diagnostic>;
        /**
         * Gets a type checker that can be used to semantically analyze source files in the program.
         */
        getTypeChecker(): TypeChecker;
        isSourceFileFromExternalLibrary(file: SourceFile): boolean;
    }
    interface CustomTransformers {
        /** Custom transformers to evaluate before built-in transformations. */
        before?: TransformerFactory<SourceFile>[];
        /** Custom transformers to evaluate after built-in transformations. */
        after?: TransformerFactory<SourceFile>[];
    }
    interface SourceMapSpan {
        /** Line number in the .js file. */
        emittedLine: number;
        /** Column number in the .js file. */
        emittedColumn: number;
        /** Line number in the .ts file. */
        sourceLine: number;
        /** Column number in the .ts file. */
        sourceColumn: number;
        /** Optional name (index into names array) associated with this span. */
        nameIndex?: number;
        /** .ts file (index into sources array) associated with this span */
        sourceIndex: number;
    }
    interface SourceMapData {
        sourceMapFilePath: string;
        jsSourceMappingURL: string;
        sourceMapFile: string;
        sourceMapSourceRoot: string;
        sourceMapSources: string[];
        sourceMapSourcesContent?: string[];
        inputSourceFileNames: string[];
        sourceMapNames?: string[];
        sourceMapMappings: string;
        sourceMapDecodedMappings: SourceMapSpan[];
    }
    /** Return code used by getEmitOutput function to indicate status of the function */
    enum ExitStatus {
        Success = 0,
        DiagnosticsPresent_OutputsSkipped = 1,
        DiagnosticsPresent_OutputsGenerated = 2
    }
    interface EmitResult {
        emitSkipped: boolean;
        /** Contains declaration emit diagnostics */
        diagnostics: ReadonlyArray<Diagnostic>;
        emittedFiles: string[];
    }
    interface TypeChecker {
        getTypeOfSymbolAtLocation(symbol: Symbol, node: Node): Type;
        getDeclaredTypeOfSymbol(symbol: Symbol): Type;
        getPropertiesOfType(type: Type): Symbol[];
        getPropertyOfType(type: Type, propertyName: string): Symbol | undefined;
        getIndexInfoOfType(type: Type, kind: IndexKind): IndexInfo | undefined;
        getSignaturesOfType(type: Type, kind: SignatureKind): Signature[];
        getIndexTypeOfType(type: Type, kind: IndexKind): Type | undefined;
        getBaseTypes(type: InterfaceType): BaseType[];
        getBaseTypeOfLiteralType(type: Type): Type;
        getWidenedType(type: Type): Type;
        getReturnTypeOfSignature(signature: Signature): Type;
        getNullableType(type: Type, flags: TypeFlags): Type;
        getNonNullableType(type: Type): Type;
        /** Note that the resulting nodes cannot be checked. */
        typeToTypeNode(type: Type, enclosingDeclaration?: Node, flags?: NodeBuilderFlags): TypeNode | undefined;
        /** Note that the resulting nodes cannot be checked. */
        signatureToSignatureDeclaration(signature: Signature, kind: SyntaxKind, enclosingDeclaration?: Node, flags?: NodeBuilderFlags): (SignatureDeclaration & {
            typeArguments?: NodeArray<TypeNode>;
        }) | undefined;
        /** Note that the resulting nodes cannot be checked. */
        indexInfoToIndexSignatureDeclaration(indexInfo: IndexInfo, kind: IndexKind, enclosingDeclaration?: Node, flags?: NodeBuilderFlags): IndexSignatureDeclaration | undefined;
        /** Note that the resulting nodes cannot be checked. */
        symbolToEntityName(symbol: Symbol, meaning: SymbolFlags, enclosingDeclaration?: Node, flags?: NodeBuilderFlags): EntityName | undefined;
        /** Note that the resulting nodes cannot be checked. */
        symbolToExpression(symbol: Symbol, meaning: SymbolFlags, enclosingDeclaration?: Node, flags?: NodeBuilderFlags): Expression | undefined;
        /** Note that the resulting nodes cannot be checked. */
        symbolToTypeParameterDeclarations(symbol: Symbol, enclosingDeclaration?: Node, flags?: NodeBuilderFlags): NodeArray<TypeParameterDeclaration> | undefined;
        /** Note that the resulting nodes cannot be checked. */
        symbolToParameterDeclaration(symbol: Symbol, enclosingDeclaration?: Node, flags?: NodeBuilderFlags): ParameterDeclaration | undefined;
        /** Note that the resulting nodes cannot be checked. */
        typeParameterToDeclaration(parameter: TypeParameter, enclosingDeclaration?: Node, flags?: NodeBuilderFlags): TypeParameterDeclaration | undefined;
        getSymbolsInScope(location: Node, meaning: SymbolFlags): Symbol[];
        getSymbolAtLocation(node: Node): Symbol | undefined;
        getSymbolsOfParameterPropertyDeclaration(parameter: ParameterDeclaration, parameterName: string): Symbol[];
        getShorthandAssignmentValueSymbol(location: Node): Symbol | undefined;
        getExportSpecifierLocalTargetSymbol(location: ExportSpecifier): Symbol | undefined;
        /**
         * If a symbol is a local symbol with an associated exported symbol, returns the exported symbol.
         * Otherwise returns its input.
         * For example, at `export type T = number;`:
         *     - `getSymbolAtLocation` at the location `T` will return the exported symbol for `T`.
         *     - But the result of `getSymbolsInScope` will contain the *local* symbol for `T`, not the exported symbol.
         *     - Calling `getExportSymbolOfSymbol` on that local symbol will return the exported symbol.
         */
        getExportSymbolOfSymbol(symbol: Symbol): Symbol;
        getPropertySymbolOfDestructuringAssignment(location: Identifier): Symbol | undefined;
        getTypeAtLocation(node: Node): Type | undefined;
        getTypeFromTypeNode(node: TypeNode): Type;
        signatureToString(signature: Signature, enclosingDeclaration?: Node, flags?: TypeFormatFlags, kind?: SignatureKind): string;
        typeToString(type: Type, enclosingDeclaration?: Node, flags?: TypeFormatFlags): string;
        symbolToString(symbol: Symbol, enclosingDeclaration?: Node, meaning?: SymbolFlags, flags?: SymbolFormatFlags): string;
        typePredicateToString(predicate: TypePredicate, enclosingDeclaration?: Node, flags?: TypeFormatFlags): string;
        /**
         * @deprecated Use the createX factory functions or XToY typechecker methods and `createPrinter` or the `xToString` methods instead
         * This will be removed in a future version.
         */
        getSymbolDisplayBuilder(): SymbolDisplayBuilder;
        getFullyQualifiedName(symbol: Symbol): string;
        getAugmentedPropertiesOfType(type: Type): Symbol[];
        getRootSymbols(symbol: Symbol): Symbol[];
        getContextualType(node: Expression): Type | undefined;
        /**
         * returns unknownSignature in the case of an error.
         * returns undefined if the node is not valid.
         * @param argumentCount Apparent number of arguments, passed in case of a possibly incomplete call. This should come from an ArgumentListInfo. See `signatureHelp.ts`.
         */
        getResolvedSignature(node: CallLikeExpression, candidatesOutArray?: Signature[], argumentCount?: number): Signature | undefined;
        getSignatureFromDeclaration(declaration: SignatureDeclaration): Signature | undefined;
        isImplementationOfOverload(node: SignatureDeclaration): boolean | undefined;
        isUndefinedSymbol(symbol: Symbol): boolean;
        isArgumentsSymbol(symbol: Symbol): boolean;
        isUnknownSymbol(symbol: Symbol): boolean;
        getConstantValue(node: EnumMember | PropertyAccessExpression | ElementAccessExpression): string | number | undefined;
        isValidPropertyAccess(node: PropertyAccessExpression | QualifiedName, propertyName: string): boolean;
        /** Follow all aliases to get the original symbol. */
        getAliasedSymbol(symbol: Symbol): Symbol;
        getExportsOfModule(moduleSymbol: Symbol): Symbol[];
        getAllAttributesTypeFromJsxOpeningLikeElement(elementNode: JsxOpeningLikeElement): Type | undefined;
        getJsxIntrinsicTagNamesAt(location: Node): Symbol[];
        isOptionalParameter(node: ParameterDeclaration): boolean;
        getAmbientModules(): Symbol[];
        tryGetMemberInModuleExports(memberName: string, moduleSymbol: Symbol): Symbol | undefined;
        getApparentType(type: Type): Type;
        getSuggestionForNonexistentProperty(node: Identifier, containingType: Type): string | undefined;
        getSuggestionForNonexistentSymbol(location: Node, name: string, meaning: SymbolFlags): string | undefined;
        getBaseConstraintOfType(type: Type): Type | undefined;
        getDefaultFromTypeParameter(type: Type): Type | undefined;
    }
    enum NodeBuilderFlags {
        None = 0,
        NoTruncation = 1,
        WriteArrayAsGenericType = 2,
        UseStructuralFallback = 8,
        WriteTypeArgumentsOfSignature = 32,
        UseFullyQualifiedType = 64,
        UseOnlyExternalAliasing = 128,
        SuppressAnyReturnType = 256,
        WriteTypeParametersInQualifiedName = 512,
        MultilineObjectLiterals = 1024,
        WriteClassExpressionAsTypeLiteral = 2048,
        UseTypeOfFunction = 4096,
        OmitParameterModifiers = 8192,
        UseAliasDefinedOutsideCurrentScope = 16384,
        AllowThisInObjectLiteral = 32768,
        AllowQualifedNameInPlaceOfIdentifier = 65536,
        AllowAnonymousIdentifier = 131072,
        AllowEmptyUnionOrIntersection = 262144,
        AllowEmptyTuple = 524288,
        AllowUniqueESSymbolType = 1048576,
        AllowEmptyIndexInfoType = 2097152,
        IgnoreErrors = 3112960,
        InObjectTypeLiteral = 4194304,
        InTypeAlias = 8388608,
        InInitialEntityName = 16777216,
        InReverseMappedType = 33554432
    }
    enum TypeFormatFlags {
        None = 0,
        NoTruncation = 1,
        WriteArrayAsGenericType = 2,
        UseStructuralFallback = 8,
        WriteTypeArgumentsOfSignature = 32,
        UseFullyQualifiedType = 64,
        SuppressAnyReturnType = 256,
        MultilineObjectLiterals = 1024,
        WriteClassExpressionAsTypeLiteral = 2048,
        UseTypeOfFunction = 4096,
        OmitParameterModifiers = 8192,
        UseAliasDefinedOutsideCurrentScope = 16384,
        AllowUniqueESSymbolType = 1048576,
        AddUndefined = 131072,
        WriteArrowStyleSignature = 262144,
        InArrayType = 524288,
        InElementType = 2097152,
        InFirstTypeArgument = 4194304,
        InTypeAlias = 8388608,
        /** @deprecated */ WriteOwnNameForAnyLike = 0,
        NodeBuilderFlagsMask = 9469291
    }
    enum SymbolFormatFlags {
        None = 0,
        WriteTypeParametersOrArguments = 1,
        UseOnlyExternalAliasing = 2,
        AllowAnyNodeKind = 4,
        UseAliasDefinedOutsideCurrentScope = 8
    }
    /**
     * @deprecated
     */
    interface SymbolDisplayBuilder {
        /** @deprecated */ buildTypeDisplay(type: Type, writer: SymbolWriter, enclosingDeclaration?: Node, flags?: TypeFormatFlags): void;
        /** @deprecated */ buildSymbolDisplay(symbol: Symbol, writer: SymbolWriter, enclosingDeclaration?: Node, meaning?: SymbolFlags, flags?: SymbolFormatFlags): void;
        /** @deprecated */ buildSignatureDisplay(signature: Signature, writer: SymbolWriter, enclosingDeclaration?: Node, flags?: TypeFormatFlags, kind?: SignatureKind): void;
        /** @deprecated */ buildIndexSignatureDisplay(info: IndexInfo, writer: SymbolWriter, kind: IndexKind, enclosingDeclaration?: Node, globalFlags?: TypeFormatFlags, symbolStack?: Symbol[]): void;
        /** @deprecated */ buildParameterDisplay(parameter: Symbol, writer: SymbolWriter, enclosingDeclaration?: Node, flags?: TypeFormatFlags): void;
        /** @deprecated */ buildTypeParameterDisplay(tp: TypeParameter, writer: SymbolWriter, enclosingDeclaration?: Node, flags?: TypeFormatFlags): void;
        /** @deprecated */ buildTypePredicateDisplay(predicate: TypePredicate, writer: SymbolWriter, enclosingDeclaration?: Node, flags?: TypeFormatFlags): void;
        /** @deprecated */ buildTypeParameterDisplayFromSymbol(symbol: Symbol, writer: SymbolWriter, enclosingDeclaration?: Node, flags?: TypeFormatFlags): void;
        /** @deprecated */ buildDisplayForParametersAndDelimiters(thisParameter: Symbol, parameters: Symbol[], writer: SymbolWriter, enclosingDeclaration?: Node, flags?: TypeFormatFlags): void;
        /** @deprecated */ buildDisplayForTypeParametersAndDelimiters(typeParameters: TypeParameter[], writer: SymbolWriter, enclosingDeclaration?: Node, flags?: TypeFormatFlags): void;
        /** @deprecated */ buildReturnTypeDisplay(signature: Signature, writer: SymbolWriter, enclosingDeclaration?: Node, flags?: TypeFormatFlags): void;
    }
    /**
     * @deprecated Migrate to other methods of generating symbol names, ex symbolToEntityName + a printer or symbolToString
     */
    interface SymbolWriter extends SymbolTracker {
        writeKeyword(text: string): void;
        writeOperator(text: string): void;
        writePunctuation(text: string): void;
        writeSpace(text: string): void;
        writeStringLiteral(text: string): void;
        writeParameter(text: string): void;
        writeProperty(text: string): void;
        writeSymbol(text: string, symbol: Symbol): void;
        writeLine(): void;
        increaseIndent(): void;
        decreaseIndent(): void;
        clear(): void;
    }
    enum TypePredicateKind {
        This = 0,
        Identifier = 1
    }
    interface TypePredicateBase {
        kind: TypePredicateKind;
        type: Type;
    }
    interface ThisTypePredicate extends TypePredicateBase {
        kind: TypePredicateKind.This;
    }
    interface IdentifierTypePredicate extends TypePredicateBase {
        kind: TypePredicateKind.Identifier;
        parameterName: string;
        parameterIndex: number;
    }
    type TypePredicate = IdentifierTypePredicate | ThisTypePredicate;
    enum SymbolFlags {
        None = 0,
        FunctionScopedVariable = 1,
        BlockScopedVariable = 2,
        Property = 4,
        EnumMember = 8,
        Function = 16,
        Class = 32,
        Interface = 64,
        ConstEnum = 128,
        RegularEnum = 256,
        ValueModule = 512,
        NamespaceModule = 1024,
        TypeLiteral = 2048,
        ObjectLiteral = 4096,
        Method = 8192,
        Constructor = 16384,
        GetAccessor = 32768,
        SetAccessor = 65536,
        Signature = 131072,
        TypeParameter = 262144,
        TypeAlias = 524288,
        ExportValue = 1048576,
        Alias = 2097152,
        Prototype = 4194304,
        ExportStar = 8388608,
        Optional = 16777216,
        Transient = 33554432,
        JSContainer = 67108864,
        Enum = 384,
        Variable = 3,
        Value = 67216319,
        Type = 67901928,
        Namespace = 1920,
        Module = 1536,
        Accessor = 98304,
        FunctionScopedVariableExcludes = 67216318,
        BlockScopedVariableExcludes = 67216319,
        ParameterExcludes = 67216319,
        PropertyExcludes = 0,
        EnumMemberExcludes = 68008959,
        FunctionExcludes = 67215791,
        ClassExcludes = 68008383,
        InterfaceExcludes = 67901832,
        RegularEnumExcludes = 68008191,
        ConstEnumExcludes = 68008831,
        ValueModuleExcludes = 67215503,
        NamespaceModuleExcludes = 0,
        MethodExcludes = 67208127,
        GetAccessorExcludes = 67150783,
        SetAccessorExcludes = 67183551,
        TypeParameterExcludes = 67639784,
        TypeAliasExcludes = 67901928,
        AliasExcludes = 2097152,
        ModuleMember = 2623475,
        ExportHasLocal = 944,
        HasExports = 1952,
        HasMembers = 6240,
        BlockScoped = 418,
        PropertyOrAccessor = 98308,
        ClassMember = 106500
    }
    interface Symbol {
        flags: SymbolFlags;
        escapedName: __String;
        declarations?: Declaration[];
        valueDeclaration?: Declaration;
        members?: SymbolTable;
        exports?: SymbolTable;
        globalExports?: SymbolTable;
    }
    enum InternalSymbolName {
        Call = "__call",
        Constructor = "__constructor",
        New = "__new",
        Index = "__index",
        ExportStar = "__export",
        Global = "__global",
        Missing = "__missing",
        Type = "__type",
        Object = "__object",
        JSXAttributes = "__jsxAttributes",
        Class = "__class",
        Function = "__function",
        Computed = "__computed",
        Resolving = "__resolving__",
        ExportEquals = "export=",
        Default = "default"
    }
    /**
     * This represents a string whose leading underscore have been escaped by adding extra leading underscores.
     * The shape of this brand is rather unique compared to others we've used.
     * Instead of just an intersection of a string and an object, it is that union-ed
     * with an intersection of void and an object. This makes it wholly incompatible
     * with a normal string (which is good, it cannot be misused on assignment or on usage),
     * while still being comparable with a normal string via === (also good) and castable from a string.
     */
    type __String = (string & {
        __escapedIdentifier: void;
    }) | (void & {
        __escapedIdentifier: void;
    }) | InternalSymbolName;
    /** ReadonlyMap where keys are `__String`s. */
    interface ReadonlyUnderscoreEscapedMap<T> {
        get(key: __String): T | undefined;
        has(key: __String): boolean;
        forEach(action: (value: T, key: __String) => void): void;
        readonly size: number;
        keys(): Iterator<__String>;
        values(): Iterator<T>;
        entries(): Iterator<[__String, T]>;
    }
    /** Map where keys are `__String`s. */
    interface UnderscoreEscapedMap<T> extends ReadonlyUnderscoreEscapedMap<T> {
        set(key: __String, value: T): this;
        delete(key: __String): boolean;
        clear(): void;
    }
    /** SymbolTable based on ES6 Map interface. */
    type SymbolTable = UnderscoreEscapedMap<Symbol>;
    enum TypeFlags {
        Any = 1,
        String = 2,
        Number = 4,
        Boolean = 8,
        Enum = 16,
        StringLiteral = 32,
        NumberLiteral = 64,
        BooleanLiteral = 128,
        EnumLiteral = 256,
        ESSymbol = 512,
        UniqueESSymbol = 1024,
        Void = 2048,
        Undefined = 4096,
        Null = 8192,
        Never = 16384,
        TypeParameter = 32768,
        Object = 65536,
        Union = 131072,
        Intersection = 262144,
        Index = 524288,
        IndexedAccess = 1048576,
        Conditional = 2097152,
        Substitution = 4194304,
        NonPrimitive = 134217728,
        Literal = 224,
        Unit = 13536,
        StringOrNumberLiteral = 96,
        PossiblyFalsy = 14574,
        StringLike = 524322,
        NumberLike = 84,
        BooleanLike = 136,
        EnumLike = 272,
        ESSymbolLike = 1536,
        UnionOrIntersection = 393216,
        StructuredType = 458752,
        TypeVariable = 1081344,
        InstantiableNonPrimitive = 7372800,
        InstantiablePrimitive = 524288,
        Instantiable = 7897088,
        StructuredOrInstantiable = 8355840,
        Narrowable = 142575359,
        NotUnionOrUnit = 134283777
    }
    type DestructuringPattern = BindingPattern | ObjectLiteralExpression | ArrayLiteralExpression;
    interface Type {
        flags: TypeFlags;
        symbol?: Symbol;
        pattern?: DestructuringPattern;
        aliasSymbol?: Symbol;
        aliasTypeArguments?: Type[];
    }
    interface LiteralType extends Type {
        value: string | number;
        freshType?: LiteralType;
        regularType?: LiteralType;
    }
    interface UniqueESSymbolType extends Type {
        symbol: Symbol;
    }
    interface StringLiteralType extends LiteralType {
        value: string;
    }
    interface NumberLiteralType extends LiteralType {
        value: number;
    }
    interface EnumType extends Type {
    }
    enum ObjectFlags {
        Class = 1,
        Interface = 2,
        Reference = 4,
        Tuple = 8,
        Anonymous = 16,
        Mapped = 32,
        Instantiated = 64,
        ObjectLiteral = 128,
        EvolvingArray = 256,
        ObjectLiteralPatternWithComputedProperties = 512,
        ContainsSpread = 1024,
        ReverseMapped = 2048,
        JsxAttributes = 4096,
        MarkerType = 8192,
        ClassOrInterface = 3
    }
    interface ObjectType extends Type {
        objectFlags: ObjectFlags;
    }
    /** Class and interface types (ObjectFlags.Class and ObjectFlags.Interface). */
    interface InterfaceType extends ObjectType {
        typeParameters: TypeParameter[] | undefined;
        outerTypeParameters: TypeParameter[] | undefined;
        localTypeParameters: TypeParameter[] | undefined;
        thisType: TypeParameter | undefined;
    }
    type BaseType = ObjectType | IntersectionType;
    interface InterfaceTypeWithDeclaredMembers extends InterfaceType {
        declaredProperties: Symbol[];
        declaredCallSignatures: Signature[];
        declaredConstructSignatures: Signature[];
        declaredStringIndexInfo: IndexInfo | undefined;
        declaredNumberIndexInfo: IndexInfo | undefined;
    }
    /**
     * Type references (ObjectFlags.Reference). When a class or interface has type parameters or
     * a "this" type, references to the class or interface are made using type references. The
     * typeArguments property specifies the types to substitute for the type parameters of the
     * class or interface and optionally includes an extra element that specifies the type to
     * substitute for "this" in the resulting instantiation. When no extra argument is present,
     * the type reference itself is substituted for "this". The typeArguments property is undefined
     * if the class or interface has no type parameters and the reference isn't specifying an
     * explicit "this" argument.
     */
    interface TypeReference extends ObjectType {
        target: GenericType;
        typeArguments?: Type[];
    }
    interface GenericType extends InterfaceType, TypeReference {
    }
    interface UnionOrIntersectionType extends Type {
        types: Type[];
    }
    interface UnionType extends UnionOrIntersectionType {
    }
    interface IntersectionType extends UnionOrIntersectionType {
    }
    type StructuredType = ObjectType | UnionType | IntersectionType;
    interface EvolvingArrayType extends ObjectType {
        elementType: Type;
        finalArrayType?: Type;
    }
    interface InstantiableType extends Type {
    }
    interface TypeParameter extends InstantiableType {
    }
    interface IndexedAccessType extends InstantiableType {
        objectType: Type;
        indexType: Type;
        constraint?: Type;
    }
    interface IndexType extends InstantiableType {
        type: InstantiableType | UnionOrIntersectionType;
    }
    interface ConditionalRoot {
        node: ConditionalTypeNode;
        checkType: Type;
        extendsType: Type;
        trueType: Type;
        falseType: Type;
        isDistributive: boolean;
        inferTypeParameters: TypeParameter[] | undefined;
        outerTypeParameters?: TypeParameter[];
        instantiations?: Map<Type>;
        aliasSymbol: Symbol | undefined;
        aliasTypeArguments: Type[] | undefined;
    }
    interface ConditionalType extends InstantiableType {
        root: ConditionalRoot;
        checkType: Type;
        extendsType: Type;
        resolvedTrueType?: Type;
        resolvedFalseType?: Type;
    }
    interface SubstitutionType extends InstantiableType {
        typeParameter: TypeParameter;
        substitute: Type;
    }
    enum SignatureKind {
        Call = 0,
        Construct = 1
    }
    interface Signature {
        declaration?: SignatureDeclaration;
        typeParameters?: TypeParameter[];
        parameters: Symbol[];
    }
    enum IndexKind {
        String = 0,
        Number = 1
    }
    interface IndexInfo {
        type: Type;
        isReadonly: boolean;
        declaration?: SignatureDeclaration;
    }
    enum InferencePriority {
        NakedTypeVariable = 1,
        HomomorphicMappedType = 2,
        MappedTypeConstraint = 4,
        ReturnType = 8,
        NoConstraints = 16,
        AlwaysStrict = 32,
        PriorityImpliesUnion = 12
    }
    interface JsFileExtensionInfo {
        extension: string;
        isMixedContent: boolean;
        scriptKind?: ScriptKind;
    }
    interface DiagnosticMessage {
        key: string;
        category: DiagnosticCategory;
        code: number;
        message: string;
    }
    /**
     * A linked list of formatted diagnostic messages to be used as part of a multiline message.
     * It is built from the bottom up, leaving the head to be the "main" diagnostic.
     * While it seems that DiagnosticMessageChain is structurally similar to DiagnosticMessage,
     * the difference is that messages are all preformatted in DMC.
     */
    interface DiagnosticMessageChain {
        messageText: string;
        category: DiagnosticCategory;
        code: number;
        next?: DiagnosticMessageChain;
    }
    interface Diagnostic {
        file: SourceFile | undefined;
        start: number | undefined;
        length: number | undefined;
        messageText: string | DiagnosticMessageChain;
        category: DiagnosticCategory;
        code: number;
        source?: string;
    }
    enum DiagnosticCategory {
        Warning = 0,
        Error = 1,
        Suggestion = 2,
        Message = 3
    }
    enum ModuleResolutionKind {
        Classic = 1,
        NodeJs = 2
    }
    interface PluginImport {
        name: string;
    }
    type CompilerOptionsValue = string | number | boolean | (string | number)[] | string[] | MapLike<string[]> | PluginImport[] | null | undefined;
    interface CompilerOptions {
        allowJs?: boolean;
        allowSyntheticDefaultImports?: boolean;
        allowUnreachableCode?: boolean;
        allowUnusedLabels?: boolean;
        alwaysStrict?: boolean;
        baseUrl?: string;
        charset?: string;
        checkJs?: boolean;
        declaration?: boolean;
        emitDeclarationOnly?: boolean;
        declarationDir?: string;
        disableSizeLimit?: boolean;
        downlevelIteration?: boolean;
        emitBOM?: boolean;
        emitDecoratorMetadata?: boolean;
        experimentalDecorators?: boolean;
        forceConsistentCasingInFileNames?: boolean;
        importHelpers?: boolean;
        inlineSourceMap?: boolean;
        inlineSources?: boolean;
        isolatedModules?: boolean;
        jsx?: JsxEmit;
        lib?: string[];
        locale?: string;
        mapRoot?: string;
        maxNodeModuleJsDepth?: number;
        module?: ModuleKind;
        moduleResolution?: ModuleResolutionKind;
        newLine?: NewLineKind;
        noEmit?: boolean;
        noEmitHelpers?: boolean;
        noEmitOnError?: boolean;
        noErrorTruncation?: boolean;
        noFallthroughCasesInSwitch?: boolean;
        noImplicitAny?: boolean;
        noImplicitReturns?: boolean;
        noImplicitThis?: boolean;
        noStrictGenericChecks?: boolean;
        noUnusedLocals?: boolean;
        noUnusedParameters?: boolean;
        noImplicitUseStrict?: boolean;
        noLib?: boolean;
        noResolve?: boolean;
        out?: string;
        outDir?: string;
        outFile?: string;
        paths?: MapLike<string[]>;
        preserveConstEnums?: boolean;
        preserveSymlinks?: boolean;
        project?: string;
        reactNamespace?: string;
        jsxFactory?: string;
        removeComments?: boolean;
        rootDir?: string;
        rootDirs?: string[];
        skipLibCheck?: boolean;
        skipDefaultLibCheck?: boolean;
        sourceMap?: boolean;
        sourceRoot?: string;
        strict?: boolean;
        strictFunctionTypes?: boolean;
        strictNullChecks?: boolean;
        strictPropertyInitialization?: boolean;
        suppressExcessPropertyErrors?: boolean;
        suppressImplicitAnyIndexErrors?: boolean;
        target?: ScriptTarget;
        traceResolution?: boolean;
        types?: string[];
        /** Paths used to compute primary types search locations */
        typeRoots?: string[];
        esModuleInterop?: boolean;
        [option: string]: CompilerOptionsValue | JsonSourceFile | undefined;
    }
    interface TypeAcquisition {
        enableAutoDiscovery?: boolean;
        enable?: boolean;
        include?: string[];
        exclude?: string[];
        [option: string]: string[] | boolean | undefined;
    }
    enum ModuleKind {
        None = 0,
        CommonJS = 1,
        AMD = 2,
        UMD = 3,
        System = 4,
        ES2015 = 5,
        ESNext = 6
    }
    enum JsxEmit {
        None = 0,
        Preserve = 1,
        React = 2,
        ReactNative = 3
    }
    enum NewLineKind {
        CarriageReturnLineFeed = 0,
        LineFeed = 1
    }
    interface LineAndCharacter {
        /** 0-based. */
        line: number;
        character: number;
    }
    enum ScriptKind {
        Unknown = 0,
        JS = 1,
        JSX = 2,
        TS = 3,
        TSX = 4,
        External = 5,
        JSON = 6
    }
    enum ScriptTarget {
        ES3 = 0,
        ES5 = 1,
        ES2015 = 2,
        ES2016 = 3,
        ES2017 = 4,
        ES2018 = 5,
        ESNext = 6,
        Latest = 6
    }
    enum LanguageVariant {
        Standard = 0,
        JSX = 1
    }
    /** Either a parsed command line or a parsed tsconfig.json */
    interface ParsedCommandLine {
        options: CompilerOptions;
        typeAcquisition?: TypeAcquisition;
        fileNames: string[];
        raw?: any;
        errors: Diagnostic[];
        wildcardDirectories?: MapLike<WatchDirectoryFlags>;
        compileOnSave?: boolean;
    }
    enum WatchDirectoryFlags {
        None = 0,
        Recursive = 1
    }
    interface ExpandResult {
        fileNames: string[];
        wildcardDirectories: MapLike<WatchDirectoryFlags>;
    }
    interface ModuleResolutionHost {
        fileExists(fileName: string): boolean;
        readFile(fileName: string): string | undefined;
        trace?(s: string): void;
        directoryExists?(directoryName: string): boolean;
        /**
         * Resolve a symbolic link.
         * @see https://nodejs.org/api/fs.html#fs_fs_realpathsync_path_options
         */
        realpath?(path: string): string;
        getCurrentDirectory?(): string;
        getDirectories?(path: string): string[];
    }
    /**
     * Represents the result of module resolution.
     * Module resolution will pick up tsx/jsx/js files even if '--jsx' and '--allowJs' are turned off.
     * The Program will then filter results based on these flags.
     *
     * Prefer to return a `ResolvedModuleFull` so that the file type does not have to be inferred.
     */
    interface ResolvedModule {
        /** Path of the file the module was resolved to. */
        resolvedFileName: string;
        /** True if `resolvedFileName` comes from `node_modules`. */
        isExternalLibraryImport?: boolean;
    }
    /**
     * ResolvedModule with an explicitly provided `extension` property.
     * Prefer this over `ResolvedModule`.
     * If changing this, remember to change `moduleResolutionIsEqualTo`.
     */
    interface ResolvedModuleFull extends ResolvedModule {
        /**
         * Extension of resolvedFileName. This must match what's at the end of resolvedFileName.
         * This is optional for backwards-compatibility, but will be added if not provided.
         */
        extension: Extension;
        packageId?: PackageId;
    }
    /**
     * Unique identifier with a package name and version.
     * If changing this, remember to change `packageIdIsEqual`.
     */
    interface PackageId {
        /**
         * Name of the package.
         * Should not include `@types`.
         * If accessing a non-index file, this should include its name e.g. "foo/bar".
         */
        name: string;
        /**
         * Name of a submodule within this package.
         * May be "".
         */
        subModuleName: string;
        /** Version of the package, e.g. "1.2.3" */
        version: string;
    }
    enum Extension {
        Ts = ".ts",
        Tsx = ".tsx",
        Dts = ".d.ts",
        Js = ".js",
        Jsx = ".jsx",
        Json = ".json"
    }
    interface ResolvedModuleWithFailedLookupLocations {
        readonly resolvedModule: ResolvedModuleFull | undefined;
    }
    interface ResolvedTypeReferenceDirective {
        primary: boolean;
        resolvedFileName: string | undefined;
        packageId?: PackageId;
    }
    interface ResolvedTypeReferenceDirectiveWithFailedLookupLocations {
        readonly resolvedTypeReferenceDirective: ResolvedTypeReferenceDirective | undefined;
        readonly failedLookupLocations: ReadonlyArray<string>;
    }
    interface CompilerHost extends ModuleResolutionHost {
        getSourceFile(fileName: string, languageVersion: ScriptTarget, onError?: (message: string) => void, shouldCreateNewSourceFile?: boolean): SourceFile | undefined;
        getSourceFileByPath?(fileName: string, path: Path, languageVersion: ScriptTarget, onError?: (message: string) => void, shouldCreateNewSourceFile?: boolean): SourceFile | undefined;
        getCancellationToken?(): CancellationToken;
        getDefaultLibFileName(options: CompilerOptions): string;
        getDefaultLibLocation?(): string;
        writeFile: WriteFileCallback;
        getCurrentDirectory(): string;
        getDirectories(path: string): string[];
        getCanonicalFileName(fileName: string): string;
        useCaseSensitiveFileNames(): boolean;
        getNewLine(): string;
        resolveModuleNames?(moduleNames: string[], containingFile: string, reusedNames?: string[]): (ResolvedModule | undefined)[];
        /**
         * This method is a companion for 'resolveModuleNames' and is used to resolve 'types' references to actual type declaration files
         */
        resolveTypeReferenceDirectives?(typeReferenceDirectiveNames: string[], containingFile: string): ResolvedTypeReferenceDirective[];
        getEnvironmentVariable?(name: string): string | undefined;
        createHash?(data: string): string;
    }
    interface SourceMapRange extends TextRange {
        source?: SourceMapSource;
    }
    interface SourceMapSource {
        fileName: string;
        text: string;
        skipTrivia?: (pos: number) => number;
    }
    enum EmitFlags {
        SingleLine = 1,
        AdviseOnEmitNode = 2,
        NoSubstitution = 4,
        CapturesThis = 8,
        NoLeadingSourceMap = 16,
        NoTrailingSourceMap = 32,
        NoSourceMap = 48,
        NoNestedSourceMaps = 64,
        NoTokenLeadingSourceMaps = 128,
        NoTokenTrailingSourceMaps = 256,
        NoTokenSourceMaps = 384,
        NoLeadingComments = 512,
        NoTrailingComments = 1024,
        NoComments = 1536,
        NoNestedComments = 2048,
        HelperName = 4096,
        ExportName = 8192,
        LocalName = 16384,
        InternalName = 32768,
        Indented = 65536,
        NoIndentation = 131072,
        AsyncFunctionBody = 262144,
        ReuseTempVariableScope = 524288,
        CustomPrologue = 1048576,
        NoHoisting = 2097152,
        HasEndOfDeclarationMarker = 4194304,
        Iterator = 8388608,
        NoAsciiEscaping = 16777216
    }
    interface EmitHelper {
        readonly name: string;
        readonly scoped: boolean;
        readonly text: string;
        readonly priority?: number;
    }
    enum EmitHint {
        SourceFile = 0,
        Expression = 1,
        IdentifierName = 2,
        MappedTypeParameter = 3,
        Unspecified = 4
    }
    interface TransformationContext {
        /** Gets the compiler options supplied to the transformer. */
        getCompilerOptions(): CompilerOptions;
        /** Starts a new lexical environment. */
        startLexicalEnvironment(): void;
        /** Suspends the current lexical environment, usually after visiting a parameter list. */
        suspendLexicalEnvironment(): void;
        /** Resumes a suspended lexical environment, usually before visiting a function body. */
        resumeLexicalEnvironment(): void;
        /** Ends a lexical environment, returning any declarations. */
        endLexicalEnvironment(): Statement[] | undefined;
        /** Hoists a function declaration to the containing scope. */
        hoistFunctionDeclaration(node: FunctionDeclaration): void;
        /** Hoists a variable declaration to the containing scope. */
        hoistVariableDeclaration(node: Identifier): void;
        /** Records a request for a non-scoped emit helper in the current context. */
        requestEmitHelper(helper: EmitHelper): void;
        /** Gets and resets the requested non-scoped emit helpers. */
        readEmitHelpers(): EmitHelper[] | undefined;
        /** Enables expression substitutions in the pretty printer for the provided SyntaxKind. */
        enableSubstitution(kind: SyntaxKind): void;
        /** Determines whether expression substitutions are enabled for the provided node. */
        isSubstitutionEnabled(node: Node): boolean;
        /**
         * Hook used by transformers to substitute expressions just before they
         * are emitted by the pretty printer.
         *
         * NOTE: Transformation hooks should only be modified during `Transformer` initialization,
         * before returning the `NodeTransformer` callback.
         */
        onSubstituteNode: (hint: EmitHint, node: Node) => Node;
        /**
         * Enables before/after emit notifications in the pretty printer for the provided
         * SyntaxKind.
         */
        enableEmitNotification(kind: SyntaxKind): void;
        /**
         * Determines whether before/after emit notifications should be raised in the pretty
         * printer when it emits a node.
         */
        isEmitNotificationEnabled(node: Node): boolean;
        /**
         * Hook used to allow transformers to capture state before or after
         * the printer emits a node.
         *
         * NOTE: Transformation hooks should only be modified during `Transformer` initialization,
         * before returning the `NodeTransformer` callback.
         */
        onEmitNode: (hint: EmitHint, node: Node, emitCallback: (hint: EmitHint, node: Node) => void) => void;
    }
    interface TransformationResult<T extends Node> {
        /** Gets the transformed source files. */
        transformed: T[];
        /** Gets diagnostics for the transformation. */
        diagnostics?: Diagnostic[];
        /**
         * Gets a substitute for a node, if one is available; otherwise, returns the original node.
         *
         * @param hint A hint as to the intended usage of the node.
         * @param node The node to substitute.
         */
        substituteNode(hint: EmitHint, node: Node): Node;
        /**
         * Emits a node with possible notification.
         *
         * @param hint A hint as to the intended usage of the node.
         * @param node The node to emit.
         * @param emitCallback A callback used to emit the node.
         */
        emitNodeWithNotification(hint: EmitHint, node: Node, emitCallback: (hint: EmitHint, node: Node) => void): void;
        /**
         * Clean up EmitNode entries on any parse-tree nodes.
         */
        dispose(): void;
    }
    /**
     * A function that is used to initialize and return a `Transformer` callback, which in turn
     * will be used to transform one or more nodes.
     */
    type TransformerFactory<T extends Node> = (context: TransformationContext) => Transformer<T>;
    /**
     * A function that transforms a node.
     */
    type Transformer<T extends Node> = (node: T) => T;
    /**
     * A function that accepts and possibly transforms a node.
     */
    type Visitor = (node: Node) => VisitResult<Node>;
    type VisitResult<T extends Node> = T | T[] | undefined;
    interface Printer {
        /**
         * Print a node and its subtree as-is, without any emit transformations.
         * @param hint A value indicating the purpose of a node. This is primarily used to
         * distinguish between an `Identifier` used in an expression position, versus an
         * `Identifier` used as an `IdentifierName` as part of a declaration. For most nodes you
         * should just pass `Unspecified`.
         * @param node The node to print. The node and its subtree are printed as-is, without any
         * emit transformations.
         * @param sourceFile A source file that provides context for the node. The source text of
         * the file is used to emit the original source content for literals and identifiers, while
         * the identifiers of the source file are used when generating unique names to avoid
         * collisions.
         */
        printNode(hint: EmitHint, node: Node, sourceFile: SourceFile): string;
        /**
         * Prints a list of nodes using the given format flags
         */
        printList<T extends Node>(format: ListFormat, list: NodeArray<T>, sourceFile: SourceFile): string;
        /**
         * Prints a source file as-is, without any emit transformations.
         */
        printFile(sourceFile: SourceFile): string;
        /**
         * Prints a bundle of source files as-is, without any emit transformations.
         */
        printBundle(bundle: Bundle): string;
    }
    interface PrintHandlers {
        /**
         * A hook used by the Printer when generating unique names to avoid collisions with
         * globally defined names that exist outside of the current source file.
         */
        hasGlobalName?(name: string): boolean;
        /**
         * A hook used by the Printer to provide notifications prior to emitting a node. A
         * compatible implementation **must** invoke `emitCallback` with the provided `hint` and
         * `node` values.
         * @param hint A hint indicating the intended purpose of the node.
         * @param node The node to emit.
         * @param emitCallback A callback that, when invoked, will emit the node.
         * @example
         * ```ts
         * var printer = createPrinter(printerOptions, {
         *   onEmitNode(hint, node, emitCallback) {
         *     // set up or track state prior to emitting the node...
         *     emitCallback(hint, node);
         *     // restore state after emitting the node...
         *   }
         * });
         * ```
         */
        onEmitNode?(hint: EmitHint, node: Node | undefined, emitCallback: (hint: EmitHint, node: Node | undefined) => void): void;
        /**
         * A hook used by the Printer to perform just-in-time substitution of a node. This is
         * primarily used by node transformations that need to substitute one node for another,
         * such as replacing `myExportedVar` with `exports.myExportedVar`.
         * @param hint A hint indicating the intended purpose of the node.
         * @param node The node to emit.
         * @example
         * ```ts
         * var printer = createPrinter(printerOptions, {
         *   substituteNode(hint, node) {
         *     // perform substitution if necessary...
         *     return node;
         *   }
         * });
         * ```
         */
        substituteNode?(hint: EmitHint, node: Node): Node;
    }
    interface PrinterOptions {
        removeComments?: boolean;
        newLine?: NewLineKind;
        omitTrailingSemicolon?: boolean;
    }
    /** @deprecated See comment on SymbolWriter */
    interface SymbolTracker {
        trackSymbol?(symbol: Symbol, enclosingDeclaration?: Node, meaning?: SymbolFlags): void;
        reportInaccessibleThisError?(): void;
        reportPrivateInBaseOfClassExpression?(propertyName: string): void;
        reportInaccessibleUniqueSymbolError?(): void;
    }
    interface TextSpan {
        start: number;
        length: number;
    }
    interface TextChangeRange {
        span: TextSpan;
        newLength: number;
    }
    interface SortedArray<T> extends Array<T> {
        " __sortedArrayBrand": any;
    }
    interface SyntaxList extends Node {
        _children: Node[];
    }
    enum ListFormat {
        None = 0,
        SingleLine = 0,
        MultiLine = 1,
        PreserveLines = 2,
        LinesMask = 3,
        NotDelimited = 0,
        BarDelimited = 4,
        AmpersandDelimited = 8,
        CommaDelimited = 16,
        DelimitersMask = 28,
        AllowTrailingComma = 32,
        Indented = 64,
        SpaceBetweenBraces = 128,
        SpaceBetweenSiblings = 256,
        Braces = 512,
        Parenthesis = 1024,
        AngleBrackets = 2048,
        SquareBrackets = 4096,
        BracketsMask = 7680,
        OptionalIfUndefined = 8192,
        OptionalIfEmpty = 16384,
        Optional = 24576,
        PreferNewLine = 32768,
        NoTrailingNewLine = 65536,
        NoInterveningComments = 131072,
        NoSpaceIfEmpty = 262144,
        SingleElement = 524288,
        Modifiers = 131328,
        HeritageClauses = 256,
        SingleLineTypeLiteralMembers = 384,
        MultiLineTypeLiteralMembers = 16449,
        TupleTypeElements = 272,
        UnionTypeConstituents = 260,
        IntersectionTypeConstituents = 264,
        ObjectBindingPatternElements = 262576,
        ArrayBindingPatternElements = 262448,
        ObjectLiteralExpressionProperties = 263122,
        ArrayLiteralExpressionElements = 4466,
        CommaListElements = 272,
        CallExpressionArguments = 1296,
        NewExpressionArguments = 9488,
        TemplateExpressionSpans = 131072,
        SingleLineBlockStatements = 384,
        MultiLineBlockStatements = 65,
        VariableDeclarationList = 272,
        SingleLineFunctionBodyStatements = 384,
        MultiLineFunctionBodyStatements = 1,
        ClassHeritageClauses = 256,
        ClassMembers = 65,
        InterfaceMembers = 65,
        EnumMembers = 81,
        CaseBlockClauses = 65,
        NamedImportsOrExportsElements = 262576,
        JsxElementOrFragmentChildren = 131072,
        JsxElementAttributes = 131328,
        CaseOrDefaultClauseStatements = 81985,
        HeritageClauseTypes = 272,
        SourceFileStatements = 65537,
        Decorators = 24577,
        TypeArguments = 26896,
        TypeParameters = 26896,
        Parameters = 1296,
        IndexSignatureParameters = 4432
    }
}
declare namespace ts {
    const versionMajorMinor = "2.8";
    /** The version of the TypeScript compiler release */
    const version: string;
}
declare namespace ts {
    function isExternalModuleNameRelative(moduleName: string): boolean;
    function sortAndDeduplicateDiagnostics(diagnostics: ReadonlyArray<Diagnostic>): Diagnostic[];
}
declare function setTimeout(handler: (...args: any[]) => void, timeout: number): any;
declare function clearTimeout(handle: any): void;
declare namespace ts {
    enum FileWatcherEventKind {
        Created = 0,
        Changed = 1,
        Deleted = 2
    }
    type FileWatcherCallback = (fileName: string, eventKind: FileWatcherEventKind) => void;
    type DirectoryWatcherCallback = (fileName: string) => void;
    interface System {
        args: string[];
        newLine: string;
        useCaseSensitiveFileNames: boolean;
        write(s: string): void;
        readFile(path: string, encoding?: string): string | undefined;
        getFileSize?(path: string): number;
        writeFile(path: string, data: string, writeByteOrderMark?: boolean): void;
        /**
         * @pollingInterval - this parameter is used in polling-based watchers and ignored in watchers that
         * use native OS file watching
         */
        watchFile?(path: string, callback: FileWatcherCallback, pollingInterval?: number): FileWatcher;
        watchDirectory?(path: string, callback: DirectoryWatcherCallback, recursive?: boolean): FileWatcher;
        resolvePath(path: string): string;
        fileExists(path: string): boolean;
        directoryExists(path: string): boolean;
        createDirectory(path: string): void;
        getExecutingFilePath(): string;
        getCurrentDirectory(): string;
        getDirectories(path: string): string[];
        readDirectory(path: string, extensions?: ReadonlyArray<string>, exclude?: ReadonlyArray<string>, include?: ReadonlyArray<string>, depth?: number): string[];
        getModifiedTime?(path: string): Date;
        /**
         * This should be cryptographically secure.
         * A good implementation is node.js' `crypto.createHash`. (https://nodejs.org/api/crypto.html#crypto_crypto_createhash_algorithm)
         */
        createHash?(data: string): string;
        getMemoryUsage?(): number;
        exit(exitCode?: number): void;
        realpath?(path: string): string;
        setTimeout?(callback: (...args: any[]) => void, ms: number, ...args: any[]): any;
        clearTimeout?(timeoutId: any): void;
        clearScreen?(): void;
    }
    interface FileWatcher {
        close(): void;
    }
    function getNodeMajorVersion(): number | undefined;
    let sys: System;
}
declare namespace ts {
    function getDefaultLibFileName(options: CompilerOptions): string;
    function textSpanEnd(span: TextSpan): number;
    function textSpanIsEmpty(span: TextSpan): boolean;
    function textSpanContainsPosition(span: TextSpan, position: number): boolean;
    function textSpanContainsTextSpan(span: TextSpan, other: TextSpan): boolean;
    function textSpanOverlapsWith(span: TextSpan, other: TextSpan): boolean;
    function textSpanOverlap(span1: TextSpan, span2: TextSpan): TextSpan | undefined;
    function textSpanIntersectsWithTextSpan(span: TextSpan, other: TextSpan): boolean;
    function textSpanIntersectsWith(span: TextSpan, start: number, length: number): boolean;
    function decodedTextSpanIntersectsWith(start1: number, length1: number, start2: number, length2: number): boolean;
    function textSpanIntersectsWithPosition(span: TextSpan, position: number): boolean;
    function textSpanIntersection(span1: TextSpan, span2: TextSpan): TextSpan | undefined;
    function createTextSpan(start: number, length: number): TextSpan;
    function createTextSpanFromBounds(start: number, end: number): TextSpan;
    function textChangeRangeNewSpan(range: TextChangeRange): TextSpan;
    function textChangeRangeIsUnchanged(range: TextChangeRange): boolean;
    function createTextChangeRange(span: TextSpan, newLength: number): TextChangeRange;
    let unchangedTextChangeRange: TextChangeRange;
    /**
     * Called to merge all the changes that occurred across several versions of a script snapshot
     * into a single change.  i.e. if a user keeps making successive edits to a script we will
     * have a text change from V1 to V2, V2 to V3, ..., Vn.
     *
     * This function will then merge those changes into a single change range valid between V1 and
     * Vn.
     */
    function collapseTextChangeRangesAcrossMultipleVersions(changes: ReadonlyArray<TextChangeRange>): TextChangeRange;
    function getTypeParameterOwner(d: Declaration): Declaration | undefined;
    function isParameterPropertyDeclaration(node: Node): boolean;
    function isEmptyBindingPattern(node: BindingName): node is BindingPattern;
    function isEmptyBindingElement(node: BindingElement): boolean;
    function getCombinedModifierFlags(node: Node): ModifierFlags;
    function getCombinedNodeFlags(node: Node): NodeFlags;
    /**
     * Checks to see if the locale is in the appropriate format,
     * and if it is, attempts to set the appropriate language.
     */
    function validateLocaleAndSetLanguage(locale: string, sys: {
        getExecutingFilePath(): string;
        resolvePath(path: string): string;
        fileExists(fileName: string): boolean;
        readFile(fileName: string): string | undefined;
    }, errors?: Push<Diagnostic>): void;
    function getOriginalNode(node: Node): Node;
    function getOriginalNode<T extends Node>(node: Node, nodeTest: (node: Node) => node is T): T;
    function getOriginalNode(node: Node | undefined): Node | undefined;
    function getOriginalNode<T extends Node>(node: Node | undefined, nodeTest: (node: Node | undefined) => node is T): T | undefined;
    /**
     * Gets a value indicating whether a node originated in the parse tree.
     *
     * @param node The node to test.
     */
    function isParseTreeNode(node: Node): boolean;
    /**
     * Gets the original parse tree node for a node.
     *
     * @param node The original node.
     * @returns The original parse tree node if found; otherwise, undefined.
     */
    function getParseTreeNode(node: Node): Node;
    /**
     * Gets the original parse tree node for a node.
     *
     * @param node The original node.
     * @param nodeTest A callback used to ensure the correct type of parse tree node is returned.
     * @returns The original parse tree node if found; otherwise, undefined.
     */
    function getParseTreeNode<T extends Node>(node: Node | undefined, nodeTest?: (node: Node) => node is T): T | undefined;
    /**
     * Remove extra underscore from escaped identifier text content.
     *
     * @param identifier The escaped identifier text.
     * @returns The unescaped identifier text.
     */
    function unescapeLeadingUnderscores(identifier: __String): string;
    function idText(identifier: Identifier): string;
    function symbolName(symbol: Symbol): string;
    /**
     * Remove extra underscore from escaped identifier text content.
     * @deprecated Use `id.text` for the unescaped text.
     * @param identifier The escaped identifier text.
     * @returns The unescaped identifier text.
     */
    function unescapeIdentifier(id: string): string;
    function getNameOfJSDocTypedef(declaration: JSDocTypedefTag): Identifier | undefined;
    function getNameOfDeclaration(declaration: Declaration | Expression): DeclarationName;
    /**
     * Gets the JSDoc parameter tags for the node if present.
     *
     * @remarks Returns any JSDoc param tag that matches the provided
     * parameter, whether a param tag on a containing function
     * expression, or a param tag on a variable declaration whose
     * initializer is the containing function. The tags closest to the
     * node are returned first, so in the previous example, the param
     * tag on the containing function expression would be first.
     *
     * Does not return tags for binding patterns, because JSDoc matches
     * parameters by name and binding patterns do not have a name.
     */
    function getJSDocParameterTags(param: ParameterDeclaration): ReadonlyArray<JSDocParameterTag>;
    /**
     * Return true if the node has JSDoc parameter tags.
     *
     * @remarks Includes parameter tags that are not directly on the node,
     * for example on a variable declaration whose initializer is a function expression.
     */
    function hasJSDocParameterTags(node: FunctionLikeDeclaration | SignatureDeclaration): boolean;
    /** Gets the JSDoc augments tag for the node if present */
    function getJSDocAugmentsTag(node: Node): JSDocAugmentsTag | undefined;
    /** Gets the JSDoc class tag for the node if present */
    function getJSDocClassTag(node: Node): JSDocClassTag | undefined;
    /** Gets the JSDoc return tag for the node if present */
    function getJSDocReturnTag(node: Node): JSDocReturnTag | undefined;
    /** Gets the JSDoc template tag for the node if present */
    function getJSDocTemplateTag(node: Node): JSDocTemplateTag | undefined;
    /** Gets the JSDoc type tag for the node if present and valid */
    function getJSDocTypeTag(node: Node): JSDocTypeTag | undefined;
    /**
     * Gets the type node for the node if provided via JSDoc.
     *
     * @remarks The search includes any JSDoc param tag that relates
     * to the provided parameter, for example a type tag on the
     * parameter itself, or a param tag on a containing function
     * expression, or a param tag on a variable declaration whose
     * initializer is the containing function. The tags closest to the
     * node are examined first, so in the previous example, the type
     * tag directly on the node would be returned.
     */
    function getJSDocType(node: Node): TypeNode | undefined;
    /**
     * Gets the return type node for the node if provided via JSDoc's return tag.
     *
     * @remarks `getJSDocReturnTag` just gets the whole JSDoc tag. This function
     * gets the type from inside the braces.
     */
    function getJSDocReturnType(node: Node): TypeNode | undefined;
    /** Get all JSDoc tags related to a node, including those on parent nodes. */
    function getJSDocTags(node: Node): ReadonlyArray<JSDocTag>;
    /** Gets all JSDoc tags of a specified kind, or undefined if not present. */
    function getAllJSDocTagsOfKind(node: Node, kind: SyntaxKind): ReadonlyArray<JSDocTag> | undefined;
}
declare namespace ts {
    function isNumericLiteral(node: Node): node is NumericLiteral;
    function isStringLiteral(node: Node): node is StringLiteral;
    function isJsxText(node: Node): node is JsxText;
    function isRegularExpressionLiteral(node: Node): node is RegularExpressionLiteral;
    function isNoSubstitutionTemplateLiteral(node: Node): node is NoSubstitutionTemplateLiteral;
    function isTemplateHead(node: Node): node is TemplateHead;
    function isTemplateMiddle(node: Node): node is TemplateMiddle;
    function isTemplateTail(node: Node): node is TemplateTail;
    function isIdentifier(node: Node): node is Identifier;
    function isQualifiedName(node: Node): node is QualifiedName;
    function isComputedPropertyName(node: Node): node is ComputedPropertyName;
    function isTypeParameterDeclaration(node: Node): node is TypeParameterDeclaration;
    function isParameter(node: Node): node is ParameterDeclaration;
    function isDecorator(node: Node): node is Decorator;
    function isPropertySignature(node: Node): node is PropertySignature;
    function isPropertyDeclaration(node: Node): node is PropertyDeclaration;
    function isMethodSignature(node: Node): node is MethodSignature;
    function isMethodDeclaration(node: Node): node is MethodDeclaration;
    function isConstructorDeclaration(node: Node): node is ConstructorDeclaration;
    function isGetAccessorDeclaration(node: Node): node is GetAccessorDeclaration;
    function isSetAccessorDeclaration(node: Node): node is SetAccessorDeclaration;
    function isCallSignatureDeclaration(node: Node): node is CallSignatureDeclaration;
    function isConstructSignatureDeclaration(node: Node): node is ConstructSignatureDeclaration;
    function isIndexSignatureDeclaration(node: Node): node is IndexSignatureDeclaration;
    function isTypePredicateNode(node: Node): node is TypePredicateNode;
    function isTypeReferenceNode(node: Node): node is TypeReferenceNode;
    function isFunctionTypeNode(node: Node): node is FunctionTypeNode;
    function isConstructorTypeNode(node: Node): node is ConstructorTypeNode;
    function isTypeQueryNode(node: Node): node is TypeQueryNode;
    function isTypeLiteralNode(node: Node): node is TypeLiteralNode;
    function isArrayTypeNode(node: Node): node is ArrayTypeNode;
    function isTupleTypeNode(node: Node): node is TupleTypeNode;
    function isUnionTypeNode(node: Node): node is UnionTypeNode;
    function isIntersectionTypeNode(node: Node): node is IntersectionTypeNode;
    function isConditionalTypeNode(node: Node): node is ConditionalTypeNode;
    function isInferTypeNode(node: Node): node is InferTypeNode;
    function isParenthesizedTypeNode(node: Node): node is ParenthesizedTypeNode;
    function isThisTypeNode(node: Node): node is ThisTypeNode;
    function isTypeOperatorNode(node: Node): node is TypeOperatorNode;
    function isIndexedAccessTypeNode(node: Node): node is IndexedAccessTypeNode;
    function isMappedTypeNode(node: Node): node is MappedTypeNode;
    function isLiteralTypeNode(node: Node): node is LiteralTypeNode;
    function isObjectBindingPattern(node: Node): node is ObjectBindingPattern;
    function isArrayBindingPattern(node: Node): node is ArrayBindingPattern;
    function isBindingElement(node: Node): node is BindingElement;
    function isArrayLiteralExpression(node: Node): node is ArrayLiteralExpression;
    function isObjectLiteralExpression(node: Node): node is ObjectLiteralExpression;
    function isPropertyAccessExpression(node: Node): node is PropertyAccessExpression;
    function isElementAccessExpression(node: Node): node is ElementAccessExpression;
    function isCallExpression(node: Node): node is CallExpression;
    function isNewExpression(node: Node): node is NewExpression;
    function isTaggedTemplateExpression(node: Node): node is TaggedTemplateExpression;
    function isTypeAssertion(node: Node): node is TypeAssertion;
    function isParenthesizedExpression(node: Node): node is ParenthesizedExpression;
    function skipPartiallyEmittedExpressions(node: Expression): Expression;
    function skipPartiallyEmittedExpressions(node: Node): Node;
    function isFunctionExpression(node: Node): node is FunctionExpression;
    function isArrowFunction(node: Node): node is ArrowFunction;
    function isDeleteExpression(node: Node): node is DeleteExpression;
    function isTypeOfExpression(node: Node): node is TypeOfExpression;
    function isVoidExpression(node: Node): node is VoidExpression;
    function isAwaitExpression(node: Node): node is AwaitExpression;
    function isPrefixUnaryExpression(node: Node): node is PrefixUnaryExpression;
    function isPostfixUnaryExpression(node: Node): node is PostfixUnaryExpression;
    function isBinaryExpression(node: Node): node is BinaryExpression;
    function isConditionalExpression(node: Node): node is ConditionalExpression;
    function isTemplateExpression(node: Node): node is TemplateExpression;
    function isYieldExpression(node: Node): node is YieldExpression;
    function isSpreadElement(node: Node): node is SpreadElement;
    function isClassExpression(node: Node): node is ClassExpression;
    function isOmittedExpression(node: Node): node is OmittedExpression;
    function isExpressionWithTypeArguments(node: Node): node is ExpressionWithTypeArguments;
    function isAsExpression(node: Node): node is AsExpression;
    function isNonNullExpression(node: Node): node is NonNullExpression;
    function isMetaProperty(node: Node): node is MetaProperty;
    function isTemplateSpan(node: Node): node is TemplateSpan;
    function isSemicolonClassElement(node: Node): node is SemicolonClassElement;
    function isBlock(node: Node): node is Block;
    function isVariableStatement(node: Node): node is VariableStatement;
    function isEmptyStatement(node: Node): node is EmptyStatement;
    function isExpressionStatement(node: Node): node is ExpressionStatement;
    function isIfStatement(node: Node): node is IfStatement;
    function isDoStatement(node: Node): node is DoStatement;
    function isWhileStatement(node: Node): node is WhileStatement;
    function isForStatement(node: Node): node is ForStatement;
    function isForInStatement(node: Node): node is ForInStatement;
    function isForOfStatement(node: Node): node is ForOfStatement;
    function isContinueStatement(node: Node): node is ContinueStatement;
    function isBreakStatement(node: Node): node is BreakStatement;
    function isBreakOrContinueStatement(node: Node): node is BreakOrContinueStatement;
    function isReturnStatement(node: Node): node is ReturnStatement;
    function isWithStatement(node: Node): node is WithStatement;
    function isSwitchStatement(node: Node): node is SwitchStatement;
    function isLabeledStatement(node: Node): node is LabeledStatement;
    function isThrowStatement(node: Node): node is ThrowStatement;
    function isTryStatement(node: Node): node is TryStatement;
    function isDebuggerStatement(node: Node): node is DebuggerStatement;
    function isVariableDeclaration(node: Node): node is VariableDeclaration;
    function isVariableDeclarationList(node: Node): node is VariableDeclarationList;
    function isFunctionDeclaration(node: Node): node is FunctionDeclaration;
    function isClassDeclaration(node: Node): node is ClassDeclaration;
    function isInterfaceDeclaration(node: Node): node is InterfaceDeclaration;
    function isTypeAliasDeclaration(node: Node): node is TypeAliasDeclaration;
    function isEnumDeclaration(node: Node): node is EnumDeclaration;
    function isModuleDeclaration(node: Node): node is ModuleDeclaration;
    function isModuleBlock(node: Node): node is ModuleBlock;
    function isCaseBlock(node: Node): node is CaseBlock;
    function isNamespaceExportDeclaration(node: Node): node is NamespaceExportDeclaration;
    function isImportEqualsDeclaration(node: Node): node is ImportEqualsDeclaration;
    function isImportDeclaration(node: Node): node is ImportDeclaration;
    function isImportClause(node: Node): node is ImportClause;
    function isNamespaceImport(node: Node): node is NamespaceImport;
    function isNamedImports(node: Node): node is NamedImports;
    function isImportSpecifier(node: Node): node is ImportSpecifier;
    function isExportAssignment(node: Node): node is ExportAssignment;
    function isExportDeclaration(node: Node): node is ExportDeclaration;
    function isNamedExports(node: Node): node is NamedExports;
    function isExportSpecifier(node: Node): node is ExportSpecifier;
    function isMissingDeclaration(node: Node): node is MissingDeclaration;
    function isExternalModuleReference(node: Node): node is ExternalModuleReference;
    function isJsxElement(node: Node): node is JsxElement;
    function isJsxSelfClosingElement(node: Node): node is JsxSelfClosingElement;
    function isJsxOpeningElement(node: Node): node is JsxOpeningElement;
    function isJsxClosingElement(node: Node): node is JsxClosingElement;
    function isJsxFragment(node: Node): node is JsxFragment;
    function isJsxOpeningFragment(node: Node): node is JsxOpeningFragment;
    function isJsxClosingFragment(node: Node): node is JsxClosingFragment;
    function isJsxAttribute(node: Node): node is JsxAttribute;
    function isJsxAttributes(node: Node): node is JsxAttributes;
    function isJsxSpreadAttribute(node: Node): node is JsxSpreadAttribute;
    function isJsxExpression(node: Node): node is JsxExpression;
    function isCaseClause(node: Node): node is CaseClause;
    function isDefaultClause(node: Node): node is DefaultClause;
    function isHeritageClause(node: Node): node is HeritageClause;
    function isCatchClause(node: Node): node is CatchClause;
    function isPropertyAssignment(node: Node): node is PropertyAssignment;
    function isShorthandPropertyAssignment(node: Node): node is ShorthandPropertyAssignment;
    function isSpreadAssignment(node: Node): node is SpreadAssignment;
    function isEnumMember(node: Node): node is EnumMember;
    function isSourceFile(node: Node): node is SourceFile;
    function isBundle(node: Node): node is Bundle;
    function isJSDocTypeExpression(node: Node): node is JSDocTypeExpression;
    function isJSDocAllType(node: JSDocAllType): node is JSDocAllType;
    function isJSDocUnknownType(node: Node): node is JSDocUnknownType;
    function isJSDocNullableType(node: Node): node is JSDocNullableType;
    function isJSDocNonNullableType(node: Node): node is JSDocNonNullableType;
    function isJSDocOptionalType(node: Node): node is JSDocOptionalType;
    function isJSDocFunctionType(node: Node): node is JSDocFunctionType;
    function isJSDocVariadicType(node: Node): node is JSDocVariadicType;
    function isJSDoc(node: Node): node is JSDoc;
    function isJSDocAugmentsTag(node: Node): node is JSDocAugmentsTag;
    function isJSDocClassTag(node: Node): node is JSDocClassTag;
    function isJSDocParameterTag(node: Node): node is JSDocParameterTag;
    function isJSDocReturnTag(node: Node): node is JSDocReturnTag;
    function isJSDocTypeTag(node: Node): node is JSDocTypeTag;
    function isJSDocTemplateTag(node: Node): node is JSDocTemplateTag;
    function isJSDocTypedefTag(node: Node): node is JSDocTypedefTag;
    function isJSDocPropertyTag(node: Node): node is JSDocPropertyTag;
    function isJSDocPropertyLikeTag(node: Node): node is JSDocPropertyLikeTag;
    function isJSDocTypeLiteral(node: Node): node is JSDocTypeLiteral;
}
declare namespace ts {
    /**
     * True if node is of some token syntax kind.
     * For example, this is true for an IfKeyword but not for an IfStatement.
     * Literals are considered tokens, except TemplateLiteral, but does include TemplateHead/Middle/Tail.
     */
    function isToken(n: Node): boolean;
    function isLiteralExpression(node: Node): node is LiteralExpression;
    function isTemplateMiddleOrTemplateTail(node: Node): node is TemplateMiddle | TemplateTail;
    function isStringTextContainingNode(node: Node): boolean;
    function isModifier(node: Node): node is Modifier;
    function isEntityName(node: Node): node is EntityName;
    function isPropertyName(node: Node): node is PropertyName;
    function isBindingName(node: Node): node is BindingName;
    function isFunctionLike(node: Node): node is SignatureDeclaration;
    function isClassElement(node: Node): node is ClassElement;
    function isClassLike(node: Node): node is ClassLikeDeclaration;
    function isAccessor(node: Node): node is AccessorDeclaration;
    function isTypeElement(node: Node): node is TypeElement;
    function isObjectLiteralElementLike(node: Node): node is ObjectLiteralElementLike;
    /**
     * Node test that determines whether a node is a valid type node.
     * This differs from the `isPartOfTypeNode` function which determines whether a node is *part*
     * of a TypeNode.
     */
    function isTypeNode(node: Node): node is TypeNode;
    function isFunctionOrConstructorTypeNode(node: Node): node is FunctionTypeNode | ConstructorTypeNode;
    function isPropertyAccessOrQualifiedName(node: Node): node is PropertyAccessExpression | QualifiedName;
    function isCallLikeExpression(node: Node): node is CallLikeExpression;
    function isCallOrNewExpression(node: Node): node is CallExpression | NewExpression;
    function isTemplateLiteral(node: Node): node is TemplateLiteral;
    function isAssertionExpression(node: Node): node is AssertionExpression;
    function isIterationStatement(node: Node, lookInLabeledStatements: false): node is IterationStatement;
    function isIterationStatement(node: Node, lookInLabeledStatements: boolean): node is IterationStatement | LabeledStatement;
    function isJsxOpeningLikeElement(node: Node): node is JsxOpeningLikeElement;
    function isCaseOrDefaultClause(node: Node): node is CaseOrDefaultClause;
    /** True if node is of a kind that may contain comment text. */
    function isJSDocCommentContainingNode(node: Node): boolean;
    function isSetAccessor(node: Node): node is SetAccessorDeclaration;
    function isGetAccessor(node: Node): node is GetAccessorDeclaration;
    function isObjectLiteralElement(node: Node): node is ObjectLiteralElement;
    function isStringLiteralLike(node: Node): node is StringLiteralLike;
}
declare namespace ts {
    type ErrorCallback = (message: DiagnosticMessage, length: number) => void;
    interface Scanner {
        getStartPos(): number;
        getToken(): SyntaxKind;
        getTextPos(): number;
        getTokenPos(): number;
        getTokenText(): string;
        getTokenValue(): string;
        hasExtendedUnicodeEscape(): boolean;
        hasPrecedingLineBreak(): boolean;
        isIdentifier(): boolean;
        isReservedWord(): boolean;
        isUnterminated(): boolean;
        reScanGreaterToken(): SyntaxKind;
        reScanSlashToken(): SyntaxKind;
        reScanTemplateToken(): SyntaxKind;
        scanJsxIdentifier(): SyntaxKind;
        scanJsxAttributeValue(): SyntaxKind;
        reScanJsxToken(): JsxTokenSyntaxKind;
        scanJsxToken(): JsxTokenSyntaxKind;
        scanJSDocToken(): JsDocSyntaxKind;
        scan(): SyntaxKind;
        getText(): string;
        setText(text: string | undefined, start?: number, length?: number): void;
        setOnError(onError: ErrorCallback | undefined): void;
        setScriptTarget(scriptTarget: ScriptTarget): void;
        setLanguageVariant(variant: LanguageVariant): void;
        setTextPos(textPos: number): void;
        lookAhead<T>(callback: () => T): T;
        scanRange<T>(start: number, length: number, callback: () => T): T;
        tryScan<T>(callback: () => T): T;
    }
    function tokenToString(t: SyntaxKind): string | undefined;
    function getPositionOfLineAndCharacter(sourceFile: SourceFile, line: number, character: number): number;
    function getLineAndCharacterOfPosition(sourceFile: SourceFileLike, position: number): LineAndCharacter;
    function isWhiteSpaceLike(ch: number): boolean;
    /** Does not include line breaks. For that, see isWhiteSpaceLike. */
    function isWhiteSpaceSingleLine(ch: number): boolean;
    function isLineBreak(ch: number): boolean;
    function couldStartTrivia(text: string, pos: number): boolean;
    function forEachLeadingCommentRange<U>(text: string, pos: number, cb: (pos: number, end: number, kind: CommentKind, hasTrailingNewLine: boolean) => U): U | undefined;
    function forEachLeadingCommentRange<T, U>(text: string, pos: number, cb: (pos: number, end: number, kind: CommentKind, hasTrailingNewLine: boolean, state: T) => U, state: T): U | undefined;
    function forEachTrailingCommentRange<U>(text: string, pos: number, cb: (pos: number, end: number, kind: CommentKind, hasTrailingNewLine: boolean) => U): U | undefined;
    function forEachTrailingCommentRange<T, U>(text: string, pos: number, cb: (pos: number, end: number, kind: CommentKind, hasTrailingNewLine: boolean, state: T) => U, state: T): U | undefined;
    function reduceEachLeadingCommentRange<T, U>(text: string, pos: number, cb: (pos: number, end: number, kind: CommentKind, hasTrailingNewLine: boolean, state: T, memo: U) => U, state: T, initial: U): U | undefined;
    function reduceEachTrailingCommentRange<T, U>(text: string, pos: number, cb: (pos: number, end: number, kind: CommentKind, hasTrailingNewLine: boolean, state: T, memo: U) => U, state: T, initial: U): U | undefined;
    function getLeadingCommentRanges(text: string, pos: number): CommentRange[] | undefined;
    function getTrailingCommentRanges(text: string, pos: number): CommentRange[] | undefined;
    /** Optionally, get the shebang */
    function getShebang(text: string): string | undefined;
    function isIdentifierStart(ch: number, languageVersion: ScriptTarget | undefined): boolean;
    function isIdentifierPart(ch: number, languageVersion: ScriptTarget | undefined): boolean;
    function createScanner(languageVersion: ScriptTarget, skipTrivia: boolean, languageVariant?: LanguageVariant, textInitial?: string, onError?: ErrorCallback, start?: number, length?: number): Scanner;
}
declare namespace ts {
    function createNode(kind: SyntaxKind, pos?: number, end?: number): Node;
    /**
     * Invokes a callback for each child of the given node. The 'cbNode' callback is invoked for all child nodes
     * stored in properties. If a 'cbNodes' callback is specified, it is invoked for embedded arrays; otherwise,
     * embedded arrays are flattened and the 'cbNode' callback is invoked for each element. If a callback returns
     * a truthy value, iteration stops and that value is returned. Otherwise, undefined is returned.
     *
     * @param node a given node to visit its children
     * @param cbNode a callback to be invoked for all child nodes
     * @param cbNodes a callback to be invoked for embedded array
     *
     * @remarks `forEachChild` must visit the children of a node in the order
     * that they appear in the source code. The language service depends on this property to locate nodes by position.
     */
    function forEachChild<T>(node: Node, cbNode: (node: Node) => T | undefined, cbNodes?: (nodes: NodeArray<Node>) => T | undefined): T | undefined;
    function createSourceFile(fileName: string, sourceText: string, languageVersion: ScriptTarget, setParentNodes?: boolean, scriptKind?: ScriptKind): SourceFile;
    function parseIsolatedEntityName(text: string, languageVersion: ScriptTarget): EntityName | undefined;
    /**
     * Parse json text into SyntaxTree and return node and parse errors if any
     * @param fileName
     * @param sourceText
     */
    function parseJsonText(fileName: string, sourceText: string): JsonSourceFile;
    function isExternalModule(file: SourceFile): boolean;
    function updateSourceFile(sourceFile: SourceFile, newText: string, textChangeRange: TextChangeRange, aggressiveChecks?: boolean): SourceFile;
}
declare namespace ts {
    function parseCommandLine(commandLine: ReadonlyArray<string>, readFile?: (path: string) => string | undefined): ParsedCommandLine;
    /**
     * Read tsconfig.json file
     * @param fileName The path to the config file
     */
    function readConfigFile(fileName: string, readFile: (path: string) => string | undefined): {
        config?: any;
        error?: Diagnostic;
    };
    /**
     * Parse the text of the tsconfig.json file
     * @param fileName The path to the config file
     * @param jsonText The text of the config file
     */
    function parseConfigFileTextToJson(fileName: string, jsonText: string): {
        config?: any;
        error?: Diagnostic;
    };
    /**
     * Read tsconfig.json file
     * @param fileName The path to the config file
     */
    function readJsonConfigFile(fileName: string, readFile: (path: string) => string | undefined): JsonSourceFile;
    /**
     * Convert the json syntax tree into the json value
     */
    function convertToObject(sourceFile: JsonSourceFile, errors: Push<Diagnostic>): any;
    /**
     * Parse the contents of a config file (tsconfig.json).
     * @param json The contents of the config file to parse
     * @param host Instance of ParseConfigHost used to enumerate files in folder.
     * @param basePath A root directory to resolve relative path entries in the config
     *    file to. e.g. outDir
     */
    function parseJsonConfigFileContent(json: any, host: ParseConfigHost, basePath: string, existingOptions?: CompilerOptions, configFileName?: string, resolutionStack?: Path[], extraFileExtensions?: ReadonlyArray<JsFileExtensionInfo>): ParsedCommandLine;
    /**
     * Parse the contents of a config file (tsconfig.json).
     * @param jsonNode The contents of the config file to parse
     * @param host Instance of ParseConfigHost used to enumerate files in folder.
     * @param basePath A root directory to resolve relative path entries in the config
     *    file to. e.g. outDir
     */
    function parseJsonSourceFileConfigFileContent(sourceFile: JsonSourceFile, host: ParseConfigHost, basePath: string, existingOptions?: CompilerOptions, configFileName?: string, resolutionStack?: Path[], extraFileExtensions?: ReadonlyArray<JsFileExtensionInfo>): ParsedCommandLine;
    function convertCompilerOptionsFromJson(jsonOptions: any, basePath: string, configFileName?: string): {
        options: CompilerOptions;
        errors: Diagnostic[];
    };
    function convertTypeAcquisitionFromJson(jsonOptions: any, basePath: string, configFileName?: string): {
        options: TypeAcquisition;
        errors: Diagnostic[];
    };
}
declare namespace ts {
    interface GetEffectiveTypeRootsHost {
        directoryExists?(directoryName: string): boolean;
        getCurrentDirectory?(): string;
    }
    function getEffectiveTypeRoots(options: CompilerOptions, host: GetEffectiveTypeRootsHost): string[] | undefined;
    /**
     * @param {string | undefined} containingFile - file that contains type reference directive, can be undefined if containing file is unknown.
     * This is possible in case if resolution is performed for directives specified via 'types' parameter. In this case initial path for secondary lookups
     * is assumed to be the same as root directory of the project.
     */
    function resolveTypeReferenceDirective(typeReferenceDirectiveName: string, containingFile: string | undefined, options: CompilerOptions, host: ModuleResolutionHost): ResolvedTypeReferenceDirectiveWithFailedLookupLocations;
    /**
     * Given a set of options, returns the set of type directive names
     *   that should be included for this program automatically.
     * This list could either come from the config file,
     *   or from enumerating the types root + initial secondary types lookup location.
     * More type directives might appear in the program later as a result of loading actual source files;
     *   this list is only the set of defaults that are implicitly included.
     */
    function getAutomaticTypeDirectiveNames(options: CompilerOptions, host: ModuleResolutionHost): string[];
    /**
     * Cached module resolutions per containing directory.
     * This assumes that any module id will have the same resolution for sibling files located in the same folder.
     */
    interface ModuleResolutionCache extends NonRelativeModuleNameResolutionCache {
        getOrCreateCacheForDirectory(directoryName: string): Map<ResolvedModuleWithFailedLookupLocations>;
    }
    /**
     * Stored map from non-relative module name to a table: directory -> result of module lookup in this directory
     * We support only non-relative module names because resolution of relative module names is usually more deterministic and thus less expensive.
     */
    interface NonRelativeModuleNameResolutionCache {
        getOrCreateCacheForModuleName(nonRelativeModuleName: string): PerModuleNameCache;
    }
    interface PerModuleNameCache {
        get(directory: string): ResolvedModuleWithFailedLookupLocations | undefined;
        set(directory: string, result: ResolvedModuleWithFailedLookupLocations): void;
    }
    function createModuleResolutionCache(currentDirectory: string, getCanonicalFileName: (s: string) => string): ModuleResolutionCache;
    function resolveModuleName(moduleName: string, containingFile: string, compilerOptions: CompilerOptions, host: ModuleResolutionHost, cache?: ModuleResolutionCache): ResolvedModuleWithFailedLookupLocations;
    function nodeModuleNameResolver(moduleName: string, containingFile: string, compilerOptions: CompilerOptions, host: ModuleResolutionHost, cache?: ModuleResolutionCache): ResolvedModuleWithFailedLookupLocations;
    function classicNameResolver(moduleName: string, containingFile: string, compilerOptions: CompilerOptions, host: ModuleResolutionHost, cache?: NonRelativeModuleNameResolutionCache): ResolvedModuleWithFailedLookupLocations;
}
declare namespace ts {
    function createNodeArray<T extends Node>(elements?: ReadonlyArray<T>, hasTrailingComma?: boolean): NodeArray<T>;
    /** If a node is passed, creates a string literal whose source text is read from a source node during emit. */
    function createLiteral(value: string | StringLiteral | NoSubstitutionTemplateLiteral | NumericLiteral | Identifier): StringLiteral;
    function createLiteral(value: number): NumericLiteral;
    function createLiteral(value: boolean): BooleanLiteral;
    function createLiteral(value: string | number | boolean): PrimaryExpression;
    function createNumericLiteral(value: string): NumericLiteral;
    function createIdentifier(text: string): Identifier;
    function updateIdentifier(node: Identifier): Identifier;
    /** Create a unique temporary variable. */
    function createTempVariable(recordTempVariable: ((node: Identifier) => void) | undefined): Identifier;
    /** Create a unique temporary variable for use in a loop. */
    function createLoopVariable(): Identifier;
    /** Create a unique name based on the supplied text. */
    function createUniqueName(text: string): Identifier;
    /** Create a unique name based on the supplied text. */
    function createOptimisticUniqueName(text: string): Identifier;
    /** Create a unique name generated for a node. */
    function getGeneratedNameForNode(node: Node): Identifier;
    function createToken<TKind extends SyntaxKind>(token: TKind): Token<TKind>;
    function createSuper(): SuperExpression;
    function createThis(): ThisExpression & Token<SyntaxKind.ThisKeyword>;
    function createNull(): NullLiteral & Token<SyntaxKind.NullKeyword>;
    function createTrue(): BooleanLiteral & Token<SyntaxKind.TrueKeyword>;
    function createFalse(): BooleanLiteral & Token<SyntaxKind.FalseKeyword>;
    function createModifier<T extends Modifier["kind"]>(kind: T): Token<T>;
    function createModifiersFromModifierFlags(flags: ModifierFlags): Modifier[];
    function createQualifiedName(left: EntityName, right: string | Identifier): QualifiedName;
    function updateQualifiedName(node: QualifiedName, left: EntityName, right: Identifier): QualifiedName;
    function createComputedPropertyName(expression: Expression): ComputedPropertyName;
    function updateComputedPropertyName(node: ComputedPropertyName, expression: Expression): ComputedPropertyName;
    function createTypeParameterDeclaration(name: string | Identifier, constraint?: TypeNode, defaultType?: TypeNode): TypeParameterDeclaration;
    function updateTypeParameterDeclaration(node: TypeParameterDeclaration, name: Identifier, constraint: TypeNode | undefined, defaultType: TypeNode | undefined): TypeParameterDeclaration;
    function createParameter(decorators: ReadonlyArray<Decorator> | undefined, modifiers: ReadonlyArray<Modifier> | undefined, dotDotDotToken: DotDotDotToken | undefined, name: string | BindingName, questionToken?: QuestionToken, type?: TypeNode, initializer?: Expression): ParameterDeclaration;
    function updateParameter(node: ParameterDeclaration, decorators: ReadonlyArray<Decorator> | undefined, modifiers: ReadonlyArray<Modifier> | undefined, dotDotDotToken: DotDotDotToken | undefined, name: string | BindingName, questionToken: QuestionToken | undefined, type: TypeNode | undefined, initializer: Expression | undefined): ParameterDeclaration;
    function createDecorator(expression: Expression): Decorator;
    function updateDecorator(node: Decorator, expression: Expression): Decorator;
    function createPropertySignature(modifiers: ReadonlyArray<Modifier> | undefined, name: PropertyName | string, questionToken: QuestionToken | undefined, type: TypeNode | undefined, initializer: Expression | undefined): PropertySignature;
    function updatePropertySignature(node: PropertySignature, modifiers: ReadonlyArray<Modifier> | undefined, name: PropertyName, questionToken: QuestionToken | undefined, type: TypeNode | undefined, initializer: Expression | undefined): PropertySignature;
    function createProperty(decorators: ReadonlyArray<Decorator> | undefined, modifiers: ReadonlyArray<Modifier> | undefined, name: string | PropertyName, questionOrExclamationToken: QuestionToken | ExclamationToken | undefined, type: TypeNode | undefined, initializer: Expression | undefined): PropertyDeclaration;
    function updateProperty(node: PropertyDeclaration, decorators: ReadonlyArray<Decorator> | undefined, modifiers: ReadonlyArray<Modifier> | undefined, name: string | PropertyName, questionOrExclamationToken: QuestionToken | ExclamationToken | undefined, type: TypeNode | undefined, initializer: Expression | undefined): PropertyDeclaration;
    function createMethodSignature(typeParameters: ReadonlyArray<TypeParameterDeclaration> | undefined, parameters: ReadonlyArray<ParameterDeclaration>, type: TypeNode | undefined, name: string | PropertyName, questionToken: QuestionToken | undefined): MethodSignature;
    function updateMethodSignature(node: MethodSignature, typeParameters: NodeArray<TypeParameterDeclaration> | undefined, parameters: NodeArray<ParameterDeclaration>, type: TypeNode | undefined, name: PropertyName, questionToken: QuestionToken | undefined): MethodSignature;
    function createMethod(decorators: ReadonlyArray<Decorator> | undefined, modifiers: ReadonlyArray<Modifier> | undefined, asteriskToken: AsteriskToken | undefined, name: string | PropertyName, questionToken: QuestionToken | undefined, typeParameters: ReadonlyArray<TypeParameterDeclaration> | undefined, parameters: ReadonlyArray<ParameterDeclaration>, type: TypeNode | undefined, body: Block | undefined): MethodDeclaration;
    function updateMethod(node: MethodDeclaration, decorators: ReadonlyArray<Decorator> | undefined, modifiers: ReadonlyArray<Modifier> | undefined, asteriskToken: AsteriskToken | undefined, name: PropertyName, questionToken: QuestionToken | undefined, typeParameters: ReadonlyArray<TypeParameterDeclaration> | undefined, parameters: ReadonlyArray<ParameterDeclaration>, type: TypeNode | undefined, body: Block | undefined): MethodDeclaration;
    function createConstructor(decorators: ReadonlyArray<Decorator> | undefined, modifiers: ReadonlyArray<Modifier> | undefined, parameters: ReadonlyArray<ParameterDeclaration>, body: Block | undefined): ConstructorDeclaration;
    function updateConstructor(node: ConstructorDeclaration, decorators: ReadonlyArray<Decorator> | undefined, modifiers: ReadonlyArray<Modifier> | undefined, parameters: ReadonlyArray<ParameterDeclaration>, body: Block | undefined): ConstructorDeclaration;
    function createGetAccessor(decorators: ReadonlyArray<Decorator> | undefined, modifiers: ReadonlyArray<Modifier> | undefined, name: string | PropertyName, parameters: ReadonlyArray<ParameterDeclaration>, type: TypeNode | undefined, body: Block | undefined): GetAccessorDeclaration;
    function updateGetAccessor(node: GetAccessorDeclaration, decorators: ReadonlyArray<Decorator> | undefined, modifiers: ReadonlyArray<Modifier> | undefined, name: PropertyName, parameters: ReadonlyArray<ParameterDeclaration>, type: TypeNode | undefined, body: Block | undefined): GetAccessorDeclaration;
    function createSetAccessor(decorators: ReadonlyArray<Decorator> | undefined, modifiers: ReadonlyArray<Modifier> | undefined, name: string | PropertyName, parameters: ReadonlyArray<ParameterDeclaration>, body: Block | undefined): SetAccessorDeclaration;
    function updateSetAccessor(node: SetAccessorDeclaration, decorators: ReadonlyArray<Decorator> | undefined, modifiers: ReadonlyArray<Modifier> | undefined, name: PropertyName, parameters: ReadonlyArray<ParameterDeclaration>, body: Block | undefined): SetAccessorDeclaration;
    function createCallSignature(typeParameters: TypeParameterDeclaration[] | undefined, parameters: ParameterDeclaration[], type: TypeNode | undefined): CallSignatureDeclaration;
    function updateCallSignature(node: CallSignatureDeclaration, typeParameters: NodeArray<TypeParameterDeclaration> | undefined, parameters: NodeArray<ParameterDeclaration>, type: TypeNode | undefined): CallSignatureDeclaration;
    function createConstructSignature(typeParameters: TypeParameterDeclaration[] | undefined, parameters: ParameterDeclaration[], type: TypeNode | undefined): ConstructSignatureDeclaration;
    function updateConstructSignature(node: ConstructSignatureDeclaration, typeParameters: NodeArray<TypeParameterDeclaration> | undefined, parameters: NodeArray<ParameterDeclaration>, type: TypeNode | undefined): ConstructSignatureDeclaration;
    function createIndexSignature(decorators: ReadonlyArray<Decorator> | undefined, modifiers: ReadonlyArray<Modifier> | undefined, parameters: ReadonlyArray<ParameterDeclaration>, type: TypeNode): IndexSignatureDeclaration;
    function updateIndexSignature(node: IndexSignatureDeclaration, decorators: ReadonlyArray<Decorator> | undefined, modifiers: ReadonlyArray<Modifier> | undefined, parameters: ReadonlyArray<ParameterDeclaration>, type: TypeNode): IndexSignatureDeclaration;
    function createKeywordTypeNode(kind: KeywordTypeNode["kind"]): KeywordTypeNode;
    function createTypePredicateNode(parameterName: Identifier | ThisTypeNode | string, type: TypeNode): TypePredicateNode;
    function updateTypePredicateNode(node: TypePredicateNode, parameterName: Identifier | ThisTypeNode, type: TypeNode): TypePredicateNode;
    function createTypeReferenceNode(typeName: string | EntityName, typeArguments: ReadonlyArray<TypeNode> | undefined): TypeReferenceNode;
    function updateTypeReferenceNode(node: TypeReferenceNode, typeName: EntityName, typeArguments: NodeArray<TypeNode> | undefined): TypeReferenceNode;
    function createFunctionTypeNode(typeParameters: TypeParameterDeclaration[] | undefined, parameters: ParameterDeclaration[], type: TypeNode | undefined): FunctionTypeNode;
    function updateFunctionTypeNode(node: FunctionTypeNode, typeParameters: NodeArray<TypeParameterDeclaration> | undefined, parameters: NodeArray<ParameterDeclaration>, type: TypeNode | undefined): FunctionTypeNode;
    function createConstructorTypeNode(typeParameters: TypeParameterDeclaration[] | undefined, parameters: ParameterDeclaration[], type: TypeNode | undefined): ConstructorTypeNode;
    function updateConstructorTypeNode(node: ConstructorTypeNode, typeParameters: NodeArray<TypeParameterDeclaration> | undefined, parameters: NodeArray<ParameterDeclaration>, type: TypeNode | undefined): ConstructorTypeNode;
    function createTypeQueryNode(exprName: EntityName): TypeQueryNode;
    function updateTypeQueryNode(node: TypeQueryNode, exprName: EntityName): TypeQueryNode;
    function createTypeLiteralNode(members: ReadonlyArray<TypeElement> | undefined): TypeLiteralNode;
    function updateTypeLiteralNode(node: TypeLiteralNode, members: NodeArray<TypeElement>): TypeLiteralNode;
    function createArrayTypeNode(elementType: TypeNode): ArrayTypeNode;
    function updateArrayTypeNode(node: ArrayTypeNode, elementType: TypeNode): ArrayTypeNode;
    function createTupleTypeNode(elementTypes: ReadonlyArray<TypeNode>): TupleTypeNode;
    function updateTypleTypeNode(node: TupleTypeNode, elementTypes: ReadonlyArray<TypeNode>): TupleTypeNode;
    function createUnionTypeNode(types: TypeNode[]): UnionTypeNode;
    function updateUnionTypeNode(node: UnionTypeNode, types: NodeArray<TypeNode>): UnionTypeNode;
    function createIntersectionTypeNode(types: TypeNode[]): IntersectionTypeNode;
    function updateIntersectionTypeNode(node: IntersectionTypeNode, types: NodeArray<TypeNode>): IntersectionTypeNode;
    function createUnionOrIntersectionTypeNode(kind: SyntaxKind.UnionType | SyntaxKind.IntersectionType, types: ReadonlyArray<TypeNode>): UnionOrIntersectionTypeNode;
    function createConditionalTypeNode(checkType: TypeNode, extendsType: TypeNode, trueType: TypeNode, falseType: TypeNode): ConditionalTypeNode;
    function updateConditionalTypeNode(node: ConditionalTypeNode, checkType: TypeNode, extendsType: TypeNode, trueType: TypeNode, falseType: TypeNode): ConditionalTypeNode;
    function createInferTypeNode(typeParameter: TypeParameterDeclaration): InferTypeNode;
    function updateInferTypeNode(node: InferTypeNode, typeParameter: TypeParameterDeclaration): InferTypeNode;
    function createParenthesizedType(type: TypeNode): ParenthesizedTypeNode;
    function updateParenthesizedType(node: ParenthesizedTypeNode, type: TypeNode): ParenthesizedTypeNode;
    function createThisTypeNode(): ThisTypeNode;
    function createTypeOperatorNode(type: TypeNode): TypeOperatorNode;
    function createTypeOperatorNode(operator: SyntaxKind.KeyOfKeyword | SyntaxKind.UniqueKeyword, type: TypeNode): TypeOperatorNode;
    function updateTypeOperatorNode(node: TypeOperatorNode, type: TypeNode): TypeOperatorNode;
    function createIndexedAccessTypeNode(objectType: TypeNode, indexType: TypeNode): IndexedAccessTypeNode;
    function updateIndexedAccessTypeNode(node: IndexedAccessTypeNode, objectType: TypeNode, indexType: TypeNode): IndexedAccessTypeNode;
    function createMappedTypeNode(readonlyToken: ReadonlyToken | PlusToken | MinusToken | undefined, typeParameter: TypeParameterDeclaration, questionToken: QuestionToken | PlusToken | MinusToken | undefined, type: TypeNode | undefined): MappedTypeNode;
    function updateMappedTypeNode(node: MappedTypeNode, readonlyToken: ReadonlyToken | PlusToken | MinusToken | undefined, typeParameter: TypeParameterDeclaration, questionToken: QuestionToken | PlusToken | MinusToken | undefined, type: TypeNode | undefined): MappedTypeNode;
    function createLiteralTypeNode(literal: LiteralTypeNode["literal"]): LiteralTypeNode;
    function updateLiteralTypeNode(node: LiteralTypeNode, literal: LiteralTypeNode["literal"]): LiteralTypeNode;
    function createObjectBindingPattern(elements: ReadonlyArray<BindingElement>): ObjectBindingPattern;
    function updateObjectBindingPattern(node: ObjectBindingPattern, elements: ReadonlyArray<BindingElement>): ObjectBindingPattern;
    function createArrayBindingPattern(elements: ReadonlyArray<ArrayBindingElement>): ArrayBindingPattern;
    function updateArrayBindingPattern(node: ArrayBindingPattern, elements: ReadonlyArray<ArrayBindingElement>): ArrayBindingPattern;
    function createBindingElement(dotDotDotToken: DotDotDotToken | undefined, propertyName: string | PropertyName | undefined, name: string | BindingName, initializer?: Expression): BindingElement;
    function updateBindingElement(node: BindingElement, dotDotDotToken: DotDotDotToken | undefined, propertyName: PropertyName | undefined, name: BindingName, initializer: Expression | undefined): BindingElement;
    function createArrayLiteral(elements?: ReadonlyArray<Expression>, multiLine?: boolean): ArrayLiteralExpression;
    function updateArrayLiteral(node: ArrayLiteralExpression, elements: ReadonlyArray<Expression>): ArrayLiteralExpression;
    function createObjectLiteral(properties?: ReadonlyArray<ObjectLiteralElementLike>, multiLine?: boolean): ObjectLiteralExpression;
    function updateObjectLiteral(node: ObjectLiteralExpression, properties: ReadonlyArray<ObjectLiteralElementLike>): ObjectLiteralExpression;
    function createPropertyAccess(expression: Expression, name: string | Identifier | undefined): PropertyAccessExpression;
    function updatePropertyAccess(node: PropertyAccessExpression, expression: Expression, name: Identifier): PropertyAccessExpression;
    function createElementAccess(expression: Expression, index: number | Expression | undefined): ElementAccessExpression;
    function updateElementAccess(node: ElementAccessExpression, expression: Expression, argumentExpression: Expression): ElementAccessExpression;
    function createCall(expression: Expression, typeArguments: ReadonlyArray<TypeNode> | undefined, argumentsArray: ReadonlyArray<Expression> | undefined): CallExpression;
    function updateCall(node: CallExpression, expression: Expression, typeArguments: ReadonlyArray<TypeNode> | undefined, argumentsArray: ReadonlyArray<Expression>): CallExpression;
    function createNew(expression: Expression, typeArguments: ReadonlyArray<TypeNode> | undefined, argumentsArray: ReadonlyArray<Expression> | undefined): NewExpression;
    function updateNew(node: NewExpression, expression: Expression, typeArguments: ReadonlyArray<TypeNode> | undefined, argumentsArray: ReadonlyArray<Expression> | undefined): NewExpression;
    function createTaggedTemplate(tag: Expression, template: TemplateLiteral): TaggedTemplateExpression;
    function updateTaggedTemplate(node: TaggedTemplateExpression, tag: Expression, template: TemplateLiteral): TaggedTemplateExpression;
    function createTypeAssertion(type: TypeNode, expression: Expression): TypeAssertion;
    function updateTypeAssertion(node: TypeAssertion, type: TypeNode, expression: Expression): TypeAssertion;
    function createParen(expression: Expression): ParenthesizedExpression;
    function updateParen(node: ParenthesizedExpression, expression: Expression): ParenthesizedExpression;
    function createFunctionExpression(modifiers: ReadonlyArray<Modifier> | undefined, asteriskToken: AsteriskToken | undefined, name: string | Identifier | undefined, typeParameters: ReadonlyArray<TypeParameterDeclaration> | undefined, parameters: ReadonlyArray<ParameterDeclaration> | undefined, type: TypeNode | undefined, body: Block): FunctionExpression;
    function updateFunctionExpression(node: FunctionExpression, modifiers: ReadonlyArray<Modifier> | undefined, asteriskToken: AsteriskToken | undefined, name: Identifier | undefined, typeParameters: ReadonlyArray<TypeParameterDeclaration> | undefined, parameters: ReadonlyArray<ParameterDeclaration>, type: TypeNode | undefined, body: Block): FunctionExpression;
    function createArrowFunction(modifiers: ReadonlyArray<Modifier> | undefined, typeParameters: ReadonlyArray<TypeParameterDeclaration> | undefined, parameters: ReadonlyArray<ParameterDeclaration>, type: TypeNode | undefined, equalsGreaterThanToken: EqualsGreaterThanToken | undefined, body: ConciseBody): ArrowFunction;
    function updateArrowFunction(node: ArrowFunction, modifiers: ReadonlyArray<Modifier> | undefined, typeParameters: ReadonlyArray<TypeParameterDeclaration> | undefined, parameters: ReadonlyArray<ParameterDeclaration>, type: TypeNode | undefined, body: ConciseBody): ArrowFunction;
    function updateArrowFunction(node: ArrowFunction, modifiers: ReadonlyArray<Modifier> | undefined, typeParameters: ReadonlyArray<TypeParameterDeclaration> | undefined, parameters: ReadonlyArray<ParameterDeclaration>, type: TypeNode | undefined, equalsGreaterThanToken: Token<SyntaxKind.EqualsGreaterThanToken>, body: ConciseBody): ArrowFunction;
    function createDelete(expression: Expression): DeleteExpression;
    function updateDelete(node: DeleteExpression, expression: Expression): DeleteExpression;
    function createTypeOf(expression: Expression): TypeOfExpression;
    function updateTypeOf(node: TypeOfExpression, expression: Expression): TypeOfExpression;
    function createVoid(expression: Expression): VoidExpression;
    function updateVoid(node: VoidExpression, expression: Expression): VoidExpression;
    function createAwait(expression: Expression): AwaitExpression;
    function updateAwait(node: AwaitExpression, expression: Expression): AwaitExpression;
    function createPrefix(operator: PrefixUnaryOperator, operand: Expression): PrefixUnaryExpression;
    function updatePrefix(node: PrefixUnaryExpression, operand: Expression): PrefixUnaryExpression;
    function createPostfix(operand: Expression, operator: PostfixUnaryOperator): PostfixUnaryExpression;
    function updatePostfix(node: PostfixUnaryExpression, operand: Expression): PostfixUnaryExpression;
    function createBinary(left: Expression, operator: BinaryOperator | BinaryOperatorToken, right: Expression): BinaryExpression;
    function updateBinary(node: BinaryExpression, left: Expression, right: Expression, operator?: BinaryOperator | BinaryOperatorToken): BinaryExpression;
    function createConditional(condition: Expression, whenTrue: Expression, whenFalse: Expression): ConditionalExpression;
    function createConditional(condition: Expression, questionToken: QuestionToken, whenTrue: Expression, colonToken: ColonToken, whenFalse: Expression): ConditionalExpression;
    function updateConditional(node: ConditionalExpression, condition: Expression, whenTrue: Expression, whenFalse: Expression): ConditionalExpression;
    function updateConditional(node: ConditionalExpression, condition: Expression, questionToken: Token<SyntaxKind.QuestionToken>, whenTrue: Expression, colonToken: Token<SyntaxKind.ColonToken>, whenFalse: Expression): ConditionalExpression;
    function createTemplateExpression(head: TemplateHead, templateSpans: ReadonlyArray<TemplateSpan>): TemplateExpression;
    function updateTemplateExpression(node: TemplateExpression, head: TemplateHead, templateSpans: ReadonlyArray<TemplateSpan>): TemplateExpression;
    function createTemplateHead(text: string): TemplateHead;
    function createTemplateMiddle(text: string): TemplateMiddle;
    function createTemplateTail(text: string): TemplateTail;
    function createNoSubstitutionTemplateLiteral(text: string): NoSubstitutionTemplateLiteral;
    function createYield(expression?: Expression): YieldExpression;
    function createYield(asteriskToken: AsteriskToken | undefined, expression: Expression): YieldExpression;
    function updateYield(node: YieldExpression, asteriskToken: AsteriskToken | undefined, expression: Expression): YieldExpression;
    function createSpread(expression: Expression): SpreadElement;
    function updateSpread(node: SpreadElement, expression: Expression): SpreadElement;
    function createClassExpression(modifiers: ReadonlyArray<Modifier> | undefined, name: string | Identifier | undefined, typeParameters: ReadonlyArray<TypeParameterDeclaration> | undefined, heritageClauses: ReadonlyArray<HeritageClause> | undefined, members: ReadonlyArray<ClassElement>): ClassExpression;
    function updateClassExpression(node: ClassExpression, modifiers: ReadonlyArray<Modifier> | undefined, name: Identifier | undefined, typeParameters: ReadonlyArray<TypeParameterDeclaration> | undefined, heritageClauses: ReadonlyArray<HeritageClause> | undefined, members: ReadonlyArray<ClassElement>): ClassExpression;
    function createOmittedExpression(): OmittedExpression;
    function createExpressionWithTypeArguments(typeArguments: ReadonlyArray<TypeNode> | undefined, expression: Expression): ExpressionWithTypeArguments;
    function updateExpressionWithTypeArguments(node: ExpressionWithTypeArguments, typeArguments: ReadonlyArray<TypeNode> | undefined, expression: Expression): ExpressionWithTypeArguments;
    function createAsExpression(expression: Expression, type: TypeNode): AsExpression;
    function updateAsExpression(node: AsExpression, expression: Expression, type: TypeNode): AsExpression;
    function createNonNullExpression(expression: Expression): NonNullExpression;
    function updateNonNullExpression(node: NonNullExpression, expression: Expression): NonNullExpression;
    function createMetaProperty(keywordToken: MetaProperty["keywordToken"], name: Identifier): MetaProperty;
    function updateMetaProperty(node: MetaProperty, name: Identifier): MetaProperty;
    function createTemplateSpan(expression: Expression, literal: TemplateMiddle | TemplateTail): TemplateSpan;
    function updateTemplateSpan(node: TemplateSpan, expression: Expression, literal: TemplateMiddle | TemplateTail): TemplateSpan;
    function createSemicolonClassElement(): SemicolonClassElement;
    function createBlock(statements: ReadonlyArray<Statement>, multiLine?: boolean): Block;
    function updateBlock(node: Block, statements: ReadonlyArray<Statement>): Block;
    function createVariableStatement(modifiers: ReadonlyArray<Modifier> | undefined, declarationList: VariableDeclarationList | ReadonlyArray<VariableDeclaration>): VariableStatement;
    function updateVariableStatement(node: VariableStatement, modifiers: ReadonlyArray<Modifier> | undefined, declarationList: VariableDeclarationList): VariableStatement;
    function createEmptyStatement(): EmptyStatement;
    function createStatement(expression: Expression): ExpressionStatement;
    function updateStatement(node: ExpressionStatement, expression: Expression): ExpressionStatement;
    function createIf(expression: Expression, thenStatement: Statement, elseStatement?: Statement): IfStatement;
    function updateIf(node: IfStatement, expression: Expression, thenStatement: Statement, elseStatement: Statement | undefined): IfStatement;
    function createDo(statement: Statement, expression: Expression): DoStatement;
    function updateDo(node: DoStatement, statement: Statement, expression: Expression): DoStatement;
    function createWhile(expression: Expression, statement: Statement): WhileStatement;
    function updateWhile(node: WhileStatement, expression: Expression, statement: Statement): WhileStatement;
    function createFor(initializer: ForInitializer | undefined, condition: Expression | undefined, incrementor: Expression | undefined, statement: Statement): ForStatement;
    function updateFor(node: ForStatement, initializer: ForInitializer | undefined, condition: Expression | undefined, incrementor: Expression | undefined, statement: Statement): ForStatement;
    function createForIn(initializer: ForInitializer, expression: Expression, statement: Statement): ForInStatement;
    function updateForIn(node: ForInStatement, initializer: ForInitializer, expression: Expression, statement: Statement): ForInStatement;
    function createForOf(awaitModifier: AwaitKeywordToken | undefined, initializer: ForInitializer, expression: Expression, statement: Statement): ForOfStatement;
    function updateForOf(node: ForOfStatement, awaitModifier: AwaitKeywordToken | undefined, initializer: ForInitializer, expression: Expression, statement: Statement): ForOfStatement;
    function createContinue(label?: string | Identifier): ContinueStatement;
    function updateContinue(node: ContinueStatement, label: Identifier | undefined): ContinueStatement;
    function createBreak(label?: string | Identifier): BreakStatement;
    function updateBreak(node: BreakStatement, label: Identifier | undefined): BreakStatement;
    function createReturn(expression?: Expression): ReturnStatement;
    function updateReturn(node: ReturnStatement, expression: Expression | undefined): ReturnStatement;
    function createWith(expression: Expression, statement: Statement): WithStatement;
    function updateWith(node: WithStatement, expression: Expression, statement: Statement): WithStatement;
    function createSwitch(expression: Expression, caseBlock: CaseBlock): SwitchStatement;
    function updateSwitch(node: SwitchStatement, expression: Expression, caseBlock: CaseBlock): SwitchStatement;
    function createLabel(label: string | Identifier, statement: Statement): LabeledStatement;
    function updateLabel(node: LabeledStatement, label: Identifier, statement: Statement): LabeledStatement;
    function createThrow(expression: Expression): ThrowStatement;
    function updateThrow(node: ThrowStatement, expression: Expression): ThrowStatement;
    function createTry(tryBlock: Block, catchClause: CatchClause | undefined, finallyBlock: Block | undefined): TryStatement;
    function updateTry(node: TryStatement, tryBlock: Block, catchClause: CatchClause | undefined, finallyBlock: Block | undefined): TryStatement;
    function createDebuggerStatement(): DebuggerStatement;
    function createVariableDeclaration(name: string | BindingName, type?: TypeNode, initializer?: Expression): VariableDeclaration;
    function updateVariableDeclaration(node: VariableDeclaration, name: BindingName, type: TypeNode | undefined, initializer: Expression | undefined): VariableDeclaration;
    function createVariableDeclarationList(declarations: ReadonlyArray<VariableDeclaration>, flags?: NodeFlags): VariableDeclarationList;
    function updateVariableDeclarationList(node: VariableDeclarationList, declarations: ReadonlyArray<VariableDeclaration>): VariableDeclarationList;
    function createFunctionDeclaration(decorators: ReadonlyArray<Decorator> | undefined, modifiers: ReadonlyArray<Modifier> | undefined, asteriskToken: AsteriskToken | undefined, name: string | Identifier | undefined, typeParameters: ReadonlyArray<TypeParameterDeclaration> | undefined, parameters: ReadonlyArray<ParameterDeclaration>, type: TypeNode | undefined, body: Block | undefined): FunctionDeclaration;
    function updateFunctionDeclaration(node: FunctionDeclaration, decorators: ReadonlyArray<Decorator> | undefined, modifiers: ReadonlyArray<Modifier> | undefined, asteriskToken: AsteriskToken | undefined, name: Identifier | undefined, typeParameters: ReadonlyArray<TypeParameterDeclaration> | undefined, parameters: ReadonlyArray<ParameterDeclaration>, type: TypeNode | undefined, body: Block | undefined): FunctionDeclaration;
    function createClassDeclaration(decorators: ReadonlyArray<Decorator> | undefined, modifiers: ReadonlyArray<Modifier> | undefined, name: string | Identifier | undefined, typeParameters: ReadonlyArray<TypeParameterDeclaration> | undefined, heritageClauses: ReadonlyArray<HeritageClause> | undefined, members: ReadonlyArray<ClassElement>): ClassDeclaration;
    function updateClassDeclaration(node: ClassDeclaration, decorators: ReadonlyArray<Decorator> | undefined, modifiers: ReadonlyArray<Modifier> | undefined, name: Identifier | undefined, typeParameters: ReadonlyArray<TypeParameterDeclaration> | undefined, heritageClauses: ReadonlyArray<HeritageClause> | undefined, members: ReadonlyArray<ClassElement>): ClassDeclaration;
    function createInterfaceDeclaration(decorators: ReadonlyArray<Decorator> | undefined, modifiers: ReadonlyArray<Modifier> | undefined, name: string | Identifier, typeParameters: ReadonlyArray<TypeParameterDeclaration> | undefined, heritageClauses: ReadonlyArray<HeritageClause> | undefined, members: ReadonlyArray<TypeElement>): InterfaceDeclaration;
    function updateInterfaceDeclaration(node: InterfaceDeclaration, decorators: ReadonlyArray<Decorator> | undefined, modifiers: ReadonlyArray<Modifier> | undefined, name: Identifier, typeParameters: ReadonlyArray<TypeParameterDeclaration> | undefined, heritageClauses: ReadonlyArray<HeritageClause> | undefined, members: ReadonlyArray<TypeElement>): InterfaceDeclaration;
    function createTypeAliasDeclaration(decorators: ReadonlyArray<Decorator> | undefined, modifiers: ReadonlyArray<Modifier> | undefined, name: string | Identifier, typeParameters: ReadonlyArray<TypeParameterDeclaration> | undefined, type: TypeNode): TypeAliasDeclaration;
    function updateTypeAliasDeclaration(node: TypeAliasDeclaration, decorators: ReadonlyArray<Decorator> | undefined, modifiers: ReadonlyArray<Modifier> | undefined, name: Identifier, typeParameters: ReadonlyArray<TypeParameterDeclaration> | undefined, type: TypeNode): TypeAliasDeclaration;
    function createEnumDeclaration(decorators: ReadonlyArray<Decorator> | undefined, modifiers: ReadonlyArray<Modifier> | undefined, name: string | Identifier, members: ReadonlyArray<EnumMember>): EnumDeclaration;
    function updateEnumDeclaration(node: EnumDeclaration, decorators: ReadonlyArray<Decorator> | undefined, modifiers: ReadonlyArray<Modifier> | undefined, name: Identifier, members: ReadonlyArray<EnumMember>): EnumDeclaration;
    function createModuleDeclaration(decorators: ReadonlyArray<Decorator> | undefined, modifiers: ReadonlyArray<Modifier> | undefined, name: ModuleName, body: ModuleBody | undefined, flags?: NodeFlags): ModuleDeclaration;
    function updateModuleDeclaration(node: ModuleDeclaration, decorators: ReadonlyArray<Decorator> | undefined, modifiers: ReadonlyArray<Modifier> | undefined, name: ModuleName, body: ModuleBody | undefined): ModuleDeclaration;
    function createModuleBlock(statements: ReadonlyArray<Statement>): ModuleBlock;
    function updateModuleBlock(node: ModuleBlock, statements: ReadonlyArray<Statement>): ModuleBlock;
    function createCaseBlock(clauses: ReadonlyArray<CaseOrDefaultClause>): CaseBlock;
    function updateCaseBlock(node: CaseBlock, clauses: ReadonlyArray<CaseOrDefaultClause>): CaseBlock;
    function createNamespaceExportDeclaration(name: string | Identifier): NamespaceExportDeclaration;
    function updateNamespaceExportDeclaration(node: NamespaceExportDeclaration, name: Identifier): NamespaceExportDeclaration;
    function createImportEqualsDeclaration(decorators: ReadonlyArray<Decorator> | undefined, modifiers: ReadonlyArray<Modifier> | undefined, name: string | Identifier, moduleReference: ModuleReference): ImportEqualsDeclaration;
    function updateImportEqualsDeclaration(node: ImportEqualsDeclaration, decorators: ReadonlyArray<Decorator> | undefined, modifiers: ReadonlyArray<Modifier> | undefined, name: Identifier, moduleReference: ModuleReference): ImportEqualsDeclaration;
    function createImportDeclaration(decorators: ReadonlyArray<Decorator> | undefined, modifiers: ReadonlyArray<Modifier> | undefined, importClause: ImportClause | undefined, moduleSpecifier?: Expression): ImportDeclaration;
    function updateImportDeclaration(node: ImportDeclaration, decorators: ReadonlyArray<Decorator> | undefined, modifiers: ReadonlyArray<Modifier> | undefined, importClause: ImportClause | undefined, moduleSpecifier: Expression): ImportDeclaration;
    function createImportClause(name: Identifier | undefined, namedBindings: NamedImportBindings | undefined): ImportClause;
    function updateImportClause(node: ImportClause, name: Identifier | undefined, namedBindings: NamedImportBindings | undefined): ImportClause;
    function createNamespaceImport(name: Identifier): NamespaceImport;
    function updateNamespaceImport(node: NamespaceImport, name: Identifier): NamespaceImport;
    function createNamedImports(elements: ReadonlyArray<ImportSpecifier>): NamedImports;
    function updateNamedImports(node: NamedImports, elements: ReadonlyArray<ImportSpecifier>): NamedImports;
    function createImportSpecifier(propertyName: Identifier | undefined, name: Identifier): ImportSpecifier;
    function updateImportSpecifier(node: ImportSpecifier, propertyName: Identifier | undefined, name: Identifier): ImportSpecifier;
    function createExportAssignment(decorators: ReadonlyArray<Decorator> | undefined, modifiers: ReadonlyArray<Modifier> | undefined, isExportEquals: boolean | undefined, expression: Expression): ExportAssignment;
    function updateExportAssignment(node: ExportAssignment, decorators: ReadonlyArray<Decorator> | undefined, modifiers: ReadonlyArray<Modifier> | undefined, expression: Expression): ExportAssignment;
    function createExportDeclaration(decorators: ReadonlyArray<Decorator> | undefined, modifiers: ReadonlyArray<Modifier> | undefined, exportClause: NamedExports | undefined, moduleSpecifier?: Expression): ExportDeclaration;
    function updateExportDeclaration(node: ExportDeclaration, decorators: ReadonlyArray<Decorator> | undefined, modifiers: ReadonlyArray<Modifier> | undefined, exportClause: NamedExports | undefined, moduleSpecifier: Expression | undefined): ExportDeclaration;
    function createNamedExports(elements: ReadonlyArray<ExportSpecifier>): NamedExports;
    function updateNamedExports(node: NamedExports, elements: ReadonlyArray<ExportSpecifier>): NamedExports;
    function createExportSpecifier(propertyName: string | Identifier | undefined, name: string | Identifier): ExportSpecifier;
    function updateExportSpecifier(node: ExportSpecifier, propertyName: Identifier | undefined, name: Identifier): ExportSpecifier;
    function createExternalModuleReference(expression: Expression): ExternalModuleReference;
    function updateExternalModuleReference(node: ExternalModuleReference, expression: Expression): ExternalModuleReference;
    function createJsxElement(openingElement: JsxOpeningElement, children: ReadonlyArray<JsxChild>, closingElement: JsxClosingElement): JsxElement;
    function updateJsxElement(node: JsxElement, openingElement: JsxOpeningElement, children: ReadonlyArray<JsxChild>, closingElement: JsxClosingElement): JsxElement;
    function createJsxSelfClosingElement(tagName: JsxTagNameExpression, attributes: JsxAttributes): JsxSelfClosingElement;
    function updateJsxSelfClosingElement(node: JsxSelfClosingElement, tagName: JsxTagNameExpression, attributes: JsxAttributes): JsxSelfClosingElement;
    function createJsxOpeningElement(tagName: JsxTagNameExpression, attributes: JsxAttributes): JsxOpeningElement;
    function updateJsxOpeningElement(node: JsxOpeningElement, tagName: JsxTagNameExpression, attributes: JsxAttributes): JsxOpeningElement;
    function createJsxClosingElement(tagName: JsxTagNameExpression): JsxClosingElement;
    function updateJsxClosingElement(node: JsxClosingElement, tagName: JsxTagNameExpression): JsxClosingElement;
    function createJsxFragment(openingFragment: JsxOpeningFragment, children: ReadonlyArray<JsxChild>, closingFragment: JsxClosingFragment): JsxFragment;
    function updateJsxFragment(node: JsxFragment, openingFragment: JsxOpeningFragment, children: ReadonlyArray<JsxChild>, closingFragment: JsxClosingFragment): JsxFragment;
    function createJsxAttribute(name: Identifier, initializer: StringLiteral | JsxExpression): JsxAttribute;
    function updateJsxAttribute(node: JsxAttribute, name: Identifier, initializer: StringLiteral | JsxExpression): JsxAttribute;
    function createJsxAttributes(properties: ReadonlyArray<JsxAttributeLike>): JsxAttributes;
    function updateJsxAttributes(node: JsxAttributes, properties: ReadonlyArray<JsxAttributeLike>): JsxAttributes;
    function createJsxSpreadAttribute(expression: Expression): JsxSpreadAttribute;
    function updateJsxSpreadAttribute(node: JsxSpreadAttribute, expression: Expression): JsxSpreadAttribute;
    function createJsxExpression(dotDotDotToken: DotDotDotToken | undefined, expression: Expression | undefined): JsxExpression;
    function updateJsxExpression(node: JsxExpression, expression: Expression | undefined): JsxExpression;
    function createCaseClause(expression: Expression, statements: ReadonlyArray<Statement>): CaseClause;
    function updateCaseClause(node: CaseClause, expression: Expression, statements: ReadonlyArray<Statement>): CaseClause;
    function createDefaultClause(statements: ReadonlyArray<Statement>): DefaultClause;
    function updateDefaultClause(node: DefaultClause, statements: ReadonlyArray<Statement>): DefaultClause;
    function createHeritageClause(token: HeritageClause["token"], types: ReadonlyArray<ExpressionWithTypeArguments>): HeritageClause;
    function updateHeritageClause(node: HeritageClause, types: ReadonlyArray<ExpressionWithTypeArguments>): HeritageClause;
    function createCatchClause(variableDeclaration: string | VariableDeclaration | undefined, block: Block): CatchClause;
    function updateCatchClause(node: CatchClause, variableDeclaration: VariableDeclaration | undefined, block: Block): CatchClause;
    function createPropertyAssignment(name: string | PropertyName, initializer: Expression): PropertyAssignment;
    function updatePropertyAssignment(node: PropertyAssignment, name: PropertyName, initializer: Expression): PropertyAssignment;
    function createShorthandPropertyAssignment(name: string | Identifier, objectAssignmentInitializer?: Expression): ShorthandPropertyAssignment;
    function updateShorthandPropertyAssignment(node: ShorthandPropertyAssignment, name: Identifier, objectAssignmentInitializer: Expression | undefined): ShorthandPropertyAssignment;
    function createSpreadAssignment(expression: Expression): SpreadAssignment;
    function updateSpreadAssignment(node: SpreadAssignment, expression: Expression): SpreadAssignment;
    function createEnumMember(name: string | PropertyName, initializer?: Expression): EnumMember;
    function updateEnumMember(node: EnumMember, name: PropertyName, initializer: Expression | undefined): EnumMember;
    function updateSourceFileNode(node: SourceFile, statements: ReadonlyArray<Statement>, isDeclarationFile?: boolean, referencedFiles?: SourceFile["referencedFiles"], typeReferences?: SourceFile["typeReferenceDirectives"]): SourceFile;
    /**
     * Creates a shallow, memberwise clone of a node for mutation.
     */
    function getMutableClone<T extends Node>(node: T): T;
    /**
     * Creates a synthetic statement to act as a placeholder for a not-emitted statement in
     * order to preserve comments.
     *
     * @param original The original statement.
     */
    function createNotEmittedStatement(original: Node): NotEmittedStatement;
    /**
     * Creates a synthetic expression to act as a placeholder for a not-emitted expression in
     * order to preserve comments or sourcemap positions.
     *
     * @param expression The inner expression to emit.
     * @param original The original outer expression.
     * @param location The location for the expression. Defaults to the positions from "original" if provided.
     */
    function createPartiallyEmittedExpression(expression: Expression, original?: Node): PartiallyEmittedExpression;
    function updatePartiallyEmittedExpression(node: PartiallyEmittedExpression, expression: Expression): PartiallyEmittedExpression;
    function createCommaList(elements: ReadonlyArray<Expression>): CommaListExpression;
    function updateCommaList(node: CommaListExpression, elements: ReadonlyArray<Expression>): CommaListExpression;
    function createBundle(sourceFiles: ReadonlyArray<SourceFile>): Bundle;
    function updateBundle(node: Bundle, sourceFiles: ReadonlyArray<SourceFile>): Bundle;
    function createImmediatelyInvokedFunctionExpression(statements: Statement[]): CallExpression;
    function createImmediatelyInvokedFunctionExpression(statements: Statement[], param: ParameterDeclaration, paramValue: Expression): CallExpression;
    function createImmediatelyInvokedArrowFunction(statements: Statement[]): CallExpression;
    function createImmediatelyInvokedArrowFunction(statements: Statement[], param: ParameterDeclaration, paramValue: Expression): CallExpression;
    function createComma(left: Expression, right: Expression): Expression;
    function createLessThan(left: Expression, right: Expression): Expression;
    function createAssignment(left: ObjectLiteralExpression | ArrayLiteralExpression, right: Expression): DestructuringAssignment;
    function createAssignment(left: Expression, right: Expression): BinaryExpression;
    function createStrictEquality(left: Expression, right: Expression): BinaryExpression;
    function createStrictInequality(left: Expression, right: Expression): BinaryExpression;
    function createAdd(left: Expression, right: Expression): BinaryExpression;
    function createSubtract(left: Expression, right: Expression): BinaryExpression;
    function createPostfixIncrement(operand: Expression): PostfixUnaryExpression;
    function createLogicalAnd(left: Expression, right: Expression): BinaryExpression;
    function createLogicalOr(left: Expression, right: Expression): BinaryExpression;
    function createLogicalNot(operand: Expression): PrefixUnaryExpression;
    function createVoidZero(): VoidExpression;
    function createExportDefault(expression: Expression): ExportAssignment;
    function createExternalModuleExport(exportName: Identifier): ExportDeclaration;
    /**
     * Clears any EmitNode entries from parse-tree nodes.
     * @param sourceFile A source file.
     */
    function disposeEmitNodes(sourceFile: SourceFile): void;
    function setTextRange<T extends TextRange>(range: T, location: TextRange | undefined): T;
    /**
     * Sets flags that control emit behavior of a node.
     */
    function setEmitFlags<T extends Node>(node: T, emitFlags: EmitFlags): T;
    /**
     * Gets a custom text range to use when emitting source maps.
     */
    function getSourceMapRange(node: Node): SourceMapRange;
    /**
     * Sets a custom text range to use when emitting source maps.
     */
    function setSourceMapRange<T extends Node>(node: T, range: SourceMapRange | undefined): T;
    /**
     * Create an external source map source file reference
     */
    function createSourceMapSource(fileName: string, text: string, skipTrivia?: (pos: number) => number): SourceMapSource;
    /**
     * Gets the TextRange to use for source maps for a token of a node.
     */
    function getTokenSourceMapRange(node: Node, token: SyntaxKind): SourceMapRange | undefined;
    /**
     * Sets the TextRange to use for source maps for a token of a node.
     */
    function setTokenSourceMapRange<T extends Node>(node: T, token: SyntaxKind, range: SourceMapRange | undefined): T;
    /**
     * Gets a custom text range to use when emitting comments.
     */
    function getCommentRange(node: Node): TextRange;
    /**
     * Sets a custom text range to use when emitting comments.
     */
    function setCommentRange<T extends Node>(node: T, range: TextRange): T;
    function getSyntheticLeadingComments(node: Node): SynthesizedComment[] | undefined;
    function setSyntheticLeadingComments<T extends Node>(node: T, comments: SynthesizedComment[] | undefined): T;
    function addSyntheticLeadingComment<T extends Node>(node: T, kind: SyntaxKind.SingleLineCommentTrivia | SyntaxKind.MultiLineCommentTrivia, text: string, hasTrailingNewLine?: boolean): T;
    function getSyntheticTrailingComments(node: Node): SynthesizedComment[] | undefined;
    function setSyntheticTrailingComments<T extends Node>(node: T, comments: SynthesizedComment[] | undefined): T;
    function addSyntheticTrailingComment<T extends Node>(node: T, kind: SyntaxKind.SingleLineCommentTrivia | SyntaxKind.MultiLineCommentTrivia, text: string, hasTrailingNewLine?: boolean): T;
    /**
     * Gets the constant value to emit for an expression.
     */
    function getConstantValue(node: PropertyAccessExpression | ElementAccessExpression): string | number | undefined;
    /**
     * Sets the constant value to emit for an expression.
     */
    function setConstantValue(node: PropertyAccessExpression | ElementAccessExpression, value: string | number): PropertyAccessExpression | ElementAccessExpression;
    /**
     * Adds an EmitHelper to a node.
     */
    function addEmitHelper<T extends Node>(node: T, helper: EmitHelper): T;
    /**
     * Add EmitHelpers to a node.
     */
    function addEmitHelpers<T extends Node>(node: T, helpers: EmitHelper[] | undefined): T;
    /**
     * Removes an EmitHelper from a node.
     */
    function removeEmitHelper(node: Node, helper: EmitHelper): boolean;
    /**
     * Gets the EmitHelpers of a node.
     */
    function getEmitHelpers(node: Node): EmitHelper[] | undefined;
    /**
     * Moves matching emit helpers from a source node to a target node.
     */
    function moveEmitHelpers(source: Node, target: Node, predicate: (helper: EmitHelper) => boolean): void;
    function setOriginalNode<T extends Node>(node: T, original: Node | undefined): T;
}
declare namespace ts {
    /**
     * Visits a Node using the supplied visitor, possibly returning a new Node in its place.
     *
     * @param node The Node to visit.
     * @param visitor The callback used to visit the Node.
     * @param test A callback to execute to verify the Node is valid.
     * @param lift An optional callback to execute to lift a NodeArray into a valid Node.
     */
    function visitNode<T extends Node>(node: T | undefined, visitor: Visitor | undefined, test?: (node: Node) => boolean, lift?: (node: NodeArray<Node>) => T): T;
    /**
     * Visits a Node using the supplied visitor, possibly returning a new Node in its place.
     *
     * @param node The Node to visit.
     * @param visitor The callback used to visit the Node.
     * @param test A callback to execute to verify the Node is valid.
     * @param lift An optional callback to execute to lift a NodeArray into a valid Node.
     */
    function visitNode<T extends Node>(node: T | undefined, visitor: Visitor | undefined, test?: (node: Node) => boolean, lift?: (node: NodeArray<Node>) => T): T | undefined;
    /**
     * Visits a NodeArray using the supplied visitor, possibly returning a new NodeArray in its place.
     *
     * @param nodes The NodeArray to visit.
     * @param visitor The callback used to visit a Node.
     * @param test A node test to execute for each node.
     * @param start An optional value indicating the starting offset at which to start visiting.
     * @param count An optional value indicating the maximum number of nodes to visit.
     */
    function visitNodes<T extends Node>(nodes: NodeArray<T> | undefined, visitor: Visitor, test?: (node: Node) => boolean, start?: number, count?: number): NodeArray<T>;
    /**
     * Visits a NodeArray using the supplied visitor, possibly returning a new NodeArray in its place.
     *
     * @param nodes The NodeArray to visit.
     * @param visitor The callback used to visit a Node.
     * @param test A node test to execute for each node.
     * @param start An optional value indicating the starting offset at which to start visiting.
     * @param count An optional value indicating the maximum number of nodes to visit.
     */
    function visitNodes<T extends Node>(nodes: NodeArray<T> | undefined, visitor: Visitor, test?: (node: Node) => boolean, start?: number, count?: number): NodeArray<T> | undefined;
    /**
     * Starts a new lexical environment and visits a statement list, ending the lexical environment
     * and merging hoisted declarations upon completion.
     */
    function visitLexicalEnvironment(statements: NodeArray<Statement>, visitor: Visitor, context: TransformationContext, start?: number, ensureUseStrict?: boolean): NodeArray<Statement>;
    /**
     * Starts a new lexical environment and visits a parameter list, suspending the lexical
     * environment upon completion.
     */
    function visitParameterList(nodes: NodeArray<ParameterDeclaration> | undefined, visitor: Visitor, context: TransformationContext, nodesVisitor?: typeof visitNodes): NodeArray<ParameterDeclaration>;
    /**
     * Resumes a suspended lexical environment and visits a function body, ending the lexical
     * environment and merging hoisted declarations upon completion.
     */
    function visitFunctionBody(node: FunctionBody, visitor: Visitor, context: TransformationContext): FunctionBody;
    /**
     * Resumes a suspended lexical environment and visits a function body, ending the lexical
     * environment and merging hoisted declarations upon completion.
     */
    function visitFunctionBody(node: FunctionBody | undefined, visitor: Visitor, context: TransformationContext): FunctionBody | undefined;
    /**
     * Resumes a suspended lexical environment and visits a concise body, ending the lexical
     * environment and merging hoisted declarations upon completion.
     */
    function visitFunctionBody(node: ConciseBody, visitor: Visitor, context: TransformationContext): ConciseBody;
    /**
     * Visits each child of a Node using the supplied visitor, possibly returning a new Node of the same kind in its place.
     *
     * @param node The Node whose children will be visited.
     * @param visitor The callback used to visit each child.
     * @param context A lexical environment context for the visitor.
     */
    function visitEachChild<T extends Node>(node: T, visitor: Visitor, context: TransformationContext): T;
    /**
     * Visits each child of a Node using the supplied visitor, possibly returning a new Node of the same kind in its place.
     *
     * @param node The Node whose children will be visited.
     * @param visitor The callback used to visit each child.
     * @param context A lexical environment context for the visitor.
     */
    function visitEachChild<T extends Node>(node: T | undefined, visitor: Visitor, context: TransformationContext, nodesVisitor?: typeof visitNodes, tokenVisitor?: Visitor): T | undefined;
}
declare namespace ts {
    function createPrinter(printerOptions?: PrinterOptions, handlers?: PrintHandlers): Printer;
}
declare namespace ts {
    function findConfigFile(searchPath: string, fileExists: (fileName: string) => boolean, configName?: string): string | undefined;
    function resolveTripleslashReference(moduleName: string, containingFile: string): string;
    function createCompilerHost(options: CompilerOptions, setParentNodes?: boolean): CompilerHost;
    function getPreEmitDiagnostics(program: Program, sourceFile?: SourceFile, cancellationToken?: CancellationToken): Diagnostic[];
    interface FormatDiagnosticsHost {
        getCurrentDirectory(): string;
        getCanonicalFileName(fileName: string): string;
        getNewLine(): string;
    }
    function formatDiagnostics(diagnostics: ReadonlyArray<Diagnostic>, host: FormatDiagnosticsHost): string;
    function formatDiagnostic(diagnostic: Diagnostic, host: FormatDiagnosticsHost): string;
    function formatDiagnosticsWithColorAndContext(diagnostics: ReadonlyArray<Diagnostic>, host: FormatDiagnosticsHost): string;
    function flattenDiagnosticMessageText(messageText: string | DiagnosticMessageChain | undefined, newLine: string): string;
    /**
     * Create a new 'Program' instance. A Program is an immutable collection of 'SourceFile's and a 'CompilerOptions'
     * that represent a compilation unit.
     *
     * Creating a program proceeds from a set of root files, expanding the set of inputs by following imports and
     * triple-slash-reference-path directives transitively. '@types' and triple-slash-reference-types are also pulled in.
     *
     * @param rootNames - A set of root files.
     * @param options - The compiler options which should be used.
     * @param host - The host interacts with the underlying file system.
     * @param oldProgram - Reuses an old program structure.
     * @returns A 'Program' object.
     */
    function createProgram(rootNames: ReadonlyArray<string>, options: CompilerOptions, host?: CompilerHost, oldProgram?: Program): Program;
}
declare namespace ts {
    interface Node {
        getSourceFile(): SourceFile;
        getChildCount(sourceFile?: SourceFile): number;
        getChildAt(index: number, sourceFile?: SourceFile): Node;
        getChildren(sourceFile?: SourceFile): Node[];
        getStart(sourceFile?: SourceFile, includeJsDocComment?: boolean): number;
        getFullStart(): number;
        getEnd(): number;
        getWidth(sourceFile?: SourceFile): number;
        getFullWidth(): number;
        getLeadingTriviaWidth(sourceFile?: SourceFile): number;
        getFullText(sourceFile?: SourceFile): string;
        getText(sourceFile?: SourceFile): string;
        getFirstToken(sourceFile?: SourceFile): Node | undefined;
        getLastToken(sourceFile?: SourceFile): Node | undefined;
        forEachChild<T>(cbNode: (node: Node) => T | undefined, cbNodeArray?: (nodes: NodeArray<Node>) => T | undefined): T | undefined;
    }
    interface Identifier {
        readonly text: string;
    }
    interface Symbol {
        readonly name: string;
        getFlags(): SymbolFlags;
        getEscapedName(): __String;
        getName(): string;
        getDeclarations(): Declaration[] | undefined;
        getDocumentationComment(typeChecker: TypeChecker | undefined): SymbolDisplayPart[];
        getJsDocTags(): JSDocTagInfo[];
    }
    interface Type {
        getFlags(): TypeFlags;
        getSymbol(): Symbol | undefined;
        getProperties(): Symbol[];
        getProperty(propertyName: string): Symbol | undefined;
        getApparentProperties(): Symbol[];
        getCallSignatures(): Signature[];
        getConstructSignatures(): Signature[];
        getStringIndexType(): Type | undefined;
        getNumberIndexType(): Type | undefined;
        getBaseTypes(): BaseType[] | undefined;
        getNonNullableType(): Type;
        getConstraint(): Type | undefined;
        getDefault(): Type | undefined;
    }
    interface Signature {
        getDeclaration(): SignatureDeclaration;
        getTypeParameters(): TypeParameter[] | undefined;
        getParameters(): Symbol[];
        getReturnType(): Type;
        getDocumentationComment(typeChecker: TypeChecker | undefined): SymbolDisplayPart[];
        getJsDocTags(): JSDocTagInfo[];
    }
    interface SourceFile {
        getLineAndCharacterOfPosition(pos: number): LineAndCharacter;
        getLineEndOfPosition(pos: number): number;
        getLineStarts(): ReadonlyArray<number>;
        getPositionOfLineAndCharacter(line: number, character: number): number;
        update(newText: string, textChangeRange: TextChangeRange): SourceFile;
    }
    interface SourceFileLike {
        getLineAndCharacterOfPosition(pos: number): LineAndCharacter;
    }
    interface SourceMapSource {
        getLineAndCharacterOfPosition(pos: number): LineAndCharacter;
    }
    /**
     * Represents an immutable snapshot of a script at a specified time.Once acquired, the
     * snapshot is observably immutable. i.e. the same calls with the same parameters will return
     * the same values.
     */
    interface IScriptSnapshot {
        /** Gets a portion of the script snapshot specified by [start, end). */
        getText(start: number, end: number): string;
        /** Gets the length of this script snapshot. */
        getLength(): number;
        /**
         * Gets the TextChangeRange that describe how the text changed between this text and
         * an older version.  This information is used by the incremental parser to determine
         * what sections of the script need to be re-parsed.  'undefined' can be returned if the
         * change range cannot be determined.  However, in that case, incremental parsing will
         * not happen and the entire document will be re - parsed.
         */
        getChangeRange(oldSnapshot: IScriptSnapshot): TextChangeRange | undefined;
        /** Releases all resources held by this script snapshot */
        dispose?(): void;
    }
    namespace ScriptSnapshot {
        function fromString(text: string): IScriptSnapshot;
    }
    interface PreProcessedFileInfo {
        referencedFiles: FileReference[];
        typeReferenceDirectives: FileReference[];
        importedFiles: FileReference[];
        ambientExternalModules: string[] | undefined;
        isLibFile: boolean;
    }
    interface HostCancellationToken {
        isCancellationRequested(): boolean;
    }
    interface InstallPackageOptions {
        fileName: Path;
        packageName: string;
    }
    interface LanguageServiceHost extends GetEffectiveTypeRootsHost {
        getCompilationSettings(): CompilerOptions;
        getNewLine?(): string;
        getProjectVersion?(): string;
        getScriptFileNames(): string[];
        getScriptKind?(fileName: string): ScriptKind;
        getScriptVersion(fileName: string): string;
        getScriptSnapshot(fileName: string): IScriptSnapshot | undefined;
        getLocalizedDiagnosticMessages?(): any;
        getCancellationToken?(): HostCancellationToken;
        getCurrentDirectory(): string;
        getDefaultLibFileName(options: CompilerOptions): string;
        log?(s: string): void;
        trace?(s: string): void;
        error?(s: string): void;
        useCaseSensitiveFileNames?(): boolean;
        readDirectory?(path: string, extensions?: ReadonlyArray<string>, exclude?: ReadonlyArray<string>, include?: ReadonlyArray<string>, depth?: number): string[];
        readFile?(path: string, encoding?: string): string | undefined;
        realpath?(path: string): string;
        fileExists?(path: string): boolean;
        getTypeRootsVersion?(): number;
        resolveModuleNames?(moduleNames: string[], containingFile: string, reusedNames?: string[]): ResolvedModule[];
        resolveTypeReferenceDirectives?(typeDirectiveNames: string[], containingFile: string): ResolvedTypeReferenceDirective[];
        getDirectories?(directoryName: string): string[];
        /**
         * Gets a set of custom transformers to use during emit.
         */
        getCustomTransformers?(): CustomTransformers | undefined;
        isKnownTypesPackageName?(name: string): boolean;
        installPackage?(options: InstallPackageOptions): Promise<ApplyCodeActionCommandResult>;
    }
    interface LanguageService {
        cleanupSemanticCache(): void;
        getSyntacticDiagnostics(fileName: string): Diagnostic[];
        getSemanticDiagnostics(fileName: string): Diagnostic[];
        getSuggestionDiagnostics(fileName: string): Diagnostic[];
        getCompilerOptionsDiagnostics(): Diagnostic[];
        /**
         * @deprecated Use getEncodedSyntacticClassifications instead.
         */
        getSyntacticClassifications(fileName: string, span: TextSpan): ClassifiedSpan[];
        /**
         * @deprecated Use getEncodedSemanticClassifications instead.
         */
        getSemanticClassifications(fileName: string, span: TextSpan): ClassifiedSpan[];
        getEncodedSyntacticClassifications(fileName: string, span: TextSpan): Classifications;
        getEncodedSemanticClassifications(fileName: string, span: TextSpan): Classifications;
        getCompletionsAtPosition(fileName: string, position: number, options: GetCompletionsAtPositionOptions | undefined): CompletionInfo | undefined;
        getCompletionEntryDetails(fileName: string, position: number, name: string, options: FormatCodeOptions | FormatCodeSettings | undefined, source: string | undefined): CompletionEntryDetails | undefined;
        getCompletionEntrySymbol(fileName: string, position: number, name: string, source: string | undefined): Symbol | undefined;
        getQuickInfoAtPosition(fileName: string, position: number): QuickInfo | undefined;
        getNameOrDottedNameSpan(fileName: string, startPos: number, endPos: number): TextSpan | undefined;
        getBreakpointStatementAtPosition(fileName: string, position: number): TextSpan | undefined;
        getSignatureHelpItems(fileName: string, position: number): SignatureHelpItems | undefined;
        getRenameInfo(fileName: string, position: number): RenameInfo;
        findRenameLocations(fileName: string, position: number, findInStrings: boolean, findInComments: boolean): RenameLocation[] | undefined;
        getDefinitionAtPosition(fileName: string, position: number): DefinitionInfo[] | undefined;
        getDefinitionAndBoundSpan(fileName: string, position: number): DefinitionInfoAndBoundSpan | undefined;
        getTypeDefinitionAtPosition(fileName: string, position: number): DefinitionInfo[] | undefined;
        getImplementationAtPosition(fileName: string, position: number): ImplementationLocation[] | undefined;
        getReferencesAtPosition(fileName: string, position: number): ReferenceEntry[] | undefined;
        findReferences(fileName: string, position: number): ReferencedSymbol[] | undefined;
        getDocumentHighlights(fileName: string, position: number, filesToSearch: string[]): DocumentHighlights[] | undefined;
        /** @deprecated */
        getOccurrencesAtPosition(fileName: string, position: number): ReferenceEntry[] | undefined;
        getNavigateToItems(searchValue: string, maxResultCount?: number, fileName?: string, excludeDtsFiles?: boolean): NavigateToItem[];
        getNavigationBarItems(fileName: string): NavigationBarItem[];
        getNavigationTree(fileName: string): NavigationTree;
        getOutliningSpans(fileName: string): OutliningSpan[];
        getTodoComments(fileName: string, descriptors: TodoCommentDescriptor[]): TodoComment[];
        getBraceMatchingAtPosition(fileName: string, position: number): TextSpan[];
        getIndentationAtPosition(fileName: string, position: number, options: EditorOptions | EditorSettings): number;
        getFormattingEditsForRange(fileName: string, start: number, end: number, options: FormatCodeOptions | FormatCodeSettings): TextChange[];
        getFormattingEditsForDocument(fileName: string, options: FormatCodeOptions | FormatCodeSettings): TextChange[];
        getFormattingEditsAfterKeystroke(fileName: string, position: number, key: string, options: FormatCodeOptions | FormatCodeSettings): TextChange[];
        getDocCommentTemplateAtPosition(fileName: string, position: number): TextInsertion | undefined;
        isValidBraceCompletionAtPosition(fileName: string, position: number, openingBrace: number): boolean;
        getSpanOfEnclosingComment(fileName: string, position: number, onlyMultiLine: boolean): TextSpan | undefined;
        getCodeFixesAtPosition(fileName: string, start: number, end: number, errorCodes: ReadonlyArray<number>, formatOptions: FormatCodeSettings): ReadonlyArray<CodeFixAction>;
        getCombinedCodeFix(scope: CombinedCodeFixScope, fixId: {}, formatOptions: FormatCodeSettings): CombinedCodeActions;
        applyCodeActionCommand(action: CodeActionCommand): Promise<ApplyCodeActionCommandResult>;
        applyCodeActionCommand(action: CodeActionCommand[]): Promise<ApplyCodeActionCommandResult[]>;
        applyCodeActionCommand(action: CodeActionCommand | CodeActionCommand[]): Promise<ApplyCodeActionCommandResult | ApplyCodeActionCommandResult[]>;
        /** @deprecated `fileName` will be ignored */
        applyCodeActionCommand(fileName: string, action: CodeActionCommand): Promise<ApplyCodeActionCommandResult>;
        /** @deprecated `fileName` will be ignored */
        applyCodeActionCommand(fileName: string, action: CodeActionCommand[]): Promise<ApplyCodeActionCommandResult[]>;
        /** @deprecated `fileName` will be ignored */
        applyCodeActionCommand(fileName: string, action: CodeActionCommand | CodeActionCommand[]): Promise<ApplyCodeActionCommandResult | ApplyCodeActionCommandResult[]>;
        getApplicableRefactors(fileName: string, positionOrRaneg: number | TextRange): ApplicableRefactorInfo[];
        getEditsForRefactor(fileName: string, formatOptions: FormatCodeSettings, positionOrRange: number | TextRange, refactorName: string, actionName: string): RefactorEditInfo | undefined;
        organizeImports(scope: OrganizeImportsScope, formatOptions: FormatCodeSettings): ReadonlyArray<FileTextChanges>;
        getEmitOutput(fileName: string, emitOnlyDtsFiles?: boolean): EmitOutput;
        getProgram(): Program;
        dispose(): void;
    }
    interface CombinedCodeFixScope {
        type: "file";
        fileName: string;
    }
    type OrganizeImportsScope = CombinedCodeFixScope;
    interface GetCompletionsAtPositionOptions {
        includeExternalModuleExports: boolean;
        includeInsertTextCompletions: boolean;
    }
    interface ApplyCodeActionCommandResult {
        successMessage: string;
    }
    interface Classifications {
        spans: number[];
        endOfLineState: EndOfLineState;
    }
    interface ClassifiedSpan {
        textSpan: TextSpan;
        classificationType: ClassificationTypeNames;
    }
    /**
     * Navigation bar interface designed for visual studio's dual-column layout.
     * This does not form a proper tree.
     * The navbar is returned as a list of top-level items, each of which has a list of child items.
     * Child items always have an empty array for their `childItems`.
     */
    interface NavigationBarItem {
        text: string;
        kind: ScriptElementKind;
        kindModifiers: string;
        spans: TextSpan[];
        childItems: NavigationBarItem[];
        indent: number;
        bolded: boolean;
        grayed: boolean;
    }
    /**
     * Node in a tree of nested declarations in a file.
     * The top node is always a script or module node.
     */
    interface NavigationTree {
        /** Name of the declaration, or a short description, e.g. "<class>". */
        text: string;
        kind: ScriptElementKind;
        /** ScriptElementKindModifier separated by commas, e.g. "public,abstract" */
        kindModifiers: string;
        /**
         * Spans of the nodes that generated this declaration.
         * There will be more than one if this is the result of merging.
         */
        spans: TextSpan[];
        /** Present if non-empty */
        childItems?: NavigationTree[];
    }
    interface TodoCommentDescriptor {
        text: string;
        priority: number;
    }
    interface TodoComment {
        descriptor: TodoCommentDescriptor;
        message: string;
        position: number;
    }
    class TextChange {
        span: TextSpan;
        newText: string;
    }
    interface FileTextChanges {
        fileName: string;
        textChanges: TextChange[];
    }
    interface CodeAction {
        /** Description of the code action to display in the UI of the editor */
        description: string;
        /** Text changes to apply to each file as part of the code action */
        changes: FileTextChanges[];
        /**
         * If the user accepts the code fix, the editor should send the action back in a `applyAction` request.
         * This allows the language service to have side effects (e.g. installing dependencies) upon a code fix.
         */
        commands?: CodeActionCommand[];
    }
    interface CodeFixAction extends CodeAction {
        /**
         * If present, one may call 'getCombinedCodeFix' with this fixId.
         * This may be omitted to indicate that the code fix can't be applied in a group.
         */
        fixId?: {};
    }
    interface CombinedCodeActions {
        changes: ReadonlyArray<FileTextChanges>;
        commands: ReadonlyArray<CodeActionCommand> | undefined;
    }
    type CodeActionCommand = InstallPackageAction;
    interface InstallPackageAction {
    }
    /**
     * A set of one or more available refactoring actions, grouped under a parent refactoring.
     */
    interface ApplicableRefactorInfo {
        /**
         * The programmatic name of the refactoring
         */
        name: string;
        /**
         * A description of this refactoring category to show to the user.
         * If the refactoring gets inlined (see below), this text will not be visible.
         */
        description: string;
        /**
         * Inlineable refactorings can have their actions hoisted out to the top level
         * of a context menu. Non-inlineanable refactorings should always be shown inside
         * their parent grouping.
         *
         * If not specified, this value is assumed to be 'true'
         */
        inlineable?: boolean;
        actions: RefactorActionInfo[];
    }
    /**
     * Represents a single refactoring action - for example, the "Extract Method..." refactor might
     * offer several actions, each corresponding to a surround class or closure to extract into.
     */
    interface RefactorActionInfo {
        /**
         * The programmatic name of the refactoring action
         */
        name: string;
        /**
         * A description of this refactoring action to show to the user.
         * If the parent refactoring is inlined away, this will be the only text shown,
         * so this description should make sense by itself if the parent is inlineable=true
         */
        description: string;
    }
    /**
     * A set of edits to make in response to a refactor action, plus an optional
     * location where renaming should be invoked from
     */
    interface RefactorEditInfo {
        edits: FileTextChanges[];
        renameFilename: string | undefined;
        renameLocation: number | undefined;
        commands?: CodeActionCommand[];
    }
    interface TextInsertion {
        newText: string;
        /** The position in newText the caret should point to after the insertion. */
        caretOffset: number;
    }
    interface DocumentSpan {
        textSpan: TextSpan;
        fileName: string;
    }
    interface RenameLocation extends DocumentSpan {
    }
    interface ReferenceEntry extends DocumentSpan {
        isWriteAccess: boolean;
        isDefinition: boolean;
        isInString?: true;
    }
    interface ImplementationLocation extends DocumentSpan {
        kind: ScriptElementKind;
        displayParts: SymbolDisplayPart[];
    }
    interface DocumentHighlights {
        fileName: string;
        highlightSpans: HighlightSpan[];
    }
    enum HighlightSpanKind {
        none = "none",
        definition = "definition",
        reference = "reference",
        writtenReference = "writtenReference"
    }
    interface HighlightSpan {
        fileName?: string;
        isInString?: true;
        textSpan: TextSpan;
        kind: HighlightSpanKind;
    }
    interface NavigateToItem {
        name: string;
        kind: ScriptElementKind;
        kindModifiers: string;
        matchKind: string;
        isCaseSensitive: boolean;
        fileName: string;
        textSpan: TextSpan;
        containerName: string;
        containerKind: ScriptElementKind;
    }
    enum IndentStyle {
        None = 0,
        Block = 1,
        Smart = 2
    }
    interface EditorOptions {
        BaseIndentSize?: number;
        IndentSize: number;
        TabSize: number;
        NewLineCharacter: string;
        ConvertTabsToSpaces: boolean;
        IndentStyle: IndentStyle;
    }
    interface EditorSettings {
        baseIndentSize?: number;
        indentSize?: number;
        tabSize?: number;
        newLineCharacter?: string;
        convertTabsToSpaces?: boolean;
        indentStyle?: IndentStyle;
    }
    interface FormatCodeOptions extends EditorOptions {
        InsertSpaceAfterCommaDelimiter: boolean;
        InsertSpaceAfterSemicolonInForStatements: boolean;
        InsertSpaceBeforeAndAfterBinaryOperators: boolean;
        InsertSpaceAfterConstructor?: boolean;
        InsertSpaceAfterKeywordsInControlFlowStatements: boolean;
        InsertSpaceAfterFunctionKeywordForAnonymousFunctions: boolean;
        InsertSpaceAfterOpeningAndBeforeClosingNonemptyParenthesis: boolean;
        InsertSpaceAfterOpeningAndBeforeClosingNonemptyBrackets: boolean;
        InsertSpaceAfterOpeningAndBeforeClosingNonemptyBraces?: boolean;
        InsertSpaceAfterOpeningAndBeforeClosingTemplateStringBraces: boolean;
        InsertSpaceAfterOpeningAndBeforeClosingJsxExpressionBraces?: boolean;
        InsertSpaceAfterTypeAssertion?: boolean;
        InsertSpaceBeforeFunctionParenthesis?: boolean;
        PlaceOpenBraceOnNewLineForFunctions: boolean;
        PlaceOpenBraceOnNewLineForControlBlocks: boolean;
        insertSpaceBeforeTypeAnnotation?: boolean;
    }
    interface FormatCodeSettings extends EditorSettings {
        insertSpaceAfterCommaDelimiter?: boolean;
        insertSpaceAfterSemicolonInForStatements?: boolean;
        insertSpaceBeforeAndAfterBinaryOperators?: boolean;
        insertSpaceAfterConstructor?: boolean;
        insertSpaceAfterKeywordsInControlFlowStatements?: boolean;
        insertSpaceAfterFunctionKeywordForAnonymousFunctions?: boolean;
        insertSpaceAfterOpeningAndBeforeClosingNonemptyParenthesis?: boolean;
        insertSpaceAfterOpeningAndBeforeClosingNonemptyBrackets?: boolean;
        insertSpaceAfterOpeningAndBeforeClosingNonemptyBraces?: boolean;
        insertSpaceAfterOpeningAndBeforeClosingTemplateStringBraces?: boolean;
        insertSpaceAfterOpeningAndBeforeClosingJsxExpressionBraces?: boolean;
        insertSpaceAfterTypeAssertion?: boolean;
        insertSpaceBeforeFunctionParenthesis?: boolean;
        placeOpenBraceOnNewLineForFunctions?: boolean;
        placeOpenBraceOnNewLineForControlBlocks?: boolean;
        insertSpaceBeforeTypeAnnotation?: boolean;
    }
    interface DefinitionInfo {
        fileName: string;
        textSpan: TextSpan;
        kind: ScriptElementKind;
        name: string;
        containerKind: ScriptElementKind;
        containerName: string;
    }
    interface DefinitionInfoAndBoundSpan {
        definitions: ReadonlyArray<DefinitionInfo>;
        textSpan: TextSpan;
    }
    interface ReferencedSymbolDefinitionInfo extends DefinitionInfo {
        displayParts: SymbolDisplayPart[];
    }
    interface ReferencedSymbol {
        definition: ReferencedSymbolDefinitionInfo;
        references: ReferenceEntry[];
    }
    enum SymbolDisplayPartKind {
        aliasName = 0,
        className = 1,
        enumName = 2,
        fieldName = 3,
        interfaceName = 4,
        keyword = 5,
        lineBreak = 6,
        numericLiteral = 7,
        stringLiteral = 8,
        localName = 9,
        methodName = 10,
        moduleName = 11,
        operator = 12,
        parameterName = 13,
        propertyName = 14,
        punctuation = 15,
        space = 16,
        text = 17,
        typeParameterName = 18,
        enumMemberName = 19,
        functionName = 20,
        regularExpressionLiteral = 21
    }
    interface SymbolDisplayPart {
        text: string;
        kind: string;
    }
    interface JSDocTagInfo {
        name: string;
        text?: string;
    }
    interface QuickInfo {
        kind: ScriptElementKind;
        kindModifiers: string;
        textSpan: TextSpan;
        displayParts: SymbolDisplayPart[] | undefined;
        documentation: SymbolDisplayPart[] | undefined;
        tags: JSDocTagInfo[] | undefined;
    }
    interface RenameInfo {
        canRename: boolean;
        localizedErrorMessage: string | undefined;
        displayName: string;
        fullDisplayName: string;
        kind: ScriptElementKind;
        kindModifiers: string;
        triggerSpan: TextSpan;
    }
    interface SignatureHelpParameter {
        name: string;
        documentation: SymbolDisplayPart[];
        displayParts: SymbolDisplayPart[];
        isOptional: boolean;
    }
    /**
     * Represents a single signature to show in signature help.
     * The id is used for subsequent calls into the language service to ask questions about the
     * signature help item in the context of any documents that have been updated.  i.e. after
     * an edit has happened, while signature help is still active, the host can ask important
     * questions like 'what parameter is the user currently contained within?'.
     */
    interface SignatureHelpItem {
        isVariadic: boolean;
        prefixDisplayParts: SymbolDisplayPart[];
        suffixDisplayParts: SymbolDisplayPart[];
        separatorDisplayParts: SymbolDisplayPart[];
        parameters: SignatureHelpParameter[];
        documentation: SymbolDisplayPart[];
        tags: JSDocTagInfo[];
    }
    /**
     * Represents a set of signature help items, and the preferred item that should be selected.
     */
    interface SignatureHelpItems {
        items: SignatureHelpItem[];
        applicableSpan: TextSpan;
        selectedItemIndex: number;
        argumentIndex: number;
        argumentCount: number;
    }
    interface CompletionInfo {
        /** Not true for all glboal completions. This will be true if the enclosing scope matches a few syntax kinds. See `isSnippetScope`. */
        isGlobalCompletion: boolean;
        isMemberCompletion: boolean;
        /**
         * true when the current location also allows for a new identifier
         */
        isNewIdentifierLocation: boolean;
        entries: CompletionEntry[];
    }
    interface CompletionEntry {
        name: string;
        kind: ScriptElementKind;
        kindModifiers: string | undefined;
        sortText: string;
        insertText?: string;
        /**
         * An optional span that indicates the text to be replaced by this completion item.
         * If present, this span should be used instead of the default one.
         * It will be set if the required span differs from the one generated by the default replacement behavior.
         */
        replacementSpan?: TextSpan;
        hasAction?: true;
        source?: string;
        isRecommended?: true;
    }
    interface CompletionEntryDetails {
        name: string;
        kind: ScriptElementKind;
        kindModifiers: string;
        displayParts: SymbolDisplayPart[];
        documentation: SymbolDisplayPart[] | undefined;
        tags: JSDocTagInfo[] | undefined;
        codeActions?: CodeAction[];
        source?: SymbolDisplayPart[];
    }
    interface OutliningSpan {
        /** The span of the document to actually collapse. */
        textSpan: TextSpan;
        /** The span of the document to display when the user hovers over the collapsed span. */
        hintSpan: TextSpan;
        /** The text to display in the editor for the collapsed region. */
        bannerText: string;
        /**
         * Whether or not this region should be automatically collapsed when
         * the 'Collapse to Definitions' command is invoked.
         */
        autoCollapse: boolean;
    }
    enum OutputFileType {
        JavaScript = 0,
        SourceMap = 1,
        Declaration = 2
    }
    enum EndOfLineState {
        None = 0,
        InMultiLineCommentTrivia = 1,
        InSingleQuoteStringLiteral = 2,
        InDoubleQuoteStringLiteral = 3,
        InTemplateHeadOrNoSubstitutionTemplate = 4,
        InTemplateMiddleOrTail = 5,
        InTemplateSubstitutionPosition = 6
    }
    enum TokenClass {
        Punctuation = 0,
        Keyword = 1,
        Operator = 2,
        Comment = 3,
        Whitespace = 4,
        Identifier = 5,
        NumberLiteral = 6,
        StringLiteral = 7,
        RegExpLiteral = 8
    }
    interface ClassificationResult {
        finalLexState: EndOfLineState;
        entries: ClassificationInfo[];
    }
    interface ClassificationInfo {
        length: number;
        classification: TokenClass;
    }
    interface Classifier {
        /**
         * Gives lexical classifications of tokens on a line without any syntactic context.
         * For instance, a token consisting of the text 'string' can be either an identifier
         * named 'string' or the keyword 'string', however, because this classifier is not aware,
         * it relies on certain heuristics to give acceptable results. For classifications where
         * speed trumps accuracy, this function is preferable; however, for true accuracy, the
         * syntactic classifier is ideal. In fact, in certain editing scenarios, combining the
         * lexical, syntactic, and semantic classifiers may issue the best user experience.
         *
         * @param text                      The text of a line to classify.
         * @param lexState                  The state of the lexical classifier at the end of the previous line.
         * @param syntacticClassifierAbsent Whether the client is *not* using a syntactic classifier.
         *                                  If there is no syntactic classifier (syntacticClassifierAbsent=true),
         *                                  certain heuristics may be used in its place; however, if there is a
         *                                  syntactic classifier (syntacticClassifierAbsent=false), certain
         *                                  classifications which may be incorrectly categorized will be given
         *                                  back as Identifiers in order to allow the syntactic classifier to
         *                                  subsume the classification.
         * @deprecated Use getLexicalClassifications instead.
         */
        getClassificationsForLine(text: string, lexState: EndOfLineState, syntacticClassifierAbsent: boolean): ClassificationResult;
        getEncodedLexicalClassifications(text: string, endOfLineState: EndOfLineState, syntacticClassifierAbsent: boolean): Classifications;
    }
    enum ScriptElementKind {
        unknown = "",
        warning = "warning",
        /** predefined type (void) or keyword (class) */
        keyword = "keyword",
        /** top level script node */
        scriptElement = "script",
        /** module foo {} */
        moduleElement = "module",
        /** class X {} */
        classElement = "class",
        /** var x = class X {} */
        localClassElement = "local class",
        /** interface Y {} */
        interfaceElement = "interface",
        /** type T = ... */
        typeElement = "type",
        /** enum E */
        enumElement = "enum",
        enumMemberElement = "enum member",
        /**
         * Inside module and script only
         * const v = ..
         */
        variableElement = "var",
        /** Inside function */
        localVariableElement = "local var",
        /**
         * Inside module and script only
         * function f() { }
         */
        functionElement = "function",
        /** Inside function */
        localFunctionElement = "local function",
        /** class X { [public|private]* foo() {} } */
        memberFunctionElement = "method",
        /** class X { [public|private]* [get|set] foo:number; } */
        memberGetAccessorElement = "getter",
        memberSetAccessorElement = "setter",
        /**
         * class X { [public|private]* foo:number; }
         * interface Y { foo:number; }
         */
        memberVariableElement = "property",
        /** class X { constructor() { } } */
        constructorImplementationElement = "constructor",
        /** interface Y { ():number; } */
        callSignatureElement = "call",
        /** interface Y { []:number; } */
        indexSignatureElement = "index",
        /** interface Y { new():Y; } */
        constructSignatureElement = "construct",
        /** function foo(*Y*: string) */
        parameterElement = "parameter",
        typeParameterElement = "type parameter",
        primitiveType = "primitive type",
        label = "label",
        alias = "alias",
        constElement = "const",
        letElement = "let",
        directory = "directory",
        externalModuleName = "external module name",
        /**
         * <JsxTagName attribute1 attribute2={0} />
         */
        jsxAttribute = "JSX attribute"
    }
    enum ScriptElementKindModifier {
        none = "",
        publicMemberModifier = "public",
        privateMemberModifier = "private",
        protectedMemberModifier = "protected",
        exportedModifier = "export",
        ambientModifier = "declare",
        staticModifier = "static",
        abstractModifier = "abstract",
        optionalModifier = "optional"
    }
    enum ClassificationTypeNames {
        comment = "comment",
        identifier = "identifier",
        keyword = "keyword",
        numericLiteral = "number",
        operator = "operator",
        stringLiteral = "string",
        whiteSpace = "whitespace",
        text = "text",
        punctuation = "punctuation",
        className = "class name",
        enumName = "enum name",
        interfaceName = "interface name",
        moduleName = "module name",
        typeParameterName = "type parameter name",
        typeAliasName = "type alias name",
        parameterName = "parameter name",
        docCommentTagName = "doc comment tag name",
        jsxOpenTagName = "jsx open tag name",
        jsxCloseTagName = "jsx close tag name",
        jsxSelfClosingTagName = "jsx self closing tag name",
        jsxAttribute = "jsx attribute",
        jsxText = "jsx text",
        jsxAttributeStringLiteralValue = "jsx attribute string literal value"
    }
    enum ClassificationType {
        comment = 1,
        identifier = 2,
        keyword = 3,
        numericLiteral = 4,
        operator = 5,
        stringLiteral = 6,
        regularExpressionLiteral = 7,
        whiteSpace = 8,
        text = 9,
        punctuation = 10,
        className = 11,
        enumName = 12,
        interfaceName = 13,
        moduleName = 14,
        typeParameterName = 15,
        typeAliasName = 16,
        parameterName = 17,
        docCommentTagName = 18,
        jsxOpenTagName = 19,
        jsxCloseTagName = 20,
        jsxSelfClosingTagName = 21,
        jsxAttribute = 22,
        jsxText = 23,
        jsxAttributeStringLiteralValue = 24
    }
}
declare namespace ts {
    function createClassifier(): Classifier;
}
declare namespace ts {
    /**
     * The document registry represents a store of SourceFile objects that can be shared between
     * multiple LanguageService instances. A LanguageService instance holds on the SourceFile (AST)
     * of files in the context.
     * SourceFile objects account for most of the memory usage by the language service. Sharing
     * the same DocumentRegistry instance between different instances of LanguageService allow
     * for more efficient memory utilization since all projects will share at least the library
     * file (lib.d.ts).
     *
     * A more advanced use of the document registry is to serialize sourceFile objects to disk
     * and re-hydrate them when needed.
     *
     * To create a default DocumentRegistry, use createDocumentRegistry to create one, and pass it
     * to all subsequent createLanguageService calls.
     */
    interface DocumentRegistry {
        /**
         * Request a stored SourceFile with a given fileName and compilationSettings.
         * The first call to acquire will call createLanguageServiceSourceFile to generate
         * the SourceFile if was not found in the registry.
         *
         * @param fileName The name of the file requested
         * @param compilationSettings Some compilation settings like target affects the
         * shape of a the resulting SourceFile. This allows the DocumentRegistry to store
         * multiple copies of the same file for different compilation settings.
         * @param scriptSnapshot Text of the file. Only used if the file was not found
         * in the registry and a new one was created.
         * @param version Current version of the file. Only used if the file was not found
         * in the registry and a new one was created.
         */
        acquireDocument(fileName: string, compilationSettings: CompilerOptions, scriptSnapshot: IScriptSnapshot, version: string, scriptKind?: ScriptKind): SourceFile;
        acquireDocumentWithKey(fileName: string, path: Path, compilationSettings: CompilerOptions, key: DocumentRegistryBucketKey, scriptSnapshot: IScriptSnapshot, version: string, scriptKind?: ScriptKind): SourceFile;
        /**
         * Request an updated version of an already existing SourceFile with a given fileName
         * and compilationSettings. The update will in-turn call updateLanguageServiceSourceFile
         * to get an updated SourceFile.
         *
         * @param fileName The name of the file requested
         * @param compilationSettings Some compilation settings like target affects the
         * shape of a the resulting SourceFile. This allows the DocumentRegistry to store
         * multiple copies of the same file for different compilation settings.
         * @param scriptSnapshot Text of the file.
         * @param version Current version of the file.
         */
        updateDocument(fileName: string, compilationSettings: CompilerOptions, scriptSnapshot: IScriptSnapshot, version: string, scriptKind?: ScriptKind): SourceFile;
        updateDocumentWithKey(fileName: string, path: Path, compilationSettings: CompilerOptions, key: DocumentRegistryBucketKey, scriptSnapshot: IScriptSnapshot, version: string, scriptKind?: ScriptKind): SourceFile;
        getKeyForCompilationSettings(settings: CompilerOptions): DocumentRegistryBucketKey;
        /**
         * Informs the DocumentRegistry that a file is not needed any longer.
         *
         * Note: It is not allowed to call release on a SourceFile that was not acquired from
         * this registry originally.
         *
         * @param fileName The name of the file to be released
         * @param compilationSettings The compilation settings used to acquire the file
         */
        releaseDocument(fileName: string, compilationSettings: CompilerOptions): void;
        releaseDocumentWithKey(path: Path, key: DocumentRegistryBucketKey): void;
        reportStats(): string;
    }
    type DocumentRegistryBucketKey = string & {
        __bucketKey: any;
    };
    function createDocumentRegistry(useCaseSensitiveFileNames?: boolean, currentDirectory?: string): DocumentRegistry;
}
declare namespace ts {
    function preProcessFile(sourceText: string, readImportFiles?: boolean, detectJavaScriptImports?: boolean): PreProcessedFileInfo;
}
declare namespace ts {
    interface TranspileOptions {
        compilerOptions?: CompilerOptions;
        fileName?: string;
        reportDiagnostics?: boolean;
        moduleName?: string;
        renamedDependencies?: MapLike<string>;
        transformers?: CustomTransformers;
    }
    interface TranspileOutput {
        outputText: string;
        diagnostics?: Diagnostic[];
        sourceMapText?: string;
    }
    function transpileModule(input: string, transpileOptions: TranspileOptions): TranspileOutput;
    function transpile(input: string, compilerOptions?: CompilerOptions, fileName?: string, diagnostics?: Diagnostic[], moduleName?: string): string;
}
declare namespace ts {
    /** The version of the language service API */
    const servicesVersion = "0.7";
    function toEditorSettings(options: EditorOptions | EditorSettings): EditorSettings;
    function displayPartsToString(displayParts: SymbolDisplayPart[] | undefined): string;
    function getDefaultCompilerOptions(): CompilerOptions;
    function getSupportedCodeFixes(): string[];
    function createLanguageServiceSourceFile(fileName: string, scriptSnapshot: IScriptSnapshot, scriptTarget: ScriptTarget, version: string, setNodeParents: boolean, scriptKind?: ScriptKind): SourceFile;
    let disableIncrementalParsing: boolean;
    function updateLanguageServiceSourceFile(sourceFile: SourceFile, scriptSnapshot: IScriptSnapshot, version: string, textChangeRange: TextChangeRange | undefined, aggressiveChecks?: boolean): SourceFile;
    function createLanguageService(host: LanguageServiceHost, documentRegistry?: DocumentRegistry): LanguageService;
    /**
     * Get the path of the default library files (lib.d.ts) as distributed with the typescript
     * node package.
     * The functionality is not supported if the ts module is consumed outside of a node module.
     */
    function getDefaultLibFilePath(options: CompilerOptions): string;
}
declare namespace ts.server {
    interface CompressedData {
        length: number;
        compressionKind: string;
        data: any;
    }
    type RequireResult = {
        module: {};
        error: undefined;
    } | {
        module: undefined;
        error: {
            stack?: string;
            message?: string;
        };
    };
    interface ServerHost extends System {
        watchFile(path: string, callback: FileWatcherCallback, pollingInterval?: number): FileWatcher;
        watchDirectory(path: string, callback: DirectoryWatcherCallback, recursive?: boolean): FileWatcher;
        setTimeout(callback: (...args: any[]) => void, ms: number, ...args: any[]): any;
        clearTimeout(timeoutId: any): void;
        setImmediate(callback: (...args: any[]) => void, ...args: any[]): any;
        clearImmediate(timeoutId: any): void;
        gc?(): void;
        trace?(s: string): void;
        require?(initialPath: string, moduleName: string): RequireResult;
    }
    interface SortedReadonlyArray<T> extends ReadonlyArray<T> {
        " __sortedArrayBrand": any;
    }
    interface TypingInstallerRequestWithProjectName {
        readonly projectName: string;
    }
    interface DiscoverTypings extends TypingInstallerRequestWithProjectName {
        readonly fileNames: string[];
        readonly projectRootPath: Path;
        readonly compilerOptions: CompilerOptions;
        readonly typeAcquisition: TypeAcquisition;
        readonly unresolvedImports: SortedReadonlyArray<string>;
        readonly cachePath?: string;
        readonly kind: "discover";
    }
    interface CloseProject extends TypingInstallerRequestWithProjectName {
        readonly kind: "closeProject";
    }
    interface TypesRegistryRequest {
        readonly kind: "typesRegistry";
    }
    interface InstallPackageRequest extends TypingInstallerRequestWithProjectName {
        readonly kind: "installPackage";
        readonly fileName: Path;
        readonly packageName: string;
        readonly projectRootPath: Path;
    }
    type ActionSet = "action::set";
    type ActionInvalidate = "action::invalidate";
    type ActionPackageInstalled = "action::packageInstalled";
    type EventTypesRegistry = "event::typesRegistry";
    type EventBeginInstallTypes = "event::beginInstallTypes";
    type EventEndInstallTypes = "event::endInstallTypes";
    type EventInitializationFailed = "event::initializationFailed";
    interface TypingInstallerResponse {
        readonly kind: ActionSet | ActionInvalidate | EventTypesRegistry | ActionPackageInstalled | EventBeginInstallTypes | EventEndInstallTypes | EventInitializationFailed;
    }
    interface PackageInstalledResponse extends ProjectResponse {
        readonly kind: ActionPackageInstalled;
        readonly success: boolean;
        readonly message: string;
    }
    interface InitializationFailedResponse extends TypingInstallerResponse {
        readonly kind: EventInitializationFailed;
        readonly message: string;
    }
    interface ProjectResponse extends TypingInstallerResponse {
        readonly projectName: string;
    }
    interface SetTypings extends ProjectResponse {
        readonly typeAcquisition: TypeAcquisition;
        readonly compilerOptions: CompilerOptions;
        readonly typings: string[];
        readonly unresolvedImports: SortedReadonlyArray<string>;
        readonly kind: ActionSet;
    }
    interface InvalidateCachedTypings extends ProjectResponse {
        readonly kind: ActionInvalidate;
    }
    interface InstallTypes extends ProjectResponse {
        readonly kind: EventBeginInstallTypes | EventEndInstallTypes;
        readonly eventId: number;
        readonly typingsInstallerVersion: string;
        readonly packagesToInstall: ReadonlyArray<string>;
    }
    interface BeginInstallTypes extends InstallTypes {
        readonly kind: EventBeginInstallTypes;
    }
    interface EndInstallTypes extends InstallTypes {
        readonly kind: EventEndInstallTypes;
        readonly installSuccess: boolean;
    }
}
declare namespace ts.server {
    const ActionSet: ActionSet;
    const ActionInvalidate: ActionInvalidate;
    const ActionPackageInstalled: ActionPackageInstalled;
    const EventTypesRegistry: EventTypesRegistry;
    const EventBeginInstallTypes: EventBeginInstallTypes;
    const EventEndInstallTypes: EventEndInstallTypes;
    const EventInitializationFailed: EventInitializationFailed;
    namespace Arguments {
        const GlobalCacheLocation = "--globalTypingsCacheLocation";
        const LogFile = "--logFile";
        const EnableTelemetry = "--enableTelemetry";
        const TypingSafeListLocation = "--typingSafeListLocation";
        const TypesMapLocation = "--typesMapLocation";
        /**
         * This argument specifies the location of the NPM executable.
         * typingsInstaller will run the command with `${npmLocation} install ...`.
         */
        const NpmLocation = "--npmLocation";
    }
    function hasArgument(argumentName: string): boolean;
    function findArgument(argumentName: string): string | undefined;
}
declare namespace ts.server {
    enum LogLevel {
        terse = 0,
        normal = 1,
        requestTime = 2,
        verbose = 3
    }
    const emptyArray: SortedReadonlyArray<never>;
    interface Logger {
        close(): void;
        hasLevel(level: LogLevel): boolean;
        loggingEnabled(): boolean;
        perftrc(s: string): void;
        info(s: string): void;
        startGroup(): void;
        endGroup(): void;
        msg(s: string, type?: Msg): void;
        getLogFileName(): string | undefined;
    }
    enum Msg {
        Err = "Err",
        Info = "Info",
        Perf = "Perf"
    }
    namespace Msg {
        /** @deprecated Only here for backwards-compatibility. Prefer just `Msg`. */
        type Types = Msg;
    }
    function createInstallTypingsRequest(project: Project, typeAcquisition: TypeAcquisition, unresolvedImports: SortedReadonlyArray<string>, cachePath?: string): DiscoverTypings;
    namespace Errors {
        function ThrowNoProject(): never;
        function ThrowProjectLanguageServiceDisabled(): never;
        function ThrowProjectDoesNotContainDocument(fileName: string, project: Project): never;
    }
    function getDefaultFormatCodeSettings(host: ServerHost): FormatCodeSettings;
    function mergeMapLikes<T extends object>(target: T, source: Partial<T>): void;
    type NormalizedPath = string & {
        __normalizedPathTag: any;
    };
    function toNormalizedPath(fileName: string): NormalizedPath;
    function normalizedPathToPath(normalizedPath: NormalizedPath, currentDirectory: string, getCanonicalFileName: (f: string) => string): Path;
    function asNormalizedPath(fileName: string): NormalizedPath;
    interface NormalizedPathMap<T> {
        get(path: NormalizedPath): T | undefined;
        set(path: NormalizedPath, value: T): void;
        contains(path: NormalizedPath): boolean;
        remove(path: NormalizedPath): void;
    }
    function createNormalizedPathMap<T>(): NormalizedPathMap<T>;
    interface ProjectOptions {
        configHasExtendsProperty: boolean;
        /**
         * true if config file explicitly listed files
         */
        configHasFilesProperty: boolean;
        configHasIncludeProperty: boolean;
        configHasExcludeProperty: boolean;
        /**
         * these fields can be present in the project file
         */
        files?: string[];
        wildcardDirectories?: Map<WatchDirectoryFlags>;
        compilerOptions?: CompilerOptions;
        typeAcquisition?: TypeAcquisition;
        compileOnSave?: boolean;
    }
    function isInferredProjectName(name: string): boolean;
    function makeInferredProjectName(counter: number): string;
    function createSortedArray<T>(): SortedArray<T>;
}
/**
 * Declaration module describing the TypeScript Server protocol
 */
declare namespace ts.server.protocol {
    enum CommandTypes {
        Brace = "brace",
        BraceCompletion = "braceCompletion",
        GetSpanOfEnclosingComment = "getSpanOfEnclosingComment",
        Change = "change",
        Close = "close",
        Completions = "completions",
        CompletionDetails = "completionEntryDetails",
        CompileOnSaveAffectedFileList = "compileOnSaveAffectedFileList",
        CompileOnSaveEmitFile = "compileOnSaveEmitFile",
        Configure = "configure",
        Definition = "definition",
        DefinitionAndBoundSpan = "definitionAndBoundSpan",
        Implementation = "implementation",
        Exit = "exit",
        Format = "format",
        Formatonkey = "formatonkey",
        Geterr = "geterr",
        GeterrForProject = "geterrForProject",
        SemanticDiagnosticsSync = "semanticDiagnosticsSync",
        SyntacticDiagnosticsSync = "syntacticDiagnosticsSync",
        SuggestionDiagnosticsSync = "suggestionDiagnosticsSync",
        NavBar = "navbar",
        Navto = "navto",
        NavTree = "navtree",
        NavTreeFull = "navtree-full",
        /** @deprecated */
        Occurrences = "occurrences",
        DocumentHighlights = "documentHighlights",
        Open = "open",
        Quickinfo = "quickinfo",
        References = "references",
        Reload = "reload",
        Rename = "rename",
        Saveto = "saveto",
        SignatureHelp = "signatureHelp",
        Status = "status",
        TypeDefinition = "typeDefinition",
        ProjectInfo = "projectInfo",
        ReloadProjects = "reloadProjects",
        Unknown = "unknown",
        OpenExternalProject = "openExternalProject",
        OpenExternalProjects = "openExternalProjects",
        CloseExternalProject = "closeExternalProject",
        GetOutliningSpans = "getOutliningSpans",
        TodoComments = "todoComments",
        Indentation = "indentation",
        DocCommentTemplate = "docCommentTemplate",
        CompilerOptionsForInferredProjects = "compilerOptionsForInferredProjects",
        GetCodeFixes = "getCodeFixes",
        GetCombinedCodeFix = "getCombinedCodeFix",
        ApplyCodeActionCommand = "applyCodeActionCommand",
        GetSupportedCodeFixes = "getSupportedCodeFixes",
        GetApplicableRefactors = "getApplicableRefactors",
        GetEditsForRefactor = "getEditsForRefactor",
        OrganizeImports = "organizeImports"
    }
    /**
     * A TypeScript Server message
     */
    interface Message {
        /**
         * Sequence number of the message
         */
        seq: number;
        /**
         * One of "request", "response", or "event"
         */
        type: "request" | "response" | "event";
    }
    /**
     * Client-initiated request message
     */
    interface Request extends Message {
        type: "request";
        /**
         * The command to execute
         */
        command: string;
        /**
         * Object containing arguments for the command
         */
        arguments?: any;
    }
    /**
     * Request to reload the project structure for all the opened files
     */
    interface ReloadProjectsRequest extends Message {
        command: CommandTypes.ReloadProjects;
    }
    /**
     * Server-initiated event message
     */
    interface Event extends Message {
        type: "event";
        /**
         * Name of event
         */
        event: string;
        /**
         * Event-specific information
         */
        body?: any;
    }
    /**
     * Response by server to client request message.
     */
    interface Response extends Message {
        type: "response";
        /**
         * Sequence number of the request message.
         */
        request_seq: number;
        /**
         * Outcome of the request.
         */
        success: boolean;
        /**
         * The command requested.
         */
        command: string;
        /**
         * If success === false, this should always be provided.
         * Otherwise, may (or may not) contain a success message.
         */
        message?: string;
        /**
         * Contains message body if success === true.
         */
        body?: any;
    }
    /**
     * Arguments for FileRequest messages.
     */
    interface FileRequestArgs {
        /**
         * The file for the request (absolute pathname required).
         */
        file: string;
        projectFileName?: string;
    }
    interface StatusRequest extends Request {
        command: CommandTypes.Status;
    }
    interface StatusResponseBody {
        /**
         * The TypeScript version (`ts.version`).
         */
        version: string;
    }
    /**
     * Response to StatusRequest
     */
    interface StatusResponse extends Response {
        body: StatusResponseBody;
    }
    /**
     * Requests a JS Doc comment template for a given position
     */
    interface DocCommentTemplateRequest extends FileLocationRequest {
        command: CommandTypes.DocCommentTemplate;
    }
    /**
     * Response to DocCommentTemplateRequest
     */
    interface DocCommandTemplateResponse extends Response {
        body?: TextInsertion;
    }
    /**
     * A request to get TODO comments from the file
     */
    interface TodoCommentRequest extends FileRequest {
        command: CommandTypes.TodoComments;
        arguments: TodoCommentRequestArgs;
    }
    /**
     * Arguments for TodoCommentRequest request.
     */
    interface TodoCommentRequestArgs extends FileRequestArgs {
        /**
         * Array of target TodoCommentDescriptors that describes TODO comments to be found
         */
        descriptors: TodoCommentDescriptor[];
    }
    /**
     * Response for TodoCommentRequest request.
     */
    interface TodoCommentsResponse extends Response {
        body?: TodoComment[];
    }
    /**
     * A request to determine if the caret is inside a comment.
     */
    interface SpanOfEnclosingCommentRequest extends FileLocationRequest {
        command: CommandTypes.GetSpanOfEnclosingComment;
        arguments: SpanOfEnclosingCommentRequestArgs;
    }
    interface SpanOfEnclosingCommentRequestArgs extends FileLocationRequestArgs {
        /**
         * Requires that the enclosing span be a multi-line comment, or else the request returns undefined.
         */
        onlyMultiLine: boolean;
    }
    /**
     * Request to obtain outlining spans in file.
     */
    interface OutliningSpansRequest extends FileRequest {
        command: CommandTypes.GetOutliningSpans;
    }
    interface OutliningSpan {
        /** The span of the document to actually collapse. */
        textSpan: TextSpan;
        /** The span of the document to display when the user hovers over the collapsed span. */
        hintSpan: TextSpan;
        /** The text to display in the editor for the collapsed region. */
        bannerText: string;
        /**
         * Whether or not this region should be automatically collapsed when
         * the 'Collapse to Definitions' command is invoked.
         */
        autoCollapse: boolean;
    }
    /**
     * Response to OutliningSpansRequest request.
     */
    interface OutliningSpansResponse extends Response {
        body?: OutliningSpan[];
    }
    /**
     * A request to get indentation for a location in file
     */
    interface IndentationRequest extends FileLocationRequest {
        command: CommandTypes.Indentation;
        arguments: IndentationRequestArgs;
    }
    /**
     * Response for IndentationRequest request.
     */
    interface IndentationResponse extends Response {
        body?: IndentationResult;
    }
    /**
     * Indentation result representing where indentation should be placed
     */
    interface IndentationResult {
        /**
         * The base position in the document that the indent should be relative to
         */
        position: number;
        /**
         * The number of columns the indent should be at relative to the position's column.
         */
        indentation: number;
    }
    /**
     * Arguments for IndentationRequest request.
     */
    interface IndentationRequestArgs extends FileLocationRequestArgs {
        /**
         * An optional set of settings to be used when computing indentation.
         * If argument is omitted - then it will use settings for file that were previously set via 'configure' request or global settings.
         */
        options?: EditorSettings;
    }
    /**
     * Arguments for ProjectInfoRequest request.
     */
    interface ProjectInfoRequestArgs extends FileRequestArgs {
        /**
         * Indicate if the file name list of the project is needed
         */
        needFileNameList: boolean;
    }
    /**
     * A request to get the project information of the current file.
     */
    interface ProjectInfoRequest extends Request {
        command: CommandTypes.ProjectInfo;
        arguments: ProjectInfoRequestArgs;
    }
    /**
     * A request to retrieve compiler options diagnostics for a project
     */
    interface CompilerOptionsDiagnosticsRequest extends Request {
        arguments: CompilerOptionsDiagnosticsRequestArgs;
    }
    /**
     * Arguments for CompilerOptionsDiagnosticsRequest request.
     */
    interface CompilerOptionsDiagnosticsRequestArgs {
        /**
         * Name of the project to retrieve compiler options diagnostics.
         */
        projectFileName: string;
    }
    /**
     * Response message body for "projectInfo" request
     */
    interface ProjectInfo {
        /**
         * For configured project, this is the normalized path of the 'tsconfig.json' file
         * For inferred project, this is undefined
         */
        configFileName: string;
        /**
         * The list of normalized file name in the project, including 'lib.d.ts'
         */
        fileNames?: string[];
        /**
         * Indicates if the project has a active language service instance
         */
        languageServiceDisabled?: boolean;
    }
    /**
     * Represents diagnostic info that includes location of diagnostic in two forms
     * - start position and length of the error span
     * - startLocation and endLocation - a pair of Location objects that store start/end line and offset of the error span.
     */
    interface DiagnosticWithLinePosition {
        message: string;
        start: number;
        length: number;
        startLocation: Location;
        endLocation: Location;
        category: string;
        code: number;
    }
    /**
     * Response message for "projectInfo" request
     */
    interface ProjectInfoResponse extends Response {
        body?: ProjectInfo;
    }
    /**
     * Request whose sole parameter is a file name.
     */
    interface FileRequest extends Request {
        arguments: FileRequestArgs;
    }
    /**
     * Instances of this interface specify a location in a source file:
     * (file, line, character offset), where line and character offset are 1-based.
     */
    interface FileLocationRequestArgs extends FileRequestArgs {
        /**
         * The line number for the request (1-based).
         */
        line: number;
        /**
         * The character offset (on the line) for the request (1-based).
         */
        offset: number;
    }
    type FileLocationOrRangeRequestArgs = FileLocationRequestArgs | FileRangeRequestArgs;
    /**
     * Request refactorings at a given position or selection area.
     */
    interface GetApplicableRefactorsRequest extends Request {
        command: CommandTypes.GetApplicableRefactors;
        arguments: GetApplicableRefactorsRequestArgs;
    }
    type GetApplicableRefactorsRequestArgs = FileLocationOrRangeRequestArgs;
    /**
     * Response is a list of available refactorings.
     * Each refactoring exposes one or more "Actions"; a user selects one action to invoke a refactoring
     */
    interface GetApplicableRefactorsResponse extends Response {
        body?: ApplicableRefactorInfo[];
    }
    /**
     * A set of one or more available refactoring actions, grouped under a parent refactoring.
     */
    interface ApplicableRefactorInfo {
        /**
         * The programmatic name of the refactoring
         */
        name: string;
        /**
         * A description of this refactoring category to show to the user.
         * If the refactoring gets inlined (see below), this text will not be visible.
         */
        description: string;
        /**
         * Inlineable refactorings can have their actions hoisted out to the top level
         * of a context menu. Non-inlineanable refactorings should always be shown inside
         * their parent grouping.
         *
         * If not specified, this value is assumed to be 'true'
         */
        inlineable?: boolean;
        actions: RefactorActionInfo[];
    }
    /**
     * Represents a single refactoring action - for example, the "Extract Method..." refactor might
     * offer several actions, each corresponding to a surround class or closure to extract into.
     */
    interface RefactorActionInfo {
        /**
         * The programmatic name of the refactoring action
         */
        name: string;
        /**
         * A description of this refactoring action to show to the user.
         * If the parent refactoring is inlined away, this will be the only text shown,
         * so this description should make sense by itself if the parent is inlineable=true
         */
        description: string;
    }
    interface GetEditsForRefactorRequest extends Request {
        command: CommandTypes.GetEditsForRefactor;
        arguments: GetEditsForRefactorRequestArgs;
    }
    /**
     * Request the edits that a particular refactoring action produces.
     * Callers must specify the name of the refactor and the name of the action.
     */
    type GetEditsForRefactorRequestArgs = FileLocationOrRangeRequestArgs & {
        refactor: string;
        action: string;
    };
    interface GetEditsForRefactorResponse extends Response {
        body?: RefactorEditInfo;
    }
    interface RefactorEditInfo {
        edits: FileCodeEdits[];
        /**
         * An optional location where the editor should start a rename operation once
         * the refactoring edits have been applied
         */
        renameLocation?: Location;
        renameFilename?: string;
    }
    /**
     * Organize imports by:
     *   1) Removing unused imports
     *   2) Coalescing imports from the same module
     *   3) Sorting imports
     */
    interface OrganizeImportsRequest extends Request {
        command: CommandTypes.OrganizeImports;
        arguments: OrganizeImportsRequestArgs;
    }
    type OrganizeImportsScope = GetCombinedCodeFixScope;
    interface OrganizeImportsRequestArgs {
        scope: OrganizeImportsScope;
    }
    interface OrganizeImportsResponse extends Response {
        edits: ReadonlyArray<FileCodeEdits>;
    }
    /**
     * Request for the available codefixes at a specific position.
     */
    interface CodeFixRequest extends Request {
        command: CommandTypes.GetCodeFixes;
        arguments: CodeFixRequestArgs;
    }
    interface GetCombinedCodeFixRequest extends Request {
        command: CommandTypes.GetCombinedCodeFix;
        arguments: GetCombinedCodeFixRequestArgs;
    }
    interface GetCombinedCodeFixResponse extends Response {
        body: CombinedCodeActions;
    }
    interface ApplyCodeActionCommandRequest extends Request {
        command: CommandTypes.ApplyCodeActionCommand;
        arguments: ApplyCodeActionCommandRequestArgs;
    }
    interface ApplyCodeActionCommandResponse extends Response {
    }
    interface FileRangeRequestArgs extends FileRequestArgs {
        /**
         * The line number for the request (1-based).
         */
        startLine: number;
        /**
         * The character offset (on the line) for the request (1-based).
         */
        startOffset: number;
        /**
         * The line number for the request (1-based).
         */
        endLine: number;
        /**
         * The character offset (on the line) for the request (1-based).
         */
        endOffset: number;
    }
    /**
     * Instances of this interface specify errorcodes on a specific location in a sourcefile.
     */
    interface CodeFixRequestArgs extends FileRangeRequestArgs {
        /**
         * Errorcodes we want to get the fixes for.
         */
        errorCodes?: ReadonlyArray<number>;
    }
    interface GetCombinedCodeFixRequestArgs {
        scope: GetCombinedCodeFixScope;
        fixId: {};
    }
    interface GetCombinedCodeFixScope {
        type: "file";
        args: FileRequestArgs;
    }
    interface ApplyCodeActionCommandRequestArgs {
        /** May also be an array of commands. */
        command: {};
    }
    /**
     * Response for GetCodeFixes request.
     */
    interface GetCodeFixesResponse extends Response {
        body?: CodeAction[];
    }
    /**
     * A request whose arguments specify a file location (file, line, col).
     */
    interface FileLocationRequest extends FileRequest {
        arguments: FileLocationRequestArgs;
    }
    /**
     * A request to get codes of supported code fixes.
     */
    interface GetSupportedCodeFixesRequest extends Request {
        command: CommandTypes.GetSupportedCodeFixes;
    }
    /**
     * A response for GetSupportedCodeFixesRequest request.
     */
    interface GetSupportedCodeFixesResponse extends Response {
        /**
         * List of error codes supported by the server.
         */
        body?: string[];
    }
    /**
     * Arguments for EncodedSemanticClassificationsRequest request.
     */
    interface EncodedSemanticClassificationsRequestArgs extends FileRequestArgs {
        /**
         * Start position of the span.
         */
        start: number;
        /**
         * Length of the span.
         */
        length: number;
    }
    /**
     * Arguments in document highlight request; include: filesToSearch, file,
     * line, offset.
     */
    interface DocumentHighlightsRequestArgs extends FileLocationRequestArgs {
        /**
         * List of files to search for document highlights.
         */
        filesToSearch: string[];
    }
    /**
     * Go to definition request; value of command field is
     * "definition". Return response giving the file locations that
     * define the symbol found in file at location line, col.
     */
    interface DefinitionRequest extends FileLocationRequest {
        command: CommandTypes.Definition;
    }
    /**
     * Go to type request; value of command field is
     * "typeDefinition". Return response giving the file locations that
     * define the type for the symbol found in file at location line, col.
     */
    interface TypeDefinitionRequest extends FileLocationRequest {
        command: CommandTypes.TypeDefinition;
    }
    /**
     * Go to implementation request; value of command field is
     * "implementation". Return response giving the file locations that
     * implement the symbol found in file at location line, col.
     */
    interface ImplementationRequest extends FileLocationRequest {
        command: CommandTypes.Implementation;
    }
    /**
     * Location in source code expressed as (one-based) line and (one-based) column offset.
     */
    interface Location {
        line: number;
        offset: number;
    }
    /**
     * Object found in response messages defining a span of text in source code.
     */
    interface TextSpan {
        /**
         * First character of the definition.
         */
        start: Location;
        /**
         * One character past last character of the definition.
         */
        end: Location;
    }
    /**
     * Object found in response messages defining a span of text in a specific source file.
     */
    interface FileSpan extends TextSpan {
        /**
         * File containing text span.
         */
        file: string;
    }
    interface DefinitionInfoAndBoundSpan {
        definitions: ReadonlyArray<FileSpan>;
        textSpan: TextSpan;
    }
    /**
     * Definition response message.  Gives text range for definition.
     */
    interface DefinitionResponse extends Response {
        body?: FileSpan[];
    }
    interface DefinitionInfoAndBoundSpanReponse extends Response {
        body?: DefinitionInfoAndBoundSpan;
    }
    /**
     * Definition response message.  Gives text range for definition.
     */
    interface TypeDefinitionResponse extends Response {
        body?: FileSpan[];
    }
    /**
     * Implementation response message.  Gives text range for implementations.
     */
    interface ImplementationResponse extends Response {
        body?: FileSpan[];
    }
    /**
     * Request to get brace completion for a location in the file.
     */
    interface BraceCompletionRequest extends FileLocationRequest {
        command: CommandTypes.BraceCompletion;
        arguments: BraceCompletionRequestArgs;
    }
    /**
     * Argument for BraceCompletionRequest request.
     */
    interface BraceCompletionRequestArgs extends FileLocationRequestArgs {
        /**
         * Kind of opening brace
         */
        openingBrace: string;
    }
    /**
     * @deprecated
     * Get occurrences request; value of command field is
     * "occurrences". Return response giving spans that are relevant
     * in the file at a given line and column.
     */
    interface OccurrencesRequest extends FileLocationRequest {
        command: CommandTypes.Occurrences;
    }
    /** @deprecated */
    interface OccurrencesResponseItem extends FileSpan {
        /**
         * True if the occurrence is a write location, false otherwise.
         */
        isWriteAccess: boolean;
        /**
         * True if the occurrence is in a string, undefined otherwise;
         */
        isInString?: true;
    }
    /** @deprecated */
    interface OccurrencesResponse extends Response {
        body?: OccurrencesResponseItem[];
    }
    /**
     * Get document highlights request; value of command field is
     * "documentHighlights". Return response giving spans that are relevant
     * in the file at a given line and column.
     */
    interface DocumentHighlightsRequest extends FileLocationRequest {
        command: CommandTypes.DocumentHighlights;
        arguments: DocumentHighlightsRequestArgs;
    }
    /**
     * Span augmented with extra information that denotes the kind of the highlighting to be used for span.
     */
    interface HighlightSpan extends TextSpan {
        kind: HighlightSpanKind;
    }
    /**
     * Represents a set of highligh spans for a give name
     */
    interface DocumentHighlightsItem {
        /**
         * File containing highlight spans.
         */
        file: string;
        /**
         * Spans to highlight in file.
         */
        highlightSpans: HighlightSpan[];
    }
    /**
     * Response for a DocumentHighlightsRequest request.
     */
    interface DocumentHighlightsResponse extends Response {
        body?: DocumentHighlightsItem[];
    }
    /**
     * Find references request; value of command field is
     * "references". Return response giving the file locations that
     * reference the symbol found in file at location line, col.
     */
    interface ReferencesRequest extends FileLocationRequest {
        command: CommandTypes.References;
    }
    interface ReferencesResponseItem extends FileSpan {
        /** Text of line containing the reference.  Including this
         *  with the response avoids latency of editor loading files
         * to show text of reference line (the server already has
         * loaded the referencing files).
         */
        lineText: string;
        /**
         * True if reference is a write location, false otherwise.
         */
        isWriteAccess: boolean;
        /**
         * True if reference is a definition, false otherwise.
         */
        isDefinition: boolean;
    }
    /**
     * The body of a "references" response message.
     */
    interface ReferencesResponseBody {
        /**
         * The file locations referencing the symbol.
         */
        refs: ReferencesResponseItem[];
        /**
         * The name of the symbol.
         */
        symbolName: string;
        /**
         * The start character offset of the symbol (on the line provided by the references request).
         */
        symbolStartOffset: number;
        /**
         * The full display name of the symbol.
         */
        symbolDisplayString: string;
    }
    /**
     * Response to "references" request.
     */
    interface ReferencesResponse extends Response {
        body?: ReferencesResponseBody;
    }
    /**
     * Argument for RenameRequest request.
     */
    interface RenameRequestArgs extends FileLocationRequestArgs {
        /**
         * Should text at specified location be found/changed in comments?
         */
        findInComments?: boolean;
        /**
         * Should text at specified location be found/changed in strings?
         */
        findInStrings?: boolean;
    }
    /**
     * Rename request; value of command field is "rename". Return
     * response giving the file locations that reference the symbol
     * found in file at location line, col. Also return full display
     * name of the symbol so that client can print it unambiguously.
     */
    interface RenameRequest extends FileLocationRequest {
        command: CommandTypes.Rename;
        arguments: RenameRequestArgs;
    }
    /**
     * Information about the item to be renamed.
     */
    interface RenameInfo {
        /**
         * True if item can be renamed.
         */
        canRename: boolean;
        /**
         * Error message if item can not be renamed.
         */
        localizedErrorMessage?: string;
        /**
         * Display name of the item to be renamed.
         */
        displayName: string;
        /**
         * Full display name of item to be renamed.
         */
        fullDisplayName: string;
        /**
         * The items's kind (such as 'className' or 'parameterName' or plain 'text').
         */
        kind: ScriptElementKind;
        /**
         * Optional modifiers for the kind (such as 'public').
         */
        kindModifiers: string;
    }
    /**
     *  A group of text spans, all in 'file'.
     */
    interface SpanGroup {
        /** The file to which the spans apply */
        file: string;
        /** The text spans in this group */
        locs: TextSpan[];
    }
    interface RenameResponseBody {
        /**
         * Information about the item to be renamed.
         */
        info: RenameInfo;
        /**
         * An array of span groups (one per file) that refer to the item to be renamed.
         */
        locs: ReadonlyArray<SpanGroup>;
    }
    /**
     * Rename response message.
     */
    interface RenameResponse extends Response {
        body?: RenameResponseBody;
    }
    /**
     * Represents a file in external project.
     * External project is project whose set of files, compilation options and open\close state
     * is maintained by the client (i.e. if all this data come from .csproj file in Visual Studio).
     * External project will exist even if all files in it are closed and should be closed explicitly.
     * If external project includes one or more tsconfig.json/jsconfig.json files then tsserver will
     * create configured project for every config file but will maintain a link that these projects were created
     * as a result of opening external project so they should be removed once external project is closed.
     */
    interface ExternalFile {
        /**
         * Name of file file
         */
        fileName: string;
        /**
         * Script kind of the file
         */
        scriptKind?: ScriptKindName | ts.ScriptKind;
        /**
         * Whether file has mixed content (i.e. .cshtml file that combines html markup with C#/JavaScript)
         */
        hasMixedContent?: boolean;
        /**
         * Content of the file
         */
        content?: string;
    }
    /**
     * Represent an external project
     */
    interface ExternalProject {
        /**
         * Project name
         */
        projectFileName: string;
        /**
         * List of root files in project
         */
        rootFiles: ExternalFile[];
        /**
         * Compiler options for the project
         */
        options: ExternalProjectCompilerOptions;
        /**
         * @deprecated typingOptions. Use typeAcquisition instead
         */
        typingOptions?: TypeAcquisition;
        /**
         * Explicitly specified type acquisition for the project
         */
        typeAcquisition?: TypeAcquisition;
    }
    interface CompileOnSaveMixin {
        /**
         * If compile on save is enabled for the project
         */
        compileOnSave?: boolean;
    }
    /**
     * For external projects, some of the project settings are sent together with
     * compiler settings.
     */
    type ExternalProjectCompilerOptions = CompilerOptions & CompileOnSaveMixin;
    /**
     * Represents a set of changes that happen in project
     */
    interface ProjectChanges {
        /**
         * List of added files
         */
        added: string[];
        /**
         * List of removed files
         */
        removed: string[];
        /**
         * List of updated files
         */
        updated: string[];
    }
    /**
     * Information found in a configure request.
     */
    interface ConfigureRequestArguments {
        /**
         * Information about the host, for example 'Emacs 24.4' or
         * 'Sublime Text version 3075'
         */
        hostInfo?: string;
        /**
         * If present, tab settings apply only to this file.
         */
        file?: string;
        /**
         * The format options to use during formatting and other code editing features.
         */
        formatOptions?: FormatCodeSettings;
        /**
         * The host's additional supported .js file extensions
         */
        extraFileExtensions?: JsFileExtensionInfo[];
    }
    /**
     *  Configure request; value of command field is "configure".  Specifies
     *  host information, such as host type, tab size, and indent size.
     */
    interface ConfigureRequest extends Request {
        command: CommandTypes.Configure;
        arguments: ConfigureRequestArguments;
    }
    /**
     * Response to "configure" request.  This is just an acknowledgement, so
     * no body field is required.
     */
    interface ConfigureResponse extends Response {
    }
    /**
     *  Information found in an "open" request.
     */
    interface OpenRequestArgs extends FileRequestArgs {
        /**
         * Used when a version of the file content is known to be more up to date than the one on disk.
         * Then the known content will be used upon opening instead of the disk copy
         */
        fileContent?: string;
        /**
         * Used to specify the script kind of the file explicitly. It could be one of the following:
         *      "TS", "JS", "TSX", "JSX"
         */
        scriptKindName?: ScriptKindName;
        /**
         * Used to limit the searching for project config file. If given the searching will stop at this
         * root path; otherwise it will go all the way up to the dist root path.
         */
        projectRootPath?: string;
    }
    type ScriptKindName = "TS" | "JS" | "TSX" | "JSX";
    /**
     * Open request; value of command field is "open". Notify the
     * server that the client has file open.  The server will not
     * monitor the filesystem for changes in this file and will assume
     * that the client is updating the server (using the change and/or
     * reload messages) when the file changes. Server does not currently
     * send a response to an open request.
     */
    interface OpenRequest extends Request {
        command: CommandTypes.Open;
        arguments: OpenRequestArgs;
    }
    /**
     * Request to open or update external project
     */
    interface OpenExternalProjectRequest extends Request {
        command: CommandTypes.OpenExternalProject;
        arguments: OpenExternalProjectArgs;
    }
    /**
     * Arguments to OpenExternalProjectRequest request
     */
    type OpenExternalProjectArgs = ExternalProject;
    /**
     * Request to open multiple external projects
     */
    interface OpenExternalProjectsRequest extends Request {
        command: CommandTypes.OpenExternalProjects;
        arguments: OpenExternalProjectsArgs;
    }
    /**
     * Arguments to OpenExternalProjectsRequest
     */
    interface OpenExternalProjectsArgs {
        /**
         * List of external projects to open or update
         */
        projects: ExternalProject[];
    }
    /**
     * Response to OpenExternalProjectRequest request. This is just an acknowledgement, so
     * no body field is required.
     */
    interface OpenExternalProjectResponse extends Response {
    }
    /**
     * Response to OpenExternalProjectsRequest request. This is just an acknowledgement, so
     * no body field is required.
     */
    interface OpenExternalProjectsResponse extends Response {
    }
    /**
     * Request to close external project.
     */
    interface CloseExternalProjectRequest extends Request {
        command: CommandTypes.CloseExternalProject;
        arguments: CloseExternalProjectRequestArgs;
    }
    /**
     * Arguments to CloseExternalProjectRequest request
     */
    interface CloseExternalProjectRequestArgs {
        /**
         * Name of the project to close
         */
        projectFileName: string;
    }
    /**
     * Response to CloseExternalProjectRequest request. This is just an acknowledgement, so
     * no body field is required.
     */
    interface CloseExternalProjectResponse extends Response {
    }
    /**
     * Request to set compiler options for inferred projects.
     * External projects are opened / closed explicitly.
     * Configured projects are opened when user opens loose file that has 'tsconfig.json' or 'jsconfig.json' anywhere in one of containing folders.
     * This configuration file will be used to obtain a list of files and configuration settings for the project.
     * Inferred projects are created when user opens a loose file that is not the part of external project
     * or configured project and will contain only open file and transitive closure of referenced files if 'useOneInferredProject' is false,
     * or all open loose files and its transitive closure of referenced files if 'useOneInferredProject' is true.
     */
    interface SetCompilerOptionsForInferredProjectsRequest extends Request {
        command: CommandTypes.CompilerOptionsForInferredProjects;
        arguments: SetCompilerOptionsForInferredProjectsArgs;
    }
    /**
     * Argument for SetCompilerOptionsForInferredProjectsRequest request.
     */
    interface SetCompilerOptionsForInferredProjectsArgs {
        /**
         * Compiler options to be used with inferred projects.
         */
        options: ExternalProjectCompilerOptions;
        /**
         * Specifies the project root path used to scope compiler options.
         * It is an error to provide this property if the server has not been started with
         * `useInferredProjectPerProjectRoot` enabled.
         */
        projectRootPath?: string;
    }
    /**
     * Response to SetCompilerOptionsForInferredProjectsResponse request. This is just an acknowledgement, so
     * no body field is required.
     */
    interface SetCompilerOptionsForInferredProjectsResponse extends Response {
    }
    /**
     *  Exit request; value of command field is "exit".  Ask the server process
     *  to exit.
     */
    interface ExitRequest extends Request {
        command: CommandTypes.Exit;
    }
    /**
     * Close request; value of command field is "close". Notify the
     * server that the client has closed a previously open file.  If
     * file is still referenced by open files, the server will resume
     * monitoring the filesystem for changes to file.  Server does not
     * currently send a response to a close request.
     */
    interface CloseRequest extends FileRequest {
        command: CommandTypes.Close;
    }
    /**
     * Request to obtain the list of files that should be regenerated if target file is recompiled.
     * NOTE: this us query-only operation and does not generate any output on disk.
     */
    interface CompileOnSaveAffectedFileListRequest extends FileRequest {
        command: CommandTypes.CompileOnSaveAffectedFileList;
    }
    /**
     * Contains a list of files that should be regenerated in a project
     */
    interface CompileOnSaveAffectedFileListSingleProject {
        /**
         * Project name
         */
        projectFileName: string;
        /**
         * List of files names that should be recompiled
         */
        fileNames: string[];
        /**
         * true if project uses outFile or out compiler option
         */
        projectUsesOutFile: boolean;
    }
    /**
     * Response for CompileOnSaveAffectedFileListRequest request;
     */
    interface CompileOnSaveAffectedFileListResponse extends Response {
        body: CompileOnSaveAffectedFileListSingleProject[];
    }
    /**
     * Request to recompile the file. All generated outputs (.js, .d.ts or .js.map files) is written on disk.
     */
    interface CompileOnSaveEmitFileRequest extends FileRequest {
        command: CommandTypes.CompileOnSaveEmitFile;
        arguments: CompileOnSaveEmitFileRequestArgs;
    }
    /**
     * Arguments for CompileOnSaveEmitFileRequest
     */
    interface CompileOnSaveEmitFileRequestArgs extends FileRequestArgs {
        /**
         * if true - then file should be recompiled even if it does not have any changes.
         */
        forced?: boolean;
    }
    /**
     * Quickinfo request; value of command field is
     * "quickinfo". Return response giving a quick type and
     * documentation string for the symbol found in file at location
     * line, col.
     */
    interface QuickInfoRequest extends FileLocationRequest {
        command: CommandTypes.Quickinfo;
    }
    /**
     * Body of QuickInfoResponse.
     */
    interface QuickInfoResponseBody {
        /**
         * The symbol's kind (such as 'className' or 'parameterName' or plain 'text').
         */
        kind: ScriptElementKind;
        /**
         * Optional modifiers for the kind (such as 'public').
         */
        kindModifiers: string;
        /**
         * Starting file location of symbol.
         */
        start: Location;
        /**
         * One past last character of symbol.
         */
        end: Location;
        /**
         * Type and kind of symbol.
         */
        displayString: string;
        /**
         * Documentation associated with symbol.
         */
        documentation: string;
        /**
         * JSDoc tags associated with symbol.
         */
        tags: JSDocTagInfo[];
    }
    /**
     * Quickinfo response message.
     */
    interface QuickInfoResponse extends Response {
        body?: QuickInfoResponseBody;
    }
    /**
     * Arguments for format messages.
     */
    interface FormatRequestArgs extends FileLocationRequestArgs {
        /**
         * Last line of range for which to format text in file.
         */
        endLine: number;
        /**
         * Character offset on last line of range for which to format text in file.
         */
        endOffset: number;
        /**
         * Format options to be used.
         */
        options?: FormatCodeSettings;
    }
    /**
     * Format request; value of command field is "format".  Return
     * response giving zero or more edit instructions.  The edit
     * instructions will be sorted in file order.  Applying the edit
     * instructions in reverse to file will result in correctly
     * reformatted text.
     */
    interface FormatRequest extends FileLocationRequest {
        command: CommandTypes.Format;
        arguments: FormatRequestArgs;
    }
    /**
     * Object found in response messages defining an editing
     * instruction for a span of text in source code.  The effect of
     * this instruction is to replace the text starting at start and
     * ending one character before end with newText. For an insertion,
     * the text span is empty.  For a deletion, newText is empty.
     */
    interface CodeEdit {
        /**
         * First character of the text span to edit.
         */
        start: Location;
        /**
         * One character past last character of the text span to edit.
         */
        end: Location;
        /**
         * Replace the span defined above with this string (may be
         * the empty string).
         */
        newText: string;
    }
    interface FileCodeEdits {
        fileName: string;
        textChanges: CodeEdit[];
    }
    interface CodeFixResponse extends Response {
        /** The code actions that are available */
        body?: CodeFixAction[];
    }
    interface CodeAction {
        /** Description of the code action to display in the UI of the editor */
        description: string;
        /** Text changes to apply to each file as part of the code action */
        changes: FileCodeEdits[];
        /** A command is an opaque object that should be passed to `ApplyCodeActionCommandRequestArgs` without modification.  */
        commands?: {}[];
    }
    interface CombinedCodeActions {
        changes: ReadonlyArray<FileCodeEdits>;
        commands?: ReadonlyArray<{}>;
    }
    interface CodeFixAction extends CodeAction {
        /**
         * If present, one may call 'getCombinedCodeFix' with this fixId.
         * This may be omitted to indicate that the code fix can't be applied in a group.
         */
        fixId?: {};
    }
    /**
     * Format and format on key response message.
     */
    interface FormatResponse extends Response {
        body?: CodeEdit[];
    }
    /**
     * Arguments for format on key messages.
     */
    interface FormatOnKeyRequestArgs extends FileLocationRequestArgs {
        /**
         * Key pressed (';', '\n', or '}').
         */
        key: string;
        options?: FormatCodeSettings;
    }
    /**
     * Format on key request; value of command field is
     * "formatonkey". Given file location and key typed (as string),
     * return response giving zero or more edit instructions.  The
     * edit instructions will be sorted in file order.  Applying the
     * edit instructions in reverse to file will result in correctly
     * reformatted text.
     */
    interface FormatOnKeyRequest extends FileLocationRequest {
        command: CommandTypes.Formatonkey;
        arguments: FormatOnKeyRequestArgs;
    }
    /**
     * Arguments for completions messages.
     */
    interface CompletionsRequestArgs extends FileLocationRequestArgs {
        /**
         * Optional prefix to apply to possible completions.
         */
        prefix?: string;
        /**
         * If enabled, TypeScript will search through all external modules' exports and add them to the completions list.
         * This affects lone identifier completions but not completions on the right hand side of `obj.`.
         */
        includeExternalModuleExports: boolean;
        /**
         * If enabled, the completion list will include completions with invalid identifier names.
         * For those entries, The `insertText` and `replacementSpan` properties will be set to change from `.x` property access to `["x"]`.
         */
        includeInsertTextCompletions: boolean;
    }
    /**
     * Completions request; value of command field is "completions".
     * Given a file location (file, line, col) and a prefix (which may
     * be the empty string), return the possible completions that
     * begin with prefix.
     */
    interface CompletionsRequest extends FileLocationRequest {
        command: CommandTypes.Completions;
        arguments: CompletionsRequestArgs;
    }
    /**
     * Arguments for completion details request.
     */
    interface CompletionDetailsRequestArgs extends FileLocationRequestArgs {
        /**
         * Names of one or more entries for which to obtain details.
         */
        entryNames: (string | CompletionEntryIdentifier)[];
    }
    interface CompletionEntryIdentifier {
        name: string;
        source: string | undefined;
    }
    /**
     * Completion entry details request; value of command field is
     * "completionEntryDetails".  Given a file location (file, line,
     * col) and an array of completion entry names return more
     * detailed information for each completion entry.
     */
    interface CompletionDetailsRequest extends FileLocationRequest {
        command: CommandTypes.CompletionDetails;
        arguments: CompletionDetailsRequestArgs;
    }
    /**
     * Part of a symbol description.
     */
    interface SymbolDisplayPart {
        /**
         * Text of an item describing the symbol.
         */
        text: string;
        /**
         * The symbol's kind (such as 'className' or 'parameterName' or plain 'text').
         */
        kind: string;
    }
    /**
     * An item found in a completion response.
     */
    interface CompletionEntry {
        /**
         * The symbol's name.
         */
        name: string;
        /**
         * The symbol's kind (such as 'className' or 'parameterName').
         */
        kind: ScriptElementKind;
        /**
         * Optional modifiers for the kind (such as 'public').
         */
        kindModifiers?: string;
        /**
         * A string that is used for comparing completion items so that they can be ordered.  This
         * is often the same as the name but may be different in certain circumstances.
         */
        sortText: string;
        /**
         * Text to insert instead of `name`.
         * This is used to support bracketed completions; If `name` might be "a-b" but `insertText` would be `["a-b"]`,
         * coupled with `replacementSpan` to replace a dotted access with a bracket access.
         */
        insertText?: string;
        /**
         * An optional span that indicates the text to be replaced by this completion item.
         * If present, this span should be used instead of the default one.
         * It will be set if the required span differs from the one generated by the default replacement behavior.
         */
        replacementSpan?: TextSpan;
        /**
         * Indicates whether commiting this completion entry will require additional code actions to be
         * made to avoid errors. The CompletionEntryDetails will have these actions.
         */
        hasAction?: true;
        /**
         * Identifier (not necessarily human-readable) identifying where this completion came from.
         */
        source?: string;
        /**
         * If true, this completion should be highlighted as recommended. There will only be one of these.
         * This will be set when we know the user should write an expression with a certain type and that type is an enum or constructable class.
         * Then either that enum/class or a namespace containing it will be the recommended symbol.
         */
        isRecommended?: true;
    }
    /**
     * Additional completion entry details, available on demand
     */
    interface CompletionEntryDetails {
        /**
         * The symbol's name.
         */
        name: string;
        /**
         * The symbol's kind (such as 'className' or 'parameterName').
         */
        kind: ScriptElementKind;
        /**
         * Optional modifiers for the kind (such as 'public').
         */
        kindModifiers: string;
        /**
         * Display parts of the symbol (similar to quick info).
         */
        displayParts: SymbolDisplayPart[];
        /**
         * Documentation strings for the symbol.
         */
        documentation: SymbolDisplayPart[] | undefined;
        /**
         * JSDoc tags for the symbol.
         */
        tags: JSDocTagInfo[] | undefined;
        /**
         * The associated code actions for this entry
         */
        codeActions?: CodeAction[];
        /**
         * Human-readable description of the `source` from the CompletionEntry.
         */
        source?: SymbolDisplayPart[];
    }
    interface CompletionsResponse extends Response {
        body?: CompletionEntry[];
    }
    interface CompletionDetailsResponse extends Response {
        body?: CompletionEntryDetails[];
    }
    /**
     * Signature help information for a single parameter
     */
    interface SignatureHelpParameter {
        /**
         * The parameter's name
         */
        name: string;
        /**
         * Documentation of the parameter.
         */
        documentation: SymbolDisplayPart[];
        /**
         * Display parts of the parameter.
         */
        displayParts: SymbolDisplayPart[];
        /**
         * Whether the parameter is optional or not.
         */
        isOptional: boolean;
    }
    /**
     * Represents a single signature to show in signature help.
     */
    interface SignatureHelpItem {
        /**
         * Whether the signature accepts a variable number of arguments.
         */
        isVariadic: boolean;
        /**
         * The prefix display parts.
         */
        prefixDisplayParts: SymbolDisplayPart[];
        /**
         * The suffix display parts.
         */
        suffixDisplayParts: SymbolDisplayPart[];
        /**
         * The separator display parts.
         */
        separatorDisplayParts: SymbolDisplayPart[];
        /**
         * The signature helps items for the parameters.
         */
        parameters: SignatureHelpParameter[];
        /**
         * The signature's documentation
         */
        documentation: SymbolDisplayPart[];
        /**
         * The signature's JSDoc tags
         */
        tags: JSDocTagInfo[];
    }
    /**
     * Signature help items found in the response of a signature help request.
     */
    interface SignatureHelpItems {
        /**
         * The signature help items.
         */
        items: SignatureHelpItem[];
        /**
         * The span for which signature help should appear on a signature
         */
        applicableSpan: TextSpan;
        /**
         * The item selected in the set of available help items.
         */
        selectedItemIndex: number;
        /**
         * The argument selected in the set of parameters.
         */
        argumentIndex: number;
        /**
         * The argument count
         */
        argumentCount: number;
    }
    /**
     * Arguments of a signature help request.
     */
    interface SignatureHelpRequestArgs extends FileLocationRequestArgs {
    }
    /**
     * Signature help request; value of command field is "signatureHelp".
     * Given a file location (file, line, col), return the signature
     * help.
     */
    interface SignatureHelpRequest extends FileLocationRequest {
        command: CommandTypes.SignatureHelp;
        arguments: SignatureHelpRequestArgs;
    }
    /**
     * Response object for a SignatureHelpRequest.
     */
    interface SignatureHelpResponse extends Response {
        body?: SignatureHelpItems;
    }
    /**
     * Synchronous request for semantic diagnostics of one file.
     */
    interface SemanticDiagnosticsSyncRequest extends FileRequest {
        command: CommandTypes.SemanticDiagnosticsSync;
        arguments: SemanticDiagnosticsSyncRequestArgs;
    }
    interface SemanticDiagnosticsSyncRequestArgs extends FileRequestArgs {
        includeLinePosition?: boolean;
    }
    /**
     * Response object for synchronous sematic diagnostics request.
     */
    interface SemanticDiagnosticsSyncResponse extends Response {
        body?: Diagnostic[] | DiagnosticWithLinePosition[];
    }
    interface SuggestionDiagnosticsSyncRequest extends FileRequest {
        command: CommandTypes.SuggestionDiagnosticsSync;
        arguments: SuggestionDiagnosticsSyncRequestArgs;
    }
    type SuggestionDiagnosticsSyncRequestArgs = SemanticDiagnosticsSyncRequestArgs;
    type SuggestionDiagnosticsSyncResponse = SemanticDiagnosticsSyncResponse;
    /**
     * Synchronous request for syntactic diagnostics of one file.
     */
    interface SyntacticDiagnosticsSyncRequest extends FileRequest {
        command: CommandTypes.SyntacticDiagnosticsSync;
        arguments: SyntacticDiagnosticsSyncRequestArgs;
    }
    interface SyntacticDiagnosticsSyncRequestArgs extends FileRequestArgs {
        includeLinePosition?: boolean;
    }
    /**
     * Response object for synchronous syntactic diagnostics request.
     */
    interface SyntacticDiagnosticsSyncResponse extends Response {
        body?: Diagnostic[] | DiagnosticWithLinePosition[];
    }
    /**
     * Arguments for GeterrForProject request.
     */
    interface GeterrForProjectRequestArgs {
        /**
         * the file requesting project error list
         */
        file: string;
        /**
         * Delay in milliseconds to wait before starting to compute
         * errors for the files in the file list
         */
        delay: number;
    }
    /**
     * GeterrForProjectRequest request; value of command field is
     * "geterrForProject". It works similarly with 'Geterr', only
     * it request for every file in this project.
     */
    interface GeterrForProjectRequest extends Request {
        command: CommandTypes.GeterrForProject;
        arguments: GeterrForProjectRequestArgs;
    }
    /**
     * Arguments for geterr messages.
     */
    interface GeterrRequestArgs {
        /**
         * List of file names for which to compute compiler errors.
         * The files will be checked in list order.
         */
        files: string[];
        /**
         * Delay in milliseconds to wait before starting to compute
         * errors for the files in the file list
         */
        delay: number;
    }
    /**
     * Geterr request; value of command field is "geterr". Wait for
     * delay milliseconds and then, if during the wait no change or
     * reload messages have arrived for the first file in the files
     * list, get the syntactic errors for the file, field requests,
     * and then get the semantic errors for the file.  Repeat with a
     * smaller delay for each subsequent file on the files list.  Best
     * practice for an editor is to send a file list containing each
     * file that is currently visible, in most-recently-used order.
     */
    interface GeterrRequest extends Request {
        command: CommandTypes.Geterr;
        arguments: GeterrRequestArgs;
    }
    type RequestCompletedEventName = "requestCompleted";
    /**
     * Event that is sent when server have finished processing request with specified id.
     */
    interface RequestCompletedEvent extends Event {
        event: RequestCompletedEventName;
        body: RequestCompletedEventBody;
    }
    interface RequestCompletedEventBody {
        request_seq: number;
    }
    /**
     * Item of diagnostic information found in a DiagnosticEvent message.
     */
    interface Diagnostic {
        /**
         * Starting file location at which text applies.
         */
        start: Location;
        /**
         * The last file location at which the text applies.
         */
        end: Location;
        /**
         * Text of diagnostic message.
         */
        text: string;
        /**
         * The category of the diagnostic message, e.g. "error", "warning", or "suggestion".
         */
        category: string;
        /**
         * The error code of the diagnostic message.
         */
        code?: number;
        /**
         * The name of the plugin reporting the message.
         */
        source?: string;
    }
    interface DiagnosticWithFileName extends Diagnostic {
        /**
         * Name of the file the diagnostic is in
         */
        fileName: string;
    }
    interface DiagnosticEventBody {
        /**
         * The file for which diagnostic information is reported.
         */
        file: string;
        /**
         * An array of diagnostic information items.
         */
        diagnostics: Diagnostic[];
    }
    type DiagnosticEventKind = "semanticDiag" | "syntaxDiag" | "suggestionDiag";
    /**
     * Event message for DiagnosticEventKind event types.
     * These events provide syntactic and semantic errors for a file.
     */
    interface DiagnosticEvent extends Event {
        body?: DiagnosticEventBody;
    }
    interface ConfigFileDiagnosticEventBody {
        /**
         * The file which trigged the searching and error-checking of the config file
         */
        triggerFile: string;
        /**
         * The name of the found config file.
         */
        configFile: string;
        /**
         * An arry of diagnostic information items for the found config file.
         */
        diagnostics: DiagnosticWithFileName[];
    }
    /**
     * Event message for "configFileDiag" event type.
     * This event provides errors for a found config file.
     */
    interface ConfigFileDiagnosticEvent extends Event {
        body?: ConfigFileDiagnosticEventBody;
        event: "configFileDiag";
    }
    type ProjectLanguageServiceStateEventName = "projectLanguageServiceState";
    interface ProjectLanguageServiceStateEvent extends Event {
        event: ProjectLanguageServiceStateEventName;
        body?: ProjectLanguageServiceStateEventBody;
    }
    interface ProjectLanguageServiceStateEventBody {
        /**
         * Project name that has changes in the state of language service.
         * For configured projects this will be the config file path.
         * For external projects this will be the name of the projects specified when project was open.
         * For inferred projects this event is not raised.
         */
        projectName: string;
        /**
         * True if language service state switched from disabled to enabled
         * and false otherwise.
         */
        languageServiceEnabled: boolean;
    }
    type ProjectsUpdatedInBackgroundEventName = "projectsUpdatedInBackground";
    interface ProjectsUpdatedInBackgroundEvent extends Event {
        event: ProjectsUpdatedInBackgroundEventName;
        body: ProjectsUpdatedInBackgroundEventBody;
    }
    interface ProjectsUpdatedInBackgroundEventBody {
        /**
         * Current set of open files
         */
        openFiles: string[];
    }
    /**
     * Arguments for reload request.
     */
    interface ReloadRequestArgs extends FileRequestArgs {
        /**
         * Name of temporary file from which to reload file
         * contents. May be same as file.
         */
        tmpfile: string;
    }
    /**
     * Reload request message; value of command field is "reload".
     * Reload contents of file with name given by the 'file' argument
     * from temporary file with name given by the 'tmpfile' argument.
     * The two names can be identical.
     */
    interface ReloadRequest extends FileRequest {
        command: CommandTypes.Reload;
        arguments: ReloadRequestArgs;
    }
    /**
     * Response to "reload" request. This is just an acknowledgement, so
     * no body field is required.
     */
    interface ReloadResponse extends Response {
    }
    /**
     * Arguments for saveto request.
     */
    interface SavetoRequestArgs extends FileRequestArgs {
        /**
         * Name of temporary file into which to save server's view of
         * file contents.
         */
        tmpfile: string;
    }
    /**
     * Saveto request message; value of command field is "saveto".
     * For debugging purposes, save to a temporaryfile (named by
     * argument 'tmpfile') the contents of file named by argument
     * 'file'.  The server does not currently send a response to a
     * "saveto" request.
     */
    interface SavetoRequest extends FileRequest {
        command: CommandTypes.Saveto;
        arguments: SavetoRequestArgs;
    }
    /**
     * Arguments for navto request message.
     */
    interface NavtoRequestArgs extends FileRequestArgs {
        /**
         * Search term to navigate to from current location; term can
         * be '.*' or an identifier prefix.
         */
        searchValue: string;
        /**
         *  Optional limit on the number of items to return.
         */
        maxResultCount?: number;
        /**
         * Optional flag to indicate we want results for just the current file
         * or the entire project.
         */
        currentFileOnly?: boolean;
        projectFileName?: string;
    }
    /**
     * Navto request message; value of command field is "navto".
     * Return list of objects giving file locations and symbols that
     * match the search term given in argument 'searchTerm'.  The
     * context for the search is given by the named file.
     */
    interface NavtoRequest extends FileRequest {
        command: CommandTypes.Navto;
        arguments: NavtoRequestArgs;
    }
    /**
     * An item found in a navto response.
     */
    interface NavtoItem {
        /**
         * The symbol's name.
         */
        name: string;
        /**
         * The symbol's kind (such as 'className' or 'parameterName').
         */
        kind: ScriptElementKind;
        /**
         * exact, substring, or prefix.
         */
        matchKind?: string;
        /**
         * If this was a case sensitive or insensitive match.
         */
        isCaseSensitive?: boolean;
        /**
         * Optional modifiers for the kind (such as 'public').
         */
        kindModifiers?: string;
        /**
         * The file in which the symbol is found.
         */
        file: string;
        /**
         * The location within file at which the symbol is found.
         */
        start: Location;
        /**
         * One past the last character of the symbol.
         */
        end: Location;
        /**
         * Name of symbol's container symbol (if any); for example,
         * the class name if symbol is a class member.
         */
        containerName?: string;
        /**
         * Kind of symbol's container symbol (if any).
         */
        containerKind?: ScriptElementKind;
    }
    /**
     * Navto response message. Body is an array of navto items.  Each
     * item gives a symbol that matched the search term.
     */
    interface NavtoResponse extends Response {
        body?: NavtoItem[];
    }
    /**
     * Arguments for change request message.
     */
    interface ChangeRequestArgs extends FormatRequestArgs {
        /**
         * Optional string to insert at location (file, line, offset).
         */
        insertString?: string;
    }
    /**
     * Change request message; value of command field is "change".
     * Update the server's view of the file named by argument 'file'.
     * Server does not currently send a response to a change request.
     */
    interface ChangeRequest extends FileLocationRequest {
        command: CommandTypes.Change;
        arguments: ChangeRequestArgs;
    }
    /**
     * Response to "brace" request.
     */
    interface BraceResponse extends Response {
        body?: TextSpan[];
    }
    /**
     * Brace matching request; value of command field is "brace".
     * Return response giving the file locations of matching braces
     * found in file at location line, offset.
     */
    interface BraceRequest extends FileLocationRequest {
        command: CommandTypes.Brace;
    }
    /**
     * NavBar items request; value of command field is "navbar".
     * Return response giving the list of navigation bar entries
     * extracted from the requested file.
     */
    interface NavBarRequest extends FileRequest {
        command: CommandTypes.NavBar;
    }
    /**
     * NavTree request; value of command field is "navtree".
     * Return response giving the navigation tree of the requested file.
     */
    interface NavTreeRequest extends FileRequest {
        command: CommandTypes.NavTree;
    }
    interface NavigationBarItem {
        /**
         * The item's display text.
         */
        text: string;
        /**
         * The symbol's kind (such as 'className' or 'parameterName').
         */
        kind: ScriptElementKind;
        /**
         * Optional modifiers for the kind (such as 'public').
         */
        kindModifiers?: string;
        /**
         * The definition locations of the item.
         */
        spans: TextSpan[];
        /**
         * Optional children.
         */
        childItems?: NavigationBarItem[];
        /**
         * Number of levels deep this item should appear.
         */
        indent: number;
    }
    /** protocol.NavigationTree is identical to ts.NavigationTree, except using protocol.TextSpan instead of ts.TextSpan */
    interface NavigationTree {
        text: string;
        kind: ScriptElementKind;
        kindModifiers: string;
        spans: TextSpan[];
        childItems?: NavigationTree[];
    }
    type TelemetryEventName = "telemetry";
    interface TelemetryEvent extends Event {
        event: TelemetryEventName;
        body: TelemetryEventBody;
    }
    interface TelemetryEventBody {
        telemetryEventName: string;
        payload: any;
    }
    type TypesInstallerInitializationFailedEventName = "typesInstallerInitializationFailed";
    interface TypesInstallerInitializationFailedEvent extends Event {
        event: TypesInstallerInitializationFailedEventName;
        body: TypesInstallerInitializationFailedEventBody;
    }
    interface TypesInstallerInitializationFailedEventBody {
        message: string;
    }
    type TypingsInstalledTelemetryEventName = "typingsInstalled";
    interface TypingsInstalledTelemetryEventBody extends TelemetryEventBody {
        telemetryEventName: TypingsInstalledTelemetryEventName;
        payload: TypingsInstalledTelemetryEventPayload;
    }
    interface TypingsInstalledTelemetryEventPayload {
        /**
         * Comma separated list of installed typing packages
         */
        installedPackages: string;
        /**
         * true if install request succeeded, otherwise - false
         */
        installSuccess: boolean;
        /**
         * version of typings installer
         */
        typingsInstallerVersion: string;
    }
    type BeginInstallTypesEventName = "beginInstallTypes";
    type EndInstallTypesEventName = "endInstallTypes";
    interface BeginInstallTypesEvent extends Event {
        event: BeginInstallTypesEventName;
        body: BeginInstallTypesEventBody;
    }
    interface EndInstallTypesEvent extends Event {
        event: EndInstallTypesEventName;
        body: EndInstallTypesEventBody;
    }
    interface InstallTypesEventBody {
        /**
         * correlation id to match begin and end events
         */
        eventId: number;
        /**
         * list of packages to install
         */
        packages: ReadonlyArray<string>;
    }
    interface BeginInstallTypesEventBody extends InstallTypesEventBody {
    }
    interface EndInstallTypesEventBody extends InstallTypesEventBody {
        /**
         * true if installation succeeded, otherwise false
         */
        success: boolean;
    }
    interface NavBarResponse extends Response {
        body?: NavigationBarItem[];
    }
    interface NavTreeResponse extends Response {
        body?: NavigationTree;
    }
    enum IndentStyle {
        None = "None",
        Block = "Block",
        Smart = "Smart"
    }
    interface EditorSettings {
        baseIndentSize?: number;
        indentSize?: number;
        tabSize?: number;
        newLineCharacter?: string;
        convertTabsToSpaces?: boolean;
        indentStyle?: IndentStyle | ts.IndentStyle;
    }
    interface FormatCodeSettings extends EditorSettings {
        insertSpaceAfterCommaDelimiter?: boolean;
        insertSpaceAfterSemicolonInForStatements?: boolean;
        insertSpaceBeforeAndAfterBinaryOperators?: boolean;
        insertSpaceAfterConstructor?: boolean;
        insertSpaceAfterKeywordsInControlFlowStatements?: boolean;
        insertSpaceAfterFunctionKeywordForAnonymousFunctions?: boolean;
        insertSpaceAfterOpeningAndBeforeClosingNonemptyParenthesis?: boolean;
        insertSpaceAfterOpeningAndBeforeClosingNonemptyBrackets?: boolean;
        insertSpaceAfterOpeningAndBeforeClosingNonemptyBraces?: boolean;
        insertSpaceAfterOpeningAndBeforeClosingTemplateStringBraces?: boolean;
        insertSpaceAfterOpeningAndBeforeClosingJsxExpressionBraces?: boolean;
        insertSpaceAfterTypeAssertion?: boolean;
        insertSpaceBeforeFunctionParenthesis?: boolean;
        placeOpenBraceOnNewLineForFunctions?: boolean;
        placeOpenBraceOnNewLineForControlBlocks?: boolean;
        insertSpaceBeforeTypeAnnotation?: boolean;
    }
    interface CompilerOptions {
        allowJs?: boolean;
        allowSyntheticDefaultImports?: boolean;
        allowUnreachableCode?: boolean;
        allowUnusedLabels?: boolean;
        alwaysStrict?: boolean;
        baseUrl?: string;
        charset?: string;
        checkJs?: boolean;
        declaration?: boolean;
        declarationDir?: string;
        disableSizeLimit?: boolean;
        downlevelIteration?: boolean;
        emitBOM?: boolean;
        emitDecoratorMetadata?: boolean;
        experimentalDecorators?: boolean;
        forceConsistentCasingInFileNames?: boolean;
        importHelpers?: boolean;
        inlineSourceMap?: boolean;
        inlineSources?: boolean;
        isolatedModules?: boolean;
        jsx?: JsxEmit | ts.JsxEmit;
        lib?: string[];
        locale?: string;
        mapRoot?: string;
        maxNodeModuleJsDepth?: number;
        module?: ModuleKind | ts.ModuleKind;
        moduleResolution?: ModuleResolutionKind | ts.ModuleResolutionKind;
        newLine?: NewLineKind | ts.NewLineKind;
        noEmit?: boolean;
        noEmitHelpers?: boolean;
        noEmitOnError?: boolean;
        noErrorTruncation?: boolean;
        noFallthroughCasesInSwitch?: boolean;
        noImplicitAny?: boolean;
        noImplicitReturns?: boolean;
        noImplicitThis?: boolean;
        noUnusedLocals?: boolean;
        noUnusedParameters?: boolean;
        noImplicitUseStrict?: boolean;
        noLib?: boolean;
        noResolve?: boolean;
        out?: string;
        outDir?: string;
        outFile?: string;
        paths?: MapLike<string[]>;
        plugins?: PluginImport[];
        preserveConstEnums?: boolean;
        preserveSymlinks?: boolean;
        project?: string;
        reactNamespace?: string;
        removeComments?: boolean;
        rootDir?: string;
        rootDirs?: string[];
        skipLibCheck?: boolean;
        skipDefaultLibCheck?: boolean;
        sourceMap?: boolean;
        sourceRoot?: string;
        strict?: boolean;
        strictNullChecks?: boolean;
        suppressExcessPropertyErrors?: boolean;
        suppressImplicitAnyIndexErrors?: boolean;
        target?: ScriptTarget | ts.ScriptTarget;
        traceResolution?: boolean;
        types?: string[];
        /** Paths used to used to compute primary types search locations */
        typeRoots?: string[];
        [option: string]: CompilerOptionsValue | undefined;
    }
    enum JsxEmit {
        None = "None",
        Preserve = "Preserve",
        ReactNative = "ReactNative",
        React = "React"
    }
    enum ModuleKind {
        None = "None",
        CommonJS = "CommonJS",
        AMD = "AMD",
        UMD = "UMD",
        System = "System",
        ES6 = "ES6",
        ES2015 = "ES2015",
        ESNext = "ESNext"
    }
    enum ModuleResolutionKind {
        Classic = "Classic",
        Node = "Node"
    }
    enum NewLineKind {
        Crlf = "Crlf",
        Lf = "Lf"
    }
    enum ScriptTarget {
        ES3 = "ES3",
        ES5 = "ES5",
        ES6 = "ES6",
        ES2015 = "ES2015",
        ES2016 = "ES2016",
        ES2017 = "ES2017",
        ESNext = "ESNext"
    }
}
declare namespace ts.server {
    interface ServerCancellationToken extends HostCancellationToken {
        setRequest(requestId: number): void;
        resetRequest(requestId: number): void;
    }
    const nullCancellationToken: ServerCancellationToken;
    interface PendingErrorCheck {
        fileName: NormalizedPath;
        project: Project;
    }
    type CommandNames = protocol.CommandTypes;
    const CommandNames: any;
    function formatMessage<T extends protocol.Message>(msg: T, logger: Logger, byteLength: (s: string, encoding: string) => number, newLine: string): string;
    type Event = <T extends object>(body: T, eventName: string) => void;
    interface EventSender {
        event: Event;
    }
    interface SessionOptions {
        host: ServerHost;
        cancellationToken: ServerCancellationToken;
        useSingleInferredProject: boolean;
        useInferredProjectPerProjectRoot: boolean;
        typingsInstaller: ITypingsInstaller;
        byteLength: (buf: string, encoding?: string) => number;
        hrtime: (start?: number[]) => number[];
        logger: Logger;
        /**
         * If falsy, all events are suppressed.
         */
        canUseEvents: boolean;
        eventHandler?: ProjectServiceEventHandler;
        throttleWaitMilliseconds?: number;
        globalPlugins?: ReadonlyArray<string>;
        pluginProbeLocations?: ReadonlyArray<string>;
        allowLocalPluginLoads?: boolean;
    }
    class Session implements EventSender {
        private readonly gcTimer;
        protected projectService: ProjectService;
        private changeSeq;
        private currentRequestId;
        private errorCheck;
        protected host: ServerHost;
        private readonly cancellationToken;
        protected readonly typingsInstaller: ITypingsInstaller;
        protected byteLength: (buf: string, encoding?: string) => number;
        private hrtime;
        protected logger: Logger;
        protected canUseEvents: boolean;
        private eventHandler;
        constructor(opts: SessionOptions);
        private sendRequestCompletedEvent;
        private defaultEventHandler;
        private projectsUpdatedInBackgroundEvent;
        logError(err: Error, cmd: string): void;
        send(msg: protocol.Message): void;
        event<T extends object>(body: T, eventName: string): void;
        /** @deprecated */
        output(info: any, cmdName: string, reqSeq?: number, errorMsg?: string): void;
        private doOutput;
        private semanticCheck;
        private syntacticCheck;
        private infoCheck;
        private sendDiagnosticsEvent;
        private updateErrorCheck;
        private cleanProjects;
        private cleanup;
        private getEncodedSemanticClassifications;
        private getProject;
        private getConfigFileAndProject;
        private getConfigFileDiagnostics;
        private convertToDiagnosticsWithLinePositionFromDiagnosticFile;
        private getCompilerOptionsDiagnostics;
        private convertToDiagnosticsWithLinePosition;
        private getDiagnosticsWorker;
        private getDefinition;
        private getDefinitionAndBoundSpan;
        private mapDefinitionInfo;
        private toFileSpan;
        private getTypeDefinition;
        private getImplementation;
        private getOccurrences;
        private getSyntacticDiagnosticsSync;
        private getSemanticDiagnosticsSync;
        private getSuggestionDiagnosticsSync;
        private getDocumentHighlights;
        private setCompilerOptionsForInferredProjects;
        private getProjectInfo;
        private getProjectInfoWorker;
        private getRenameInfo;
        private getProjects;
        private getDefaultProject;
        private getRenameLocations;
        private getReferences;
        /**
         * @param fileName is the name of the file to be opened
         * @param fileContent is a version of the file content that is known to be more up to date than the one on disk
         */
        private openClientFile;
        private getPosition;
        private getPositionInFile;
        private getFileAndProject;
        private getFileAndLanguageServiceForSyntacticOperation;
        private getFileAndProjectWorker;
        private getOutliningSpans;
        private getTodoComments;
        private getDocCommentTemplate;
        private getSpanOfEnclosingComment;
        private getIndentation;
        private getBreakpointStatement;
        private getNameOrDottedNameSpan;
        private isValidBraceCompletion;
        private getQuickInfoWorker;
        private getFormattingEditsForRange;
        private getFormattingEditsForRangeFull;
        private getFormattingEditsForDocumentFull;
        private getFormattingEditsAfterKeystrokeFull;
        private getFormattingEditsAfterKeystroke;
        private getCompletions;
        private getCompletionEntryDetails;
        private getCompileOnSaveAffectedFileList;
        private emitFile;
        private getSignatureHelpItems;
        private createCheckList;
        private getDiagnostics;
        private change;
        private reload;
        private saveToTmp;
        private closeClientFile;
        private mapLocationNavigationBarItems;
        private getNavigationBarItems;
        private toLocationNavigationTree;
        private toLocationTextSpan;
        private getNavigationTree;
        private getNavigateToItems;
        private getSupportedCodeFixes;
        private isLocation;
        private extractPositionAndRange;
        private getApplicableRefactors;
        private getEditsForRefactor;
        private organizeImports;
        private getCodeFixes;
        private getCombinedCodeFix;
        private applyCodeActionCommand;
        private getStartAndEndPosition;
        private mapCodeAction;
        private mapTextChangesToCodeEdits;
        private mapTextChangesToCodeEditsUsingScriptinfo;
        private convertTextChangeToCodeEdit;
        private getBraceMatching;
        private getDiagnosticsForProject;
        getCanonicalFileName(fileName: string): string;
        exit(): void;
        private notRequired;
        private requiredResponse;
        private handlers;
        addProtocolHandler(command: string, handler: (request: protocol.Request) => HandlerResponse): void;
        private setCurrentRequest;
        private resetCurrentRequest;
        executeWithRequestId<T>(requestId: number, f: () => T): T;
        executeCommand(request: protocol.Request): HandlerResponse;
        onMessage(message: string): void;
    }
    interface HandlerResponse {
        response?: {};
        responseRequired?: boolean;
    }
}
declare namespace ts.server {
    class ScriptInfo {
        private readonly host;
        readonly fileName: NormalizedPath;
        readonly scriptKind: ScriptKind;
        readonly hasMixedContent: boolean;
        readonly path: Path;
        /**
         * All projects that include this file
         */
        readonly containingProjects: Project[];
        private formatCodeSettings;
        private textStorage;
        constructor(host: ServerHost, fileName: NormalizedPath, scriptKind: ScriptKind, hasMixedContent: boolean, path: Path);
        isScriptOpen(): boolean;
        open(newText: string): void;
        close(fileExists?: boolean): void;
        getSnapshot(): IScriptSnapshot;
        private ensureRealPath;
        getFormatCodeSettings(): FormatCodeSettings;
        attachToProject(project: Project): boolean;
        isAttached(project: Project): boolean;
        detachFromProject(project: Project): void;
        detachAllProjects(): void;
        getDefaultProject(): Project;
        registerFileUpdate(): void;
        setFormatOptions(formatSettings: FormatCodeSettings): void;
        getLatestVersion(): string;
        saveTo(fileName: string): void;
        reloadFromFile(tempFileName?: NormalizedPath): void;
        editContent(start: number, end: number, newText: string): void;
        markContainingProjectsAsDirty(): void;
        isOrphan(): boolean;
        /**
         *  @param line 1 based index
         */
        lineToTextSpan(line: number): TextSpan;
        /**
         * @param line 1 based index
         * @param offset 1 based index
         */
        lineOffsetToPosition(line: number, offset: number): number;
        positionToLineOffset(position: number): protocol.Location;
        isJavaScript(): boolean;
    }
}
declare namespace ts.server {
    interface InstallPackageOptionsWithProject extends InstallPackageOptions {
        projectName: string;
        projectRootPath: Path;
    }
    interface ITypingsInstaller {
        isKnownTypesPackageName(name: string): boolean;
        installPackage(options: InstallPackageOptionsWithProject): Promise<ApplyCodeActionCommandResult>;
        enqueueInstallTypingsRequest(p: Project, typeAcquisition: TypeAcquisition, unresolvedImports: SortedReadonlyArray<string> | undefined): void;
        attach(projectService: ProjectService): void;
        onProjectClosed(p: Project): void;
        readonly globalTypingsCacheLocation: string;
    }
    const nullTypingsInstaller: ITypingsInstaller;
    class TypingsCache {
        private readonly installer;
        private readonly perProjectCache;
        constructor(installer: ITypingsInstaller);
        isKnownTypesPackageName(name: string): boolean;
        installPackage(options: InstallPackageOptionsWithProject): Promise<ApplyCodeActionCommandResult>;
        getTypingsForProject(project: Project, unresolvedImports: SortedReadonlyArray<string> | undefined, forceRefresh: boolean): SortedReadonlyArray<string>;
        updateTypingsForProject(projectName: string, compilerOptions: CompilerOptions, typeAcquisition: TypeAcquisition, unresolvedImports: SortedReadonlyArray<string>, newTypings: string[]): void;
        deleteTypingsForProject(projectName: string): void;
        onProjectClosed(project: Project): void;
    }
}
declare namespace ts {
    interface EmitOutput {
        outputFiles: OutputFile[];
        emitSkipped: boolean;
    }
    interface OutputFile {
        name: string;
        writeByteOrderMark: boolean;
        text: string;
    }
}
declare namespace ts.server {
    enum ProjectKind {
        Inferred = 0,
        Configured = 1,
        External = 2
    }
    function allRootFilesAreJsOrDts(project: Project): boolean;
    function allFilesAreJsOrDts(project: Project): boolean;
    class UnresolvedImportsMap {
        readonly perFileMap: Map<ReadonlyArray<string>>;
        private version;
        clear(): void;
        getVersion(): number;
        remove(path: Path): void;
        get(path: Path): ReadonlyArray<string> | undefined;
        set(path: Path, value: ReadonlyArray<string>): void;
    }
    interface PluginCreateInfo {
        project: Project;
        languageService: LanguageService;
        languageServiceHost: LanguageServiceHost;
        serverHost: ServerHost;
        config: any;
    }
    interface PluginModule {
        create(createInfo: PluginCreateInfo): LanguageService;
        getExternalFiles?(proj: Project): string[];
    }
    type PluginModuleFactory = (mod: {
        typescript: typeof ts;
    }) => PluginModule;
    /**
     * The project root can be script info - if root is present,
     * or it could be just normalized path if root wasnt present on the host(only for non inferred project)
     */
    type ProjectRoot = ScriptInfo | NormalizedPath;
    abstract class Project implements LanguageServiceHost, ModuleResolutionHost {
        readonly projectName: string;
        readonly projectKind: ProjectKind;
        readonly projectService: ProjectService;
        private documentRegistry;
        private compilerOptions;
        compileOnSaveEnabled: boolean;
        private rootFiles;
        private rootFilesMap;
        private program;
        private externalFiles;
        private missingFilesMap;
        private plugins;
        private cachedUnresolvedImportsPerFile;
        private lastCachedUnresolvedImportsList;
        private lastFileExceededProgramSize;
        protected languageService: LanguageService;
        languageServiceEnabled: boolean;
        readonly trace?: (s: string) => void;
        readonly realpath?: (path: string) => string;
        private builderState;
        /**
         * Set of files names that were updated since the last call to getChangesSinceVersion.
         */
        private updatedFileNames;
        /**
         * Set of files that was returned from the last call to getChangesSinceVersion.
         */
        private lastReportedFileNames;
        /**
         * Last version that was reported.
         */
        private lastReportedVersion;
        /**
         * Current project structure version.
         * This property is changed in 'updateGraph' based on the set of files in program
         */
        private projectStructureVersion;
        /**
         * Current version of the project state. It is changed when:
         * - new root file was added/removed
         * - edit happen in some file that is currently included in the project.
         * This property is different from projectStructureVersion since in most cases edits don't affect set of files in the project
         */
        private projectStateVersion;
        private typingFiles;
        private readonly cancellationToken;
        isNonTsProject(): boolean;
        isJsOnlyProject(): boolean;
        getCachedUnresolvedImportsPerFile_TestOnly(): UnresolvedImportsMap;
        static resolveModule(moduleName: string, initialDir: string, host: ServerHost, log: (message: string) => void): {} | undefined;
        isKnownTypesPackageName(name: string): boolean;
        installPackage(options: InstallPackageOptions): Promise<ApplyCodeActionCommandResult>;
        private readonly typingsCache;
        getCompilationSettings(): CompilerOptions;
        getCompilerOptions(): CompilerOptions;
        getNewLine(): string;
        getProjectVersion(): string;
        getScriptFileNames(): string[];
        private getOrCreateScriptInfoAndAttachToProject;
        getScriptKind(fileName: string): ScriptKind;
        getScriptVersion(filename: string): string;
        getScriptSnapshot(filename: string): IScriptSnapshot | undefined;
        getCancellationToken(): HostCancellationToken;
        getCurrentDirectory(): string;
        getDefaultLibFileName(): string;
        useCaseSensitiveFileNames(): boolean;
        readDirectory(path: string, extensions?: ReadonlyArray<string>, exclude?: ReadonlyArray<string>, include?: ReadonlyArray<string>, depth?: number): string[];
        readFile(fileName: string): string | undefined;
        fileExists(file: string): boolean;
        resolveModuleNames(moduleNames: string[], containingFile: string, reusedNames?: string[]): ResolvedModuleFull[];
        resolveTypeReferenceDirectives(typeDirectiveNames: string[], containingFile: string): ResolvedTypeReferenceDirective[];
        directoryExists(path: string): boolean;
        getDirectories(path: string): string[];
        log(s: string): void;
        error(s: string): void;
        private setInternalCompilerOptionsForEmittingJsFiles;
        /**
         * Get the errors that dont have any file name associated
         */
        getGlobalProjectErrors(): ReadonlyArray<Diagnostic>;
        getAllProjectErrors(): ReadonlyArray<Diagnostic>;
        getLanguageService(ensureSynchronized?: boolean): LanguageService;
        private shouldEmitFile;
        getCompileOnSaveAffectedFileList(scriptInfo: ScriptInfo): string[];
        /**
         * Returns true if emit was conducted
         */
        emitFile(scriptInfo: ScriptInfo, writeFile: (path: string, data: string, writeByteOrderMark?: boolean) => void): boolean;
        enableLanguageService(): void;
        disableLanguageService(lastFileExceededProgramSize?: string): void;
        getProjectName(): string;
        abstract getTypeAcquisition(): TypeAcquisition;
        protected removeLocalTypingsFromTypeAcquisition(newTypeAcquisition: TypeAcquisition): TypeAcquisition;
        getExternalFiles(): SortedReadonlyArray<string>;
        getSourceFile(path: Path): SourceFile | undefined;
        close(): void;
        private detachScriptInfoIfNotRoot;
        isClosed(): boolean;
        hasRoots(): boolean;
        getRootFiles(): NormalizedPath[];
        getRootScriptInfos(): ScriptInfo[];
        getScriptInfos(): ScriptInfo[];
        getExcludedFiles(): ReadonlyArray<NormalizedPath>;
        getFileNames(excludeFilesFromExternalLibraries?: boolean, excludeConfigFiles?: boolean): NormalizedPath[];
        hasConfigFile(configFilePath: NormalizedPath): boolean;
        containsScriptInfo(info: ScriptInfo): boolean;
        containsFile(filename: NormalizedPath, requireOpen?: boolean): boolean;
        isRoot(info: ScriptInfo): boolean;
        addRoot(info: ScriptInfo): void;
        addMissingFileRoot(fileName: NormalizedPath): void;
        removeFile(info: ScriptInfo, fileExists: boolean, detachFromProject: boolean): void;
        registerFileUpdate(fileName: string): void;
        markAsDirty(): void;
        /**
         * Updates set of files that contribute to this project
         * @returns: true if set of files in the project stays the same and false - otherwise.
         */
        updateGraph(): boolean;
        protected removeExistingTypings(include: string[]): string[];
<<<<<<< HEAD
        private updateGraphWorker();
        private detachScriptInfoFromProject(uncheckedFileName);
        private addMissingFileWatcher(missingFilePath);
        private isWatchedMissingFile(path);
        getScriptInfoForNormalizedPath(fileName: NormalizedPath): ScriptInfo | undefined;
        getScriptInfo(uncheckedFileName: string): ScriptInfo | undefined;
=======
        private updateGraphWorker;
        private detachScriptInfoFromProject;
        private addMissingFileWatcher;
        private isWatchedMissingFile;
        getScriptInfoForNormalizedPath(fileName: NormalizedPath): ScriptInfo;
        getScriptInfo(uncheckedFileName: string): ScriptInfo;
>>>>>>> bfe755c6
        filesToString(writeProjectFileNames: boolean): string;
        setCompilerOptions(compilerOptions: CompilerOptions): void;
        protected removeRoot(info: ScriptInfo): void;
        protected enableGlobalPlugins(): void;
        protected enablePlugin(pluginConfigEntry: PluginImport, searchPaths: string[]): void;
        private enableProxy;
    }
    /**
     * If a file is opened and no tsconfig (or jsconfig) is found,
     * the file and its imports/references are put into an InferredProject.
     */
    class InferredProject extends Project {
        private static readonly newName;
        private _isJsInferredProject;
        toggleJsInferredProject(isJsInferredProject: boolean): void;
        setCompilerOptions(options?: CompilerOptions): void;
        /** this is canonical project root path */
        readonly projectRootPath: string | undefined;
        addRoot(info: ScriptInfo): void;
        removeRoot(info: ScriptInfo): void;
        isProjectWithSingleRoot(): boolean;
        close(): void;
        getTypeAcquisition(): TypeAcquisition;
    }
    /**
     * If a file is opened, the server will look for a tsconfig (or jsconfig)
     * and if successfull create a ConfiguredProject for it.
     * Otherwise it will create an InferredProject.
     */
    class ConfiguredProject extends Project {
        compileOnSaveEnabled: boolean;
        private typeAcquisition;
        private directoriesWatchedForWildcards;
        readonly canonicalConfigFilePath: NormalizedPath;
        /** Ref count to the project when opened from external project */
        private externalProjectRefCount;
        private projectErrors;
        /**
         * If the project has reload from disk pending, it reloads (and then updates graph as part of that) instead of just updating the graph
         * @returns: true if set of files in the project stays the same and false - otherwise.
         */
        updateGraph(): boolean;
        getConfigFilePath(): NormalizedPath;
        enablePlugins(): void;
        /**
         * Get the errors that dont have any file name associated
         */
        getGlobalProjectErrors(): ReadonlyArray<Diagnostic>;
        /**
         * Get all the project errors
         */
        getAllProjectErrors(): ReadonlyArray<Diagnostic>;
        setProjectErrors(projectErrors: Diagnostic[]): void;
        setTypeAcquisition(newTypeAcquisition: TypeAcquisition): void;
        getTypeAcquisition(): TypeAcquisition;
        close(): void;
        getEffectiveTypeRoots(): string[];
    }
    /**
     * Project whose configuration is handled externally, such as in a '.csproj'.
     * These are created only if a host explicitly calls `openExternalProject`.
     */
    class ExternalProject extends Project {
        externalProjectName: string;
        compileOnSaveEnabled: boolean;
        excludedFiles: ReadonlyArray<NormalizedPath>;
        private typeAcquisition;
        getExcludedFiles(): ReadonlyArray<NormalizedPath>;
        getTypeAcquisition(): TypeAcquisition;
        setTypeAcquisition(newTypeAcquisition: TypeAcquisition): void;
    }
}
declare namespace ts.server {
    const maxProgramSizeForNonTsFiles: number;
    const ProjectsUpdatedInBackgroundEvent = "projectsUpdatedInBackground";
    const ConfigFileDiagEvent = "configFileDiag";
    const ProjectLanguageServiceStateEvent = "projectLanguageServiceState";
    const ProjectInfoTelemetryEvent = "projectInfo";
    interface ProjectsUpdatedInBackgroundEvent {
        eventName: typeof ProjectsUpdatedInBackgroundEvent;
        data: {
            openFiles: string[];
        };
    }
    interface ConfigFileDiagEvent {
        eventName: typeof ConfigFileDiagEvent;
        data: {
            triggerFile: string;
            configFileName: string;
            diagnostics: ReadonlyArray<Diagnostic>;
        };
    }
    interface ProjectLanguageServiceStateEvent {
        eventName: typeof ProjectLanguageServiceStateEvent;
        data: {
            project: Project;
            languageServiceEnabled: boolean;
        };
    }
    /** This will be converted to the payload of a protocol.TelemetryEvent in session.defaultEventHandler. */
    interface ProjectInfoTelemetryEvent {
        readonly eventName: typeof ProjectInfoTelemetryEvent;
        readonly data: ProjectInfoTelemetryEventData;
    }
    interface ProjectInfoTelemetryEventData {
        /** Cryptographically secure hash of project file location. */
        readonly projectId: string;
        /** Count of file extensions seen in the project. */
        readonly fileStats: FileStats;
        /**
         * Any compiler options that might contain paths will be taken out.
         * Enum compiler options will be converted to strings.
         */
        readonly compilerOptions: CompilerOptions;
        readonly extends: boolean | undefined;
        readonly files: boolean | undefined;
        readonly include: boolean | undefined;
        readonly exclude: boolean | undefined;
        readonly compileOnSave: boolean;
        readonly typeAcquisition: ProjectInfoTypeAcquisitionData;
        readonly configFileName: "tsconfig.json" | "jsconfig.json" | "other";
        readonly projectType: "external" | "configured";
        readonly languageServiceEnabled: boolean;
        /** TypeScript version used by the server. */
        readonly version: string;
    }
    interface ProjectInfoTypeAcquisitionData {
        readonly enable: boolean | undefined;
        readonly include: boolean;
        readonly exclude: boolean;
    }
    interface FileStats {
        readonly js: number;
        readonly jsx: number;
        readonly ts: number;
        readonly tsx: number;
        readonly dts: number;
    }
    type ProjectServiceEvent = ProjectsUpdatedInBackgroundEvent | ConfigFileDiagEvent | ProjectLanguageServiceStateEvent | ProjectInfoTelemetryEvent;
    type ProjectServiceEventHandler = (event: ProjectServiceEvent) => void;
    interface SafeList {
        [name: string]: {
            match: RegExp;
            exclude?: (string | number)[][];
            types?: string[];
        };
    }
    interface TypesMapFile {
        typesMap: SafeList;
        simpleMap: {
            [libName: string]: string;
        };
    }
    function convertFormatOptions(protocolOptions: protocol.FormatCodeSettings): FormatCodeSettings;
    function convertCompilerOptions(protocolOptions: protocol.ExternalProjectCompilerOptions): CompilerOptions & protocol.CompileOnSaveMixin;
    function tryConvertScriptKindName(scriptKindName: protocol.ScriptKindName | ScriptKind): ScriptKind;
    function convertScriptKindName(scriptKindName: protocol.ScriptKindName): ScriptKind.Unknown | ScriptKind.JS | ScriptKind.JSX | ScriptKind.TS | ScriptKind.TSX;
    interface HostConfiguration {
        formatCodeOptions: FormatCodeSettings;
        hostInfo: string;
        extraFileExtensions?: JsFileExtensionInfo[];
    }
    interface OpenConfiguredProjectResult {
        configFileName?: NormalizedPath;
        configFileErrors?: ReadonlyArray<Diagnostic>;
    }
    interface ProjectServiceOptions {
        host: ServerHost;
        logger: Logger;
        cancellationToken: HostCancellationToken;
        useSingleInferredProject: boolean;
        useInferredProjectPerProjectRoot: boolean;
        typingsInstaller: ITypingsInstaller;
        eventHandler?: ProjectServiceEventHandler;
        throttleWaitMilliseconds?: number;
        globalPlugins?: ReadonlyArray<string>;
        pluginProbeLocations?: ReadonlyArray<string>;
        allowLocalPluginLoads?: boolean;
        typesMapLocation?: string;
    }
    class ProjectService {
        readonly typingsCache: TypingsCache;
        private readonly documentRegistry;
        /**
         * Container of all known scripts
         */
        private readonly filenameToScriptInfo;
        /**
         * maps external project file name to list of config files that were the part of this project
         */
        private readonly externalProjectToConfiguredProjectMap;
        /**
         * external projects (configuration and list of root files is not controlled by tsserver)
         */
        readonly externalProjects: ExternalProject[];
        /**
         * projects built from openFileRoots
         */
        readonly inferredProjects: InferredProject[];
        /**
         * projects specified by a tsconfig.json file
         */
        readonly configuredProjects: Map<ConfiguredProject>;
        /**
         * Open files: with value being project root path, and key being Path of the file that is open
         */
        readonly openFiles: Map<NormalizedPath>;
        /**
         * Map of open files that are opened without complete path but have projectRoot as current directory
         */
        private readonly openFilesWithNonRootedDiskPath;
        private compilerOptionsForInferredProjects;
        private compilerOptionsForInferredProjectsPerProjectRoot;
        /**
         * Project size for configured or external projects
         */
        private readonly projectToSizeMap;
        /**
         * This is a map of config file paths existance that doesnt need query to disk
         * - The entry can be present because there is inferred project that needs to watch addition of config file to directory
         *   In this case the exists could be true/false based on config file is present or not
         * - Or it is present if we have configured project open with config file at that location
         *   In this case the exists property is always true
         */
        private readonly configFileExistenceInfoCache;
        private readonly throttledOperations;
        private readonly hostConfiguration;
        private safelist;
        private legacySafelist;
        private pendingProjectUpdates;
        readonly currentDirectory: string;
        readonly toCanonicalFileName: (f: string) => string;
        readonly host: ServerHost;
        readonly logger: Logger;
        readonly cancellationToken: HostCancellationToken;
        readonly useSingleInferredProject: boolean;
        readonly useInferredProjectPerProjectRoot: boolean;
        readonly typingsInstaller: ITypingsInstaller;
        readonly throttleWaitMilliseconds?: number;
        private readonly eventHandler?;
        readonly globalPlugins: ReadonlyArray<string>;
        readonly pluginProbeLocations: ReadonlyArray<string>;
        readonly allowLocalPluginLoads: boolean;
        readonly typesMapLocation: string | undefined;
        /** Tracks projects that we have already sent telemetry for. */
        private readonly seenProjects;
        constructor(opts: ProjectServiceOptions);
        toPath(fileName: string): Path;
        private loadTypesMap;
        updateTypingsForProject(response: SetTypings | InvalidateCachedTypings | PackageInstalledResponse): void;
        private delayEnsureProjectForOpenFiles;
        private delayUpdateProjectGraph;
        private sendProjectsUpdatedInBackgroundEvent;
        private delayUpdateProjectGraphs;
        setCompilerOptionsForInferredProjects(projectCompilerOptions: protocol.ExternalProjectCompilerOptions, projectRootPath?: string): void;
        findProject(projectName: string): Project | undefined;
        getDefaultProjectForFile(fileName: NormalizedPath, ensureProject: boolean): Project | undefined;
        getScriptInfoEnsuringProjectsUptoDate(uncheckedFileName: string): ScriptInfo | undefined;
        /**
         * Ensures the project structures are upto date
         * This means,
         * - we go through all the projects and update them if they are dirty
         * - if updates reflect some change in structure or there was pending request to ensure projects for open files
         *   ensure that each open script info has project
         */
        private ensureProjectStructuresUptoDate;
        private updateProjectIfDirty;
        getFormatCodeOptions(file?: NormalizedPath): FormatCodeSettings;
        private onSourceFileChanged;
        private handleDeletedFile;
        private onConfigChangedForConfiguredProject;
        /**
         * This is the callback function for the config file add/remove/change at any location
         * that matters to open script info but doesnt have configured project open
         * for the config file
         */
        private onConfigFileChangeForOpenScriptInfo;
        private removeProject;
        /**
         * Remove this file from the set of open, non-configured files.
         * @param info The file that has been closed or newly configured
         */
        private closeOpenFile;
        private deleteOrphanScriptInfoNotInAnyProject;
        private deleteScriptInfo;
        private configFileExists;
        private setConfigFileExistenceByNewConfiguredProject;
        /**
         * Returns true if the configFileExistenceInfo is needed/impacted by open files that are root of inferred project
         */
        private configFileExistenceImpactsRootOfInferredProject;
        private setConfigFileExistenceInfoByClosedConfiguredProject;
        private logConfigFileWatchUpdate;
        /**
         * Create the watcher for the configFileExistenceInfo
         */
        private createConfigFileWatcherOfConfigFileExistence;
        /**
         * Close the config file watcher in the cached ConfigFileExistenceInfo
         *   if there arent any open files that are root of inferred project
         */
        private closeConfigFileWatcherOfConfigFileExistenceInfo;
        /**
         * This is called on file close, so that we stop watching the config file for this script info
         */
        private stopWatchingConfigFilesForClosedScriptInfo;
        /**
         * This function tries to search for a tsconfig.json for the given file.
         * This is different from the method the compiler uses because
         * the compiler can assume it will always start searching in the
         * current directory (the directory in which tsc was invoked).
         * The server must start searching from the directory containing
         * the newly opened file.
         */
        private forEachConfigFileLocation;
        /**
         * This function tries to search for a tsconfig.json for the given file.
         * This is different from the method the compiler uses because
         * the compiler can assume it will always start searching in the
         * current directory (the directory in which tsc was invoked).
         * The server must start searching from the directory containing
         * the newly opened file.
         */
        private getConfigFileNameForFile;
        private printProjects;
        private findConfiguredProjectByProjectName;
        private getConfiguredProjectByCanonicalConfigFilePath;
        private findExternalProjectByProjectName;
        private convertConfigFileContentToProjectOptions;
        /** Get a filename if the language service exceeds the maximum allowed program size; otherwise returns undefined. */
<<<<<<< HEAD
        private getFilenameForExceededTotalSizeLimitForNonTsFiles<T>(name, options, fileNames, propertyReader);
        private createExternalProject(projectFileName, files, options, typeAcquisition, excludedFiles);
        private sendProjectTelemetry(projectKey, project, projectOptions?);
        private addFilesToNonInferredProjectAndUpdateGraph<T>(project, files, propertyReader, typeAcquisition);
        private createConfiguredProject(configFileName);
        private updateNonInferredProjectFiles<T>(project, files, propertyReader);
        private updateNonInferredProject<T>(project, newUncheckedFiles, propertyReader, newOptions, newTypeAcquisition, compileOnSave);
        private sendConfigFileDiagEvent(project, triggerFile);
        private getOrCreateInferredProjectForProjectRootPathIfEnabled(info, projectRootPath);
        private getOrCreateSingleInferredProjectIfEnabled();
        private createInferredProject(currentDirectory, isSingleInferredProject?, projectRootPath?);
        getScriptInfo(uncheckedFileName: string): ScriptInfo | undefined;
        private watchClosedScriptInfo(info);
        private stopWatchingScriptInfo(info);
        getOrCreateScriptInfoForNormalizedPath(fileName: NormalizedPath, openedByClient: boolean, fileContent?: string, scriptKind?: ScriptKind, hasMixedContent?: boolean, hostToQueryFileExistsOn?: {
            fileExists(path: string): boolean;
        }): ScriptInfo | undefined;
        private getOrCreateScriptInfoWorker(fileName, currentDirectory, openedByClient, fileContent?, scriptKind?, hasMixedContent?, hostToQueryFileExistsOn?);
=======
        private getFilenameForExceededTotalSizeLimitForNonTsFiles;
        private createExternalProject;
        private sendProjectTelemetry;
        private addFilesToNonInferredProjectAndUpdateGraph;
        private createConfiguredProject;
        private updateNonInferredProjectFiles;
        private updateNonInferredProject;
        private sendConfigFileDiagEvent;
        private getOrCreateInferredProjectForProjectRootPathIfEnabled;
        private getOrCreateSingleInferredProjectIfEnabled;
        private createInferredProject;
        getScriptInfo(uncheckedFileName: string): ScriptInfo;
        private watchClosedScriptInfo;
        private stopWatchingScriptInfo;
        getOrCreateScriptInfoForNormalizedPath(fileName: NormalizedPath, openedByClient: boolean, fileContent?: string, scriptKind?: ScriptKind, hasMixedContent?: boolean, hostToQueryFileExistsOn?: {
            fileExists(path: string): boolean;
        }): ScriptInfo;
        private getOrCreateScriptInfoWorker;
>>>>>>> bfe755c6
        /**
         * This gets the script info for the normalized path. If the path is not rooted disk path then the open script info with project root context is preferred
         */
        getScriptInfoForNormalizedPath(fileName: NormalizedPath): ScriptInfo | undefined;
        getScriptInfoForPath(fileName: Path): ScriptInfo | undefined;
        setHostConfiguration(args: protocol.ConfigureRequestArguments): void;
        closeLog(): void;
        /**
         * This function rebuilds the project for every file opened by the client
         * This does not reload contents of open files from disk. But we could do that if needed
         */
        reloadProjects(): void;
        private delayReloadConfiguredProjectForFiles;
        /**
         * This function goes through all the openFiles and tries to file the config file for them.
         * If the config file is found and it refers to existing project, it reloads it either immediately
         * or schedules it for reload depending on delayReload option
         * If the there is no existing project it just opens the configured project for the config file
         * reloadForInfo provides a way to filter out files to reload configured project for
         */
        private reloadConfiguredProjectForFiles;
        /**
         * Remove the root of inferred project if script info is part of another project
         */
        private removeRootOfInferredProjectIfNowPartOfOtherProject;
        /**
         * This function is to update the project structure for every inferred project.
         * It is called on the premise that all the configured projects are
         * up to date.
         * This will go through open files and assign them to inferred project if open file is not part of any other project
         * After that all the inferred project graphs are updated
         */
        private ensureProjectForOpenFiles;
        /**
         * Open file whose contents is managed by the client
         * @param filename is absolute pathname
         * @param fileContent is a known version of the file content that is more up to date than the one on disk
         */
        openClientFile(fileName: string, fileContent?: string, scriptKind?: ScriptKind, projectRootPath?: string): OpenConfiguredProjectResult;
        private findExternalProjetContainingOpenScriptInfo;
        openClientFileWithNormalizedPath(fileName: NormalizedPath, fileContent?: string, scriptKind?: ScriptKind, hasMixedContent?: boolean, projectRootPath?: NormalizedPath): OpenConfiguredProjectResult;
        /**
         * Close file whose contents is managed by the client
         * @param filename is absolute pathname
         */
        closeClientFile(uncheckedFileName: string): void;
        private collectChanges;
        private closeConfiguredProjectReferencedFromExternalProject;
        closeExternalProject(uncheckedFileName: string): void;
        openExternalProjects(projects: protocol.ExternalProject[]): void;
        /** Makes a filename safe to insert in a RegExp */
        private static readonly filenameEscapeRegexp;
        private static escapeFilenameForRegex;
        resetSafeList(): void;
        applySafeList(proj: protocol.ExternalProject): NormalizedPath[];
        openExternalProject(proj: protocol.ExternalProject): void;
    }
}

export = ts;
export as namespace ts;<|MERGE_RESOLUTION|>--- conflicted
+++ resolved
@@ -7611,21 +7611,12 @@
          */
         updateGraph(): boolean;
         protected removeExistingTypings(include: string[]): string[];
-<<<<<<< HEAD
-        private updateGraphWorker();
-        private detachScriptInfoFromProject(uncheckedFileName);
-        private addMissingFileWatcher(missingFilePath);
-        private isWatchedMissingFile(path);
-        getScriptInfoForNormalizedPath(fileName: NormalizedPath): ScriptInfo | undefined;
-        getScriptInfo(uncheckedFileName: string): ScriptInfo | undefined;
-=======
         private updateGraphWorker;
         private detachScriptInfoFromProject;
         private addMissingFileWatcher;
         private isWatchedMissingFile;
-        getScriptInfoForNormalizedPath(fileName: NormalizedPath): ScriptInfo;
-        getScriptInfo(uncheckedFileName: string): ScriptInfo;
->>>>>>> bfe755c6
+        getScriptInfoForNormalizedPath(fileName: NormalizedPath): ScriptInfo | undefined;
+        getScriptInfo(uncheckedFileName: string): ScriptInfo | undefined;
         filesToString(writeProjectFileNames: boolean): string;
         setCompilerOptions(compilerOptions: CompilerOptions): void;
         protected removeRoot(info: ScriptInfo): void;
@@ -7956,26 +7947,6 @@
         private findExternalProjectByProjectName;
         private convertConfigFileContentToProjectOptions;
         /** Get a filename if the language service exceeds the maximum allowed program size; otherwise returns undefined. */
-<<<<<<< HEAD
-        private getFilenameForExceededTotalSizeLimitForNonTsFiles<T>(name, options, fileNames, propertyReader);
-        private createExternalProject(projectFileName, files, options, typeAcquisition, excludedFiles);
-        private sendProjectTelemetry(projectKey, project, projectOptions?);
-        private addFilesToNonInferredProjectAndUpdateGraph<T>(project, files, propertyReader, typeAcquisition);
-        private createConfiguredProject(configFileName);
-        private updateNonInferredProjectFiles<T>(project, files, propertyReader);
-        private updateNonInferredProject<T>(project, newUncheckedFiles, propertyReader, newOptions, newTypeAcquisition, compileOnSave);
-        private sendConfigFileDiagEvent(project, triggerFile);
-        private getOrCreateInferredProjectForProjectRootPathIfEnabled(info, projectRootPath);
-        private getOrCreateSingleInferredProjectIfEnabled();
-        private createInferredProject(currentDirectory, isSingleInferredProject?, projectRootPath?);
-        getScriptInfo(uncheckedFileName: string): ScriptInfo | undefined;
-        private watchClosedScriptInfo(info);
-        private stopWatchingScriptInfo(info);
-        getOrCreateScriptInfoForNormalizedPath(fileName: NormalizedPath, openedByClient: boolean, fileContent?: string, scriptKind?: ScriptKind, hasMixedContent?: boolean, hostToQueryFileExistsOn?: {
-            fileExists(path: string): boolean;
-        }): ScriptInfo | undefined;
-        private getOrCreateScriptInfoWorker(fileName, currentDirectory, openedByClient, fileContent?, scriptKind?, hasMixedContent?, hostToQueryFileExistsOn?);
-=======
         private getFilenameForExceededTotalSizeLimitForNonTsFiles;
         private createExternalProject;
         private sendProjectTelemetry;
@@ -7987,14 +7958,13 @@
         private getOrCreateInferredProjectForProjectRootPathIfEnabled;
         private getOrCreateSingleInferredProjectIfEnabled;
         private createInferredProject;
-        getScriptInfo(uncheckedFileName: string): ScriptInfo;
+        getScriptInfo(uncheckedFileName: string): ScriptInfo | undefined;
         private watchClosedScriptInfo;
         private stopWatchingScriptInfo;
         getOrCreateScriptInfoForNormalizedPath(fileName: NormalizedPath, openedByClient: boolean, fileContent?: string, scriptKind?: ScriptKind, hasMixedContent?: boolean, hostToQueryFileExistsOn?: {
             fileExists(path: string): boolean;
-        }): ScriptInfo;
+        }): ScriptInfo | undefined;
         private getOrCreateScriptInfoWorker;
->>>>>>> bfe755c6
         /**
          * This gets the script info for the normalized path. If the path is not rooted disk path then the open script info with project root context is preferred
          */
