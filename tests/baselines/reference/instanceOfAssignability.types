=== tests/cases/compiler/instanceOfAssignability.ts ===
interface Base {
>Base : Base

	foo: string|number;
>foo : string | number

	optional?: number;
>optional : number
}

// Derived1 is assignable to, but not a subtype of, Base
class Derived1 implements Base {
>Derived1 : Derived1
>Base : Base

	foo: string;
>foo : string
}
// Derived2 is a subtype of Base that is not assignable to Derived1
class Derived2 implements Base {
>Derived2 : Derived2
>Base : Base

	foo: number;
>foo : number

	optional: number;
>optional : number
}

class Animal {
>Animal : Animal

	move;
>move : any
}
class Mammal extends Animal { milk; }
>Mammal : Mammal
>Animal : Animal
>milk : any

class Giraffe extends Mammal { neck; }
>Giraffe : Giraffe
>Mammal : Mammal
>neck : any

function fn1(x: Array<number>|Array<string>|boolean) {
>fn1 : (x: number[] | string[] | boolean) => void
>x : number[] | string[] | boolean
>Array : T[]
>Array : T[]

	if(x instanceof Array) {
>x instanceof Array : boolean
>x : number[] | string[] | boolean
>Array : ArrayConstructor

		// 1.5: y: Array<number>|Array<string>
		// Want: y: Array<number>|Array<string>
		let y = x;
>y : number[] | string[]
>x : number[] | string[]
	}
}

function fn2(x: Base) {
>fn2 : (x: Base) => void
>x : Base
>Base : Base

	if(x instanceof Derived1) {
>x instanceof Derived1 : boolean
>x : Base
>Derived1 : typeof Derived1

		// 1.5: y: Base
		// Want: y: Derived1
		let y = x;
>y : Derived1
>x : Derived1
	}
}

function fn3(x: Base|Derived1) {
>fn3 : (x: Base | Derived1) => void
>x : Base | Derived1
>Base : Base
>Derived1 : Derived1

	if(x instanceof Derived2) {
>x instanceof Derived2 : boolean
>x : Base | Derived1
>Derived2 : typeof Derived2

		// 1.5: y: Derived2
		// Want: Derived2
		let y = x;
>y : Derived2
>x : Derived2
	}
}

function fn4(x: Base|Derived2) {
>fn4 : (x: Base | Derived2) => void
>x : Base | Derived2
>Base : Base
>Derived2 : Derived2

	if(x instanceof Derived1) {
>x instanceof Derived1 : boolean
>x : Base | Derived2
>Derived1 : typeof Derived1

		// 1.5: y: {}
		// Want: Derived1
		let y = x;
>y : Derived1
>x : Derived1
	}
}

function fn5(x: Derived1) {
>fn5 : (x: Derived1) => void
>x : Derived1
>Derived1 : Derived1

	if(x instanceof Derived2) {
>x instanceof Derived2 : boolean
>x : Derived1
>Derived2 : typeof Derived2

		// 1.5: y: Derived1
		// Want: ???
		let y = x;
<<<<<<< HEAD
>y : never
>x : never
=======
>y : Derived1 & Derived2
>x : Derived1 & Derived2
>>>>>>> b8074872
	}
}

function fn6(x: Animal|Mammal) {
>fn6 : (x: Animal | Mammal) => void
>x : Animal | Mammal
>Animal : Animal
>Mammal : Mammal

	if(x instanceof Giraffe) {
>x instanceof Giraffe : boolean
>x : Animal | Mammal
>Giraffe : typeof Giraffe

		// 1.5: y: Derived1
		// Want: ???
		let y = x;
>y : Giraffe
>x : Giraffe
	}
}

function fn7(x: Array<number>|Array<string>) {
>fn7 : (x: number[] | string[]) => void
>x : number[] | string[]
>Array : T[]
>Array : T[]

	if(x instanceof Array) {
>x instanceof Array : boolean
>x : number[] | string[]
>Array : ArrayConstructor

		// 1.5: y: Array<number>|Array<string>
		// Want: y: Array<number>|Array<string>
		let y = x;
>y : number[] | string[]
>x : number[] | string[]
	}
}

interface Alpha { a }
>Alpha : Alpha
>a : any

interface Beta { b }
>Beta : Beta
>b : any

interface Gamma { c }
>Gamma : Gamma
>c : any

class ABC { a; b; c; }
>ABC : ABC
>a : any
>b : any
>c : any

function fn8(x: Alpha|Beta|Gamma) {
>fn8 : (x: Alpha | Beta | Gamma) => void
>x : Alpha | Beta | Gamma
>Alpha : Alpha
>Beta : Beta
>Gamma : Gamma

	if(x instanceof ABC) {
>x instanceof ABC : boolean
>x : Alpha | Beta | Gamma
>ABC : typeof ABC

		let y = x;
>y : ABC
>x : ABC
	}
}



<|MERGE_RESOLUTION|>--- conflicted
+++ resolved
@@ -1,221 +1,216 @@
-=== tests/cases/compiler/instanceOfAssignability.ts ===
-interface Base {
->Base : Base
-
-	foo: string|number;
->foo : string | number
-
-	optional?: number;
->optional : number
-}
-
-// Derived1 is assignable to, but not a subtype of, Base
-class Derived1 implements Base {
->Derived1 : Derived1
->Base : Base
-
-	foo: string;
->foo : string
-}
-// Derived2 is a subtype of Base that is not assignable to Derived1
-class Derived2 implements Base {
->Derived2 : Derived2
->Base : Base
-
-	foo: number;
->foo : number
-
-	optional: number;
->optional : number
-}
-
-class Animal {
->Animal : Animal
-
-	move;
->move : any
-}
-class Mammal extends Animal { milk; }
->Mammal : Mammal
->Animal : Animal
->milk : any
-
-class Giraffe extends Mammal { neck; }
->Giraffe : Giraffe
->Mammal : Mammal
->neck : any
-
-function fn1(x: Array<number>|Array<string>|boolean) {
->fn1 : (x: number[] | string[] | boolean) => void
->x : number[] | string[] | boolean
->Array : T[]
->Array : T[]
-
-	if(x instanceof Array) {
->x instanceof Array : boolean
->x : number[] | string[] | boolean
->Array : ArrayConstructor
-
-		// 1.5: y: Array<number>|Array<string>
-		// Want: y: Array<number>|Array<string>
-		let y = x;
->y : number[] | string[]
->x : number[] | string[]
-	}
-}
-
-function fn2(x: Base) {
->fn2 : (x: Base) => void
->x : Base
->Base : Base
-
-	if(x instanceof Derived1) {
->x instanceof Derived1 : boolean
->x : Base
->Derived1 : typeof Derived1
-
-		// 1.5: y: Base
-		// Want: y: Derived1
-		let y = x;
->y : Derived1
->x : Derived1
-	}
-}
-
-function fn3(x: Base|Derived1) {
->fn3 : (x: Base | Derived1) => void
->x : Base | Derived1
->Base : Base
->Derived1 : Derived1
-
-	if(x instanceof Derived2) {
->x instanceof Derived2 : boolean
->x : Base | Derived1
->Derived2 : typeof Derived2
-
-		// 1.5: y: Derived2
-		// Want: Derived2
-		let y = x;
->y : Derived2
->x : Derived2
-	}
-}
-
-function fn4(x: Base|Derived2) {
->fn4 : (x: Base | Derived2) => void
->x : Base | Derived2
->Base : Base
->Derived2 : Derived2
-
-	if(x instanceof Derived1) {
->x instanceof Derived1 : boolean
->x : Base | Derived2
->Derived1 : typeof Derived1
-
-		// 1.5: y: {}
-		// Want: Derived1
-		let y = x;
->y : Derived1
->x : Derived1
-	}
-}
-
-function fn5(x: Derived1) {
->fn5 : (x: Derived1) => void
->x : Derived1
->Derived1 : Derived1
-
-	if(x instanceof Derived2) {
->x instanceof Derived2 : boolean
->x : Derived1
->Derived2 : typeof Derived2
-
-		// 1.5: y: Derived1
-		// Want: ???
-		let y = x;
-<<<<<<< HEAD
->y : never
->x : never
-=======
->y : Derived1 & Derived2
->x : Derived1 & Derived2
->>>>>>> b8074872
-	}
-}
-
-function fn6(x: Animal|Mammal) {
->fn6 : (x: Animal | Mammal) => void
->x : Animal | Mammal
->Animal : Animal
->Mammal : Mammal
-
-	if(x instanceof Giraffe) {
->x instanceof Giraffe : boolean
->x : Animal | Mammal
->Giraffe : typeof Giraffe
-
-		// 1.5: y: Derived1
-		// Want: ???
-		let y = x;
->y : Giraffe
->x : Giraffe
-	}
-}
-
-function fn7(x: Array<number>|Array<string>) {
->fn7 : (x: number[] | string[]) => void
->x : number[] | string[]
->Array : T[]
->Array : T[]
-
-	if(x instanceof Array) {
->x instanceof Array : boolean
->x : number[] | string[]
->Array : ArrayConstructor
-
-		// 1.5: y: Array<number>|Array<string>
-		// Want: y: Array<number>|Array<string>
-		let y = x;
->y : number[] | string[]
->x : number[] | string[]
-	}
-}
-
-interface Alpha { a }
->Alpha : Alpha
->a : any
-
-interface Beta { b }
->Beta : Beta
->b : any
-
-interface Gamma { c }
->Gamma : Gamma
->c : any
-
-class ABC { a; b; c; }
->ABC : ABC
->a : any
->b : any
->c : any
-
-function fn8(x: Alpha|Beta|Gamma) {
->fn8 : (x: Alpha | Beta | Gamma) => void
->x : Alpha | Beta | Gamma
->Alpha : Alpha
->Beta : Beta
->Gamma : Gamma
-
-	if(x instanceof ABC) {
->x instanceof ABC : boolean
->x : Alpha | Beta | Gamma
->ABC : typeof ABC
-
-		let y = x;
->y : ABC
->x : ABC
-	}
-}
-
-
-
+=== tests/cases/compiler/instanceOfAssignability.ts ===
+interface Base {
+>Base : Base
+
+	foo: string|number;
+>foo : string | number
+
+	optional?: number;
+>optional : number
+}
+
+// Derived1 is assignable to, but not a subtype of, Base
+class Derived1 implements Base {
+>Derived1 : Derived1
+>Base : Base
+
+	foo: string;
+>foo : string
+}
+// Derived2 is a subtype of Base that is not assignable to Derived1
+class Derived2 implements Base {
+>Derived2 : Derived2
+>Base : Base
+
+	foo: number;
+>foo : number
+
+	optional: number;
+>optional : number
+}
+
+class Animal {
+>Animal : Animal
+
+	move;
+>move : any
+}
+class Mammal extends Animal { milk; }
+>Mammal : Mammal
+>Animal : Animal
+>milk : any
+
+class Giraffe extends Mammal { neck; }
+>Giraffe : Giraffe
+>Mammal : Mammal
+>neck : any
+
+function fn1(x: Array<number>|Array<string>|boolean) {
+>fn1 : (x: number[] | string[] | boolean) => void
+>x : number[] | string[] | boolean
+>Array : T[]
+>Array : T[]
+
+	if(x instanceof Array) {
+>x instanceof Array : boolean
+>x : number[] | string[] | boolean
+>Array : ArrayConstructor
+
+		// 1.5: y: Array<number>|Array<string>
+		// Want: y: Array<number>|Array<string>
+		let y = x;
+>y : number[] | string[]
+>x : number[] | string[]
+	}
+}
+
+function fn2(x: Base) {
+>fn2 : (x: Base) => void
+>x : Base
+>Base : Base
+
+	if(x instanceof Derived1) {
+>x instanceof Derived1 : boolean
+>x : Base
+>Derived1 : typeof Derived1
+
+		// 1.5: y: Base
+		// Want: y: Derived1
+		let y = x;
+>y : Derived1
+>x : Derived1
+	}
+}
+
+function fn3(x: Base|Derived1) {
+>fn3 : (x: Base | Derived1) => void
+>x : Base | Derived1
+>Base : Base
+>Derived1 : Derived1
+
+	if(x instanceof Derived2) {
+>x instanceof Derived2 : boolean
+>x : Base | Derived1
+>Derived2 : typeof Derived2
+
+		// 1.5: y: Derived2
+		// Want: Derived2
+		let y = x;
+>y : Derived2
+>x : Derived2
+	}
+}
+
+function fn4(x: Base|Derived2) {
+>fn4 : (x: Base | Derived2) => void
+>x : Base | Derived2
+>Base : Base
+>Derived2 : Derived2
+
+	if(x instanceof Derived1) {
+>x instanceof Derived1 : boolean
+>x : Base | Derived2
+>Derived1 : typeof Derived1
+
+		// 1.5: y: {}
+		// Want: Derived1
+		let y = x;
+>y : Derived1
+>x : Derived1
+	}
+}
+
+function fn5(x: Derived1) {
+>fn5 : (x: Derived1) => void
+>x : Derived1
+>Derived1 : Derived1
+
+	if(x instanceof Derived2) {
+>x instanceof Derived2 : boolean
+>x : Derived1
+>Derived2 : typeof Derived2
+
+		// 1.5: y: Derived1
+		// Want: ???
+		let y = x;
+>y : Derived1 & Derived2
+>x : Derived1 & Derived2
+	}
+}
+
+function fn6(x: Animal|Mammal) {
+>fn6 : (x: Animal | Mammal) => void
+>x : Animal | Mammal
+>Animal : Animal
+>Mammal : Mammal
+
+	if(x instanceof Giraffe) {
+>x instanceof Giraffe : boolean
+>x : Animal | Mammal
+>Giraffe : typeof Giraffe
+
+		// 1.5: y: Derived1
+		// Want: ???
+		let y = x;
+>y : Giraffe
+>x : Giraffe
+	}
+}
+
+function fn7(x: Array<number>|Array<string>) {
+>fn7 : (x: number[] | string[]) => void
+>x : number[] | string[]
+>Array : T[]
+>Array : T[]
+
+	if(x instanceof Array) {
+>x instanceof Array : boolean
+>x : number[] | string[]
+>Array : ArrayConstructor
+
+		// 1.5: y: Array<number>|Array<string>
+		// Want: y: Array<number>|Array<string>
+		let y = x;
+>y : number[] | string[]
+>x : number[] | string[]
+	}
+}
+
+interface Alpha { a }
+>Alpha : Alpha
+>a : any
+
+interface Beta { b }
+>Beta : Beta
+>b : any
+
+interface Gamma { c }
+>Gamma : Gamma
+>c : any
+
+class ABC { a; b; c; }
+>ABC : ABC
+>a : any
+>b : any
+>c : any
+
+function fn8(x: Alpha|Beta|Gamma) {
+>fn8 : (x: Alpha | Beta | Gamma) => void
+>x : Alpha | Beta | Gamma
+>Alpha : Alpha
+>Beta : Beta
+>Gamma : Gamma
+
+	if(x instanceof ABC) {
+>x instanceof ABC : boolean
+>x : Alpha | Beta | Gamma
+>ABC : typeof ABC
+
+		let y = x;
+>y : ABC
+>x : ABC
+	}
+}
+
+
+