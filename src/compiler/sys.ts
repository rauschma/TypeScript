--- conflicted
+++ resolved
@@ -1,648 +1,644 @@
-/// <reference path="core.ts"/>
-
-declare function setTimeout(handler: (...args: any[]) => void, timeout: number): any;
-declare function clearTimeout(handle: any): void;
-
-namespace ts {
-    /**
-     * Set a high stack trace limit to provide more information in case of an error.
-     * Called for command-line and server use cases.
-     * Not called if TypeScript is used as a library.
-     */
-    /* @internal */
-    export function setStackTraceLimit() {
-        if ((Error as any).stackTraceLimit < 100) { // Also tests that we won't set the property if it doesn't exist.
-            (Error as any).stackTraceLimit = 100;
-        }
-    }
-
-    export enum FileWatcherEventKind {
-        Created,
-        Changed,
-        Deleted
-    }
-
-    export type FileWatcherCallback = (fileName: string, eventKind: FileWatcherEventKind) => void;
-    export type DirectoryWatcherCallback = (fileName: string) => void;
-    export interface WatchedFile {
-        fileName: string;
-        callback: FileWatcherCallback;
-        mtime?: Date;
-    }
-
-    export interface System {
-        args: string[];
-        newLine: string;
-        useCaseSensitiveFileNames: boolean;
-        write(s: string): void;
-        readFile(path: string, encoding?: string): string | undefined;
-        getFileSize?(path: string): number;
-        writeFile(path: string, data: string, writeByteOrderMark?: boolean): void;
-        /**
-         * @pollingInterval - this parameter is used in polling-based watchers and ignored in watchers that
-         * use native OS file watching
-         */
-        watchFile?(path: string, callback: FileWatcherCallback, pollingInterval?: number): FileWatcher;
-        watchDirectory?(path: string, callback: DirectoryWatcherCallback, recursive?: boolean): FileWatcher;
-        resolvePath(path: string): string;
-        fileExists(path: string): boolean;
-        directoryExists(path: string): boolean;
-        createDirectory(path: string): void;
-        getExecutingFilePath(): string;
-        getCurrentDirectory(): string;
-        getDirectories(path: string): string[];
-        readDirectory(path: string, extensions?: ReadonlyArray<string>, exclude?: ReadonlyArray<string>, include?: ReadonlyArray<string>, depth?: number): string[];
-        getModifiedTime?(path: string): Date;
-        /**
-         * This should be cryptographically secure.
-         * A good implementation is node.js' `crypto.createHash`. (https://nodejs.org/api/crypto.html#crypto_crypto_createhash_algorithm)
-         */
-        createHash?(data: string): string;
-        getMemoryUsage?(): number;
-        exit(exitCode?: number): void;
-        realpath?(path: string): string;
-        /*@internal*/ getEnvironmentVariable(name: string): string;
-        /*@internal*/ tryEnableSourceMapsForHost?(): void;
-        /*@internal*/ debugMode?: boolean;
-        setTimeout?(callback: (...args: any[]) => void, ms: number, ...args: any[]): any;
-        clearTimeout?(timeoutId: any): void;
-        clearScreen?(): void;
-    }
-
-    export interface FileWatcher {
-        close(): void;
-    }
-
-    interface DirectoryWatcher extends FileWatcher {
-        referenceCount: number;
-    }
-
-    declare const require: any;
-    declare const process: any;
-    declare const global: any;
-    declare const __filename: string;
-
-    export function getNodeMajorVersion() {
-        if (typeof process === "undefined") {
-            return undefined;
-        }
-        const version: string = process.version;
-        if (!version) {
-            return undefined;
-        }
-        const dot = version.indexOf(".");
-        if (dot === -1) {
-            return undefined;
-        }
-        return parseInt(version.substring(1, dot));
-    }
-
-    declare const ChakraHost: {
-        args: string[];
-        currentDirectory: string;
-        executingFile: string;
-        newLine?: string;
-        useCaseSensitiveFileNames?: boolean;
-        echo(s: string): void;
-        quit(exitCode?: number): void;
-        fileExists(path: string): boolean;
-        directoryExists(path: string): boolean;
-        createDirectory(path: string): void;
-        resolvePath(path: string): string;
-        readFile(path: string): string | undefined;
-        writeFile(path: string, contents: string): void;
-        getDirectories(path: string): string[];
-        readDirectory(path: string, extensions?: ReadonlyArray<string>, basePaths?: ReadonlyArray<string>, excludeEx?: string, includeFileEx?: string, includeDirEx?: string): string[];
-        watchFile?(path: string, callback: FileWatcherCallback): FileWatcher;
-        watchDirectory?(path: string, callback: DirectoryWatcherCallback, recursive?: boolean): FileWatcher;
-        realpath(path: string): string;
-        getEnvironmentVariable?(name: string): string;
-    };
-
-    // TODO: this is used as if it's certainly defined in many places.
-    export let sys: System = (() => {
-<<<<<<< HEAD
-        const utf8ByteOrderMark = "\u00EF\u00BB\u00BF";
-=======
-        // NodeJS detects "\uFEFF" at the start of the string and *replaces* it with the actual
-        // byte order mark from the specified encoding. Using any other byte order mark does
-        // not actually work.
-        const byteOrderMarkIndicator = "\uFEFF";
-
->>>>>>> 8518343d
-        function getNodeSystem(): System {
-            const _fs = require("fs");
-            const _path = require("path");
-            const _os = require("os");
-            // crypto can be absent on reduced node installations
-            let _crypto: any;
-            try {
-              _crypto = require("crypto");
-            }
-            catch {
-              _crypto = undefined;
-            }
-
-            const useNonPollingWatchers = process.env.TSC_NONPOLLING_WATCHER;
-
-            /**
-             * djb2 hashing algorithm
-             * http://www.cse.yorku.ca/~oz/hash.html
-             */
-            function generateDjb2Hash(data: string): string {
-              const chars = data.split("").map(str => str.charCodeAt(0));
-              return `${chars.reduce((prev, curr) => ((prev << 5) + prev) + curr, 5381)}`;
-            }
-
-            function createMD5HashUsingNativeCrypto(data: string) {
-              const hash = _crypto.createHash("md5");
-              hash.update(data);
-              return hash.digest("hex");
-            }
-
-            function createWatchedFileSet() {
-                const dirWatchers = createMap<DirectoryWatcher>();
-                // One file can have multiple watchers
-                const fileWatcherCallbacks = createMultiMap<FileWatcherCallback>();
-                return { addFile, removeFile };
-
-                function reduceDirWatcherRefCountForFile(fileName: string) {
-                    const dirName = getDirectoryPath(fileName);
-                    const watcher = dirWatchers.get(dirName);
-                    if (watcher) {
-                        watcher.referenceCount -= 1;
-                        if (watcher.referenceCount <= 0) {
-                            watcher.close();
-                            dirWatchers.delete(dirName);
-                        }
-                    }
-                }
-
-                function addDirWatcher(dirPath: string): void {
-                    let watcher = dirWatchers.get(dirPath);
-                    if (watcher) {
-                        watcher.referenceCount += 1;
-                        return;
-                    }
-                    watcher = fsWatchDirectory(
-                        dirPath || ".",
-                        (eventName: string, relativeFileName: string) => fileEventHandler(eventName, relativeFileName, dirPath)
-                    ) as DirectoryWatcher;
-                    watcher.referenceCount = 1;
-                    dirWatchers.set(dirPath, watcher);
-                    return;
-                }
-
-                function addFileWatcherCallback(filePath: string, callback: FileWatcherCallback): void {
-                    fileWatcherCallbacks.add(filePath, callback);
-                }
-
-                function addFile(fileName: string, callback: FileWatcherCallback): WatchedFile {
-                    addFileWatcherCallback(fileName, callback);
-                    addDirWatcher(getDirectoryPath(fileName));
-
-                    return { fileName, callback };
-                }
-
-                function removeFile(watchedFile: WatchedFile) {
-                    removeFileWatcherCallback(watchedFile.fileName, watchedFile.callback);
-                    reduceDirWatcherRefCountForFile(watchedFile.fileName);
-                }
-
-                function removeFileWatcherCallback(filePath: string, callback: FileWatcherCallback) {
-                    fileWatcherCallbacks.remove(filePath, callback);
-                }
-
-                function fileEventHandler(eventName: string, relativeFileName: string | undefined, baseDirPath: string) {
-                    // When files are deleted from disk, the triggered "rename" event would have a relativefileName of "undefined"
-                    const fileName = !isString(relativeFileName)
-                        ? undefined
-                        : ts.getNormalizedAbsolutePath(relativeFileName, baseDirPath);
-                    // Some applications save a working file via rename operations
-                    if (fileName !== undefined && (eventName === "change" || eventName === "rename")) {
-                        const callbacks = fileWatcherCallbacks.get(fileName);
-                        if (callbacks) {
-                            for (const fileCallback of callbacks) {
-                                fileCallback(fileName, FileWatcherEventKind.Changed);
-                            }
-                        }
-                    }
-                }
-            }
-            const watchedFileSet = createWatchedFileSet();
-
-            const nodeVersion = getNodeMajorVersion();
-            const isNode4OrLater = nodeVersion !== undefined && nodeVersion >= 4;
-
-            function isFileSystemCaseSensitive(): boolean {
-                // win32\win64 are case insensitive platforms
-                if (platform === "win32" || platform === "win64") {
-                    return false;
-                }
-                // If this file exists under a different case, we must be case-insensitve.
-                return !fileExists(swapCase(__filename));
-            }
-
-            /** Convert all lowercase chars to uppercase, and vice-versa */
-            function swapCase(s: string): string {
-                return s.replace(/\w/g, (ch) => {
-                    const up = ch.toUpperCase();
-                    return ch === up ? ch.toLowerCase() : up;
-                });
-            }
-
-            const platform: string = _os.platform();
-            const useCaseSensitiveFileNames = isFileSystemCaseSensitive();
-
-            function fsWatchFile(fileName: string, callback: FileWatcherCallback, pollingInterval?: number): FileWatcher {
-                _fs.watchFile(fileName, { persistent: true, interval: pollingInterval || 250 }, fileChanged);
-                return {
-                    close: () => _fs.unwatchFile(fileName, fileChanged)
-                };
-
-                function fileChanged(curr: any, prev: any) {
-                    const isCurrZero = +curr.mtime === 0;
-                    const isPrevZero = +prev.mtime === 0;
-                    const created = !isCurrZero && isPrevZero;
-                    const deleted = isCurrZero && !isPrevZero;
-
-                    const eventKind = created
-                        ? FileWatcherEventKind.Created
-                        : deleted
-                            ? FileWatcherEventKind.Deleted
-                            : FileWatcherEventKind.Changed;
-
-                    if (eventKind === FileWatcherEventKind.Changed && +curr.mtime <= +prev.mtime) {
-                        return;
-                    }
-
-                    callback(fileName, eventKind);
-                }
-            }
-
-            function fsWatchDirectory(directoryName: string, callback: (eventName: string, relativeFileName: string) => void, recursive?: boolean): FileWatcher {
-                let options: any;
-                /** Watcher for the directory depending on whether it is missing or present */
-                let watcher = !directoryExists(directoryName) ?
-                    watchMissingDirectory() :
-                    watchPresentDirectory();
-                return {
-                    close: () => {
-                        // Close the watcher (either existing directory watcher or missing directory watcher)
-                        watcher.close();
-                    }
-                };
-
-                /**
-                 * Watch the directory that is currently present
-                 * and when the watched directory is deleted, switch to missing directory watcher
-                 */
-                function watchPresentDirectory(): FileWatcher {
-                    // Node 4.0 `fs.watch` function supports the "recursive" option on both OSX and Windows
-                    // (ref: https://github.com/nodejs/node/pull/2649 and https://github.com/Microsoft/TypeScript/issues/4643)
-                    if (options === undefined) {
-                        if (isNode4OrLater && (process.platform === "win32" || process.platform === "darwin")) {
-                            options = { persistent: true, recursive: !!recursive };
-                        }
-                        else {
-                            options = { persistent: true };
-                        }
-                    }
-
-                    const dirWatcher = _fs.watch(
-                        directoryName,
-                        options,
-                        callback
-                    );
-                    dirWatcher.on("error", () => {
-                        if (!directoryExists(directoryName)) {
-                            // Deleting directory
-                            watcher = watchMissingDirectory();
-                            // Call the callback for current directory
-                            callback("rename", "");
-                        }
-                    });
-                    return dirWatcher;
-                }
-
-                /**
-                 * Watch the directory that is missing
-                 * and switch to existing directory when the directory is created
-                 */
-                function watchMissingDirectory(): FileWatcher {
-                    return fsWatchFile(directoryName, (_fileName, eventKind) => {
-                        if (eventKind === FileWatcherEventKind.Created && directoryExists(directoryName)) {
-                            watcher.close();
-                            watcher = watchPresentDirectory();
-                            // Call the callback for current directory
-                            // For now it could be callback for the inner directory creation,
-                            // but just return current directory, better than current no-op
-                            callback("rename", "");
-                        }
-                    });
-                }
-            }
-
-            function readFile(fileName: string, _encoding?: string): string | undefined {
-                if (!fileExists(fileName)) {
-                    return undefined;
-                }
-                const buffer = _fs.readFileSync(fileName);
-                let len = buffer.length;
-                if (len >= 2 && buffer[0] === 0xFE && buffer[1] === 0xFF) {
-                    // Big endian UTF-16 byte order mark detected. Since big endian is not supported by node.js,
-                    // flip all byte pairs and treat as little endian.
-                    len &= ~1; // Round down to a multiple of 2
-                    for (let i = 0; i < len; i += 2) {
-                        const temp = buffer[i];
-                        buffer[i] = buffer[i + 1];
-                        buffer[i + 1] = temp;
-                    }
-                    return buffer.toString("utf16le", 2);
-                }
-                if (len >= 2 && buffer[0] === 0xFF && buffer[1] === 0xFE) {
-                    // Little endian UTF-16 byte order mark detected
-                    return buffer.toString("utf16le", 2);
-                }
-                if (len >= 3 && buffer[0] === 0xEF && buffer[1] === 0xBB && buffer[2] === 0xBF) {
-                    // UTF-8 byte order mark detected
-                    return buffer.toString("utf8", 3);
-                }
-                // Default is UTF-8 with no byte order mark
-                return buffer.toString("utf8");
-            }
-
-            function writeFile(fileName: string, data: string, writeByteOrderMark?: boolean): void {
-                // If a BOM is required, emit one
-                if (writeByteOrderMark) {
-                    data = byteOrderMarkIndicator + data;
-                }
-
-                let fd: number | undefined;
-
-                try {
-                    fd = _fs.openSync(fileName, "w");
-                    _fs.writeSync(fd, data, /*position*/ undefined, "utf8");
-                }
-                finally {
-                    if (fd !== undefined) {
-                        _fs.closeSync(fd);
-                    }
-                }
-            }
-
-            function getAccessibleFileSystemEntries(path: string): FileSystemEntries {
-                try {
-                    const entries = _fs.readdirSync(path || ".").sort();
-                    const files: string[] = [];
-                    const directories: string[] = [];
-                    for (const entry of entries) {
-                        // This is necessary because on some file system node fails to exclude
-                        // "." and "..". See https://github.com/nodejs/node/issues/4002
-                        if (entry === "." || entry === "..") {
-                            continue;
-                        }
-                        const name = combinePaths(path, entry);
-
-                        let stat: any;
-                        try {
-                            stat = _fs.statSync(name);
-                        }
-                        catch (e) {
-                            continue;
-                        }
-
-                        if (stat.isFile()) {
-                            files.push(entry);
-                        }
-                        else if (stat.isDirectory()) {
-                            directories.push(entry);
-                        }
-                    }
-                    return { files, directories };
-                }
-                catch (e) {
-                    return emptyFileSystemEntries;
-                }
-            }
-
-            function readDirectory(path: string, extensions?: ReadonlyArray<string>, excludes?: ReadonlyArray<string>, includes?: ReadonlyArray<string>, depth?: number): string[] {
-                return matchFiles(path, extensions, excludes, includes, useCaseSensitiveFileNames, process.cwd(), depth, getAccessibleFileSystemEntries);
-            }
-
-            const enum FileSystemEntryKind {
-                File,
-                Directory
-            }
-
-            function fileSystemEntryExists(path: string, entryKind: FileSystemEntryKind): boolean {
-                try {
-                    const stat = _fs.statSync(path);
-                    switch (entryKind) {
-                        case FileSystemEntryKind.File: return stat.isFile();
-                        case FileSystemEntryKind.Directory: return stat.isDirectory();
-                        default: return false;
-                    }
-                }
-                catch (e) {
-                    return false;
-                }
-            }
-
-            function fileExists(path: string): boolean {
-                return fileSystemEntryExists(path, FileSystemEntryKind.File);
-            }
-
-            function directoryExists(path: string): boolean {
-                return fileSystemEntryExists(path, FileSystemEntryKind.Directory);
-            }
-
-            function getDirectories(path: string): string[] {
-                return filter<string>(_fs.readdirSync(path), dir => fileSystemEntryExists(combinePaths(path, dir), FileSystemEntryKind.Directory));
-            }
-
-            const nodeSystem: System = {
-                clearScreen: () => {
-                    process.stdout.write("\x1Bc");
-                },
-                args: process.argv.slice(2),
-                newLine: _os.EOL,
-                useCaseSensitiveFileNames,
-                write(s: string): void {
-                    process.stdout.write(s);
-                },
-                readFile,
-                writeFile,
-                watchFile: (fileName, callback, pollingInterval) => {
-                    if (useNonPollingWatchers) {
-                        const watchedFile = watchedFileSet.addFile(fileName, callback);
-                        return {
-                            close: () => watchedFileSet.removeFile(watchedFile)
-                        };
-                    }
-                    else {
-                        return fsWatchFile(fileName, callback, pollingInterval);
-                    }
-                },
-                watchDirectory: (directoryName, callback, recursive) => {
-                    // Node 4.0 `fs.watch` function supports the "recursive" option on both OSX and Windows
-                    // (ref: https://github.com/nodejs/node/pull/2649 and https://github.com/Microsoft/TypeScript/issues/4643)
-                    return fsWatchDirectory(directoryName, (eventName, relativeFileName) => {
-                        // In watchDirectory we only care about adding and removing files (when event name is
-                        // "rename"); changes made within files are handled by corresponding fileWatchers (when
-                        // event name is "change")
-                        if (eventName === "rename") {
-                            // When deleting a file, the passed baseFileName is null
-                            callback(!relativeFileName ? relativeFileName : normalizePath(combinePaths(directoryName, relativeFileName)));
-                        }
-                    }, recursive);
-                },
-                resolvePath: path => _path.resolve(path),
-                fileExists,
-                directoryExists,
-                createDirectory(directoryName: string) {
-                    if (!nodeSystem.directoryExists(directoryName)) {
-                        _fs.mkdirSync(directoryName);
-                    }
-                },
-                getExecutingFilePath() {
-                    return __filename;
-                },
-                getCurrentDirectory() {
-                    return process.cwd();
-                },
-                getDirectories,
-                getEnvironmentVariable(name: string) {
-                    return process.env[name] || "";
-                },
-                readDirectory,
-                getModifiedTime(path) {
-                    try {
-                        return _fs.statSync(path).mtime;
-                    }
-                    catch (e) {
-                        return undefined;
-                    }
-                },
-                createHash: _crypto ? createMD5HashUsingNativeCrypto : generateDjb2Hash,
-                getMemoryUsage() {
-                    if (global.gc) {
-                        global.gc();
-                    }
-                    return process.memoryUsage().heapUsed;
-                },
-                getFileSize(path) {
-                    try {
-                        const stat = _fs.statSync(path);
-                        if (stat.isFile()) {
-                            return stat.size;
-                        }
-                    }
-                    catch { /*ignore*/ }
-                    return 0;
-                },
-                exit(exitCode?: number): void {
-                    process.exit(exitCode);
-                },
-                realpath(path: string): string {
-                    try {
-                        return _fs.realpathSync(path);
-                    }
-                    catch {
-                        return path;
-                    }
-                },
-                debugMode: some(<string[]>process.execArgv, arg => /^--(inspect|debug)(-brk)?(=\d+)?$/i.test(arg)),
-                tryEnableSourceMapsForHost() {
-                    try {
-                        require("source-map-support").install();
-                    }
-                    catch {
-                        // Could not enable source maps.
-                    }
-                },
-                setTimeout,
-                clearTimeout
-            };
-            return nodeSystem;
-        }
-
-        function getChakraSystem(): System {
-            const realpath = ChakraHost.realpath && ((path: string) => ChakraHost.realpath(path));
-            return {
-                newLine: ChakraHost.newLine || "\r\n",
-                args: ChakraHost.args,
-                useCaseSensitiveFileNames: !!ChakraHost.useCaseSensitiveFileNames,
-                write: ChakraHost.echo,
-                readFile(path: string, _encoding?: string) {
-                    // encoding is automatically handled by the implementation in ChakraHost
-                    return ChakraHost.readFile(path);
-                },
-                writeFile(path: string, data: string, writeByteOrderMark?: boolean) {
-                    // If a BOM is required, emit one
-                    if (writeByteOrderMark) {
-                        data = byteOrderMarkIndicator + data;
-                    }
-
-                    ChakraHost.writeFile(path, data);
-                },
-                resolvePath: ChakraHost.resolvePath,
-                fileExists: ChakraHost.fileExists,
-                directoryExists: ChakraHost.directoryExists,
-                createDirectory: ChakraHost.createDirectory,
-                getExecutingFilePath: () => ChakraHost.executingFile,
-                getCurrentDirectory: () => ChakraHost.currentDirectory,
-                getDirectories: ChakraHost.getDirectories,
-                getEnvironmentVariable: ChakraHost.getEnvironmentVariable || (() => ""),
-                readDirectory(path, extensions, excludes, includes, _depth) {
-                    const pattern = getFileMatcherPatterns(path, excludes, includes, !!ChakraHost.useCaseSensitiveFileNames, ChakraHost.currentDirectory);
-                    return ChakraHost.readDirectory(path, extensions, pattern.basePaths, pattern.excludePattern, pattern.includeFilePattern, pattern.includeDirectoryPattern);
-                },
-                exit: ChakraHost.quit,
-                realpath
-            };
-        }
-
-        function recursiveCreateDirectory(directoryPath: string, sys: System) {
-            const basePath = getDirectoryPath(directoryPath);
-            const shouldCreateParent = basePath !== "" && directoryPath !== basePath && !sys.directoryExists(basePath);
-            if (shouldCreateParent) {
-                recursiveCreateDirectory(basePath, sys);
-            }
-            if (shouldCreateParent || !sys.directoryExists(directoryPath)) {
-                sys.createDirectory(directoryPath);
-            }
-        }
-
-        let sys: System | undefined;
-        if (typeof ChakraHost !== "undefined") {
-            sys = getChakraSystem();
-        }
-        else if (typeof process !== "undefined" && process.nextTick && !process.browser && typeof require !== "undefined") {
-            // process and process.nextTick checks if current environment is node-like
-            // process.browser check excludes webpack and browserify
-            sys = getNodeSystem();
-        }
-        if (sys) {
-            // patch writefile to create folder before writing the file
-            const originalWriteFile = sys.writeFile;
-            sys.writeFile = (path, data, writeBom) => {
-                const directoryPath = getDirectoryPath(normalizeSlashes(path));
-                if (directoryPath && !sys!.directoryExists(directoryPath)) {
-                    recursiveCreateDirectory(directoryPath, sys!);
-                }
-                originalWriteFile.call(sys, path, data, writeBom);
-            };
-        }
-        return sys!;
-    })();
-
-    if (sys && sys.getEnvironmentVariable) {
-        Debug.currentAssertionLevel = /^development$/i.test(sys.getEnvironmentVariable("NODE_ENV"))
-            ? AssertionLevel.Normal
-            : AssertionLevel.None;
-    }
-    if (sys && sys.debugMode) {
-        Debug.isDebugging = true;
-    }
-}
+/// <reference path="core.ts"/>
+
+declare function setTimeout(handler: (...args: any[]) => void, timeout: number): any;
+declare function clearTimeout(handle: any): void;
+
+namespace ts {
+    /**
+     * Set a high stack trace limit to provide more information in case of an error.
+     * Called for command-line and server use cases.
+     * Not called if TypeScript is used as a library.
+     */
+    /* @internal */
+    export function setStackTraceLimit() {
+        if ((Error as any).stackTraceLimit < 100) { // Also tests that we won't set the property if it doesn't exist.
+            (Error as any).stackTraceLimit = 100;
+        }
+    }
+
+    export enum FileWatcherEventKind {
+        Created,
+        Changed,
+        Deleted
+    }
+
+    export type FileWatcherCallback = (fileName: string, eventKind: FileWatcherEventKind) => void;
+    export type DirectoryWatcherCallback = (fileName: string) => void;
+    export interface WatchedFile {
+        fileName: string;
+        callback: FileWatcherCallback;
+        mtime?: Date;
+    }
+
+    export interface System {
+        args: string[];
+        newLine: string;
+        useCaseSensitiveFileNames: boolean;
+        write(s: string): void;
+        readFile(path: string, encoding?: string): string | undefined;
+        getFileSize?(path: string): number;
+        writeFile(path: string, data: string, writeByteOrderMark?: boolean): void;
+        /**
+         * @pollingInterval - this parameter is used in polling-based watchers and ignored in watchers that
+         * use native OS file watching
+         */
+        watchFile?(path: string, callback: FileWatcherCallback, pollingInterval?: number): FileWatcher;
+        watchDirectory?(path: string, callback: DirectoryWatcherCallback, recursive?: boolean): FileWatcher;
+        resolvePath(path: string): string;
+        fileExists(path: string): boolean;
+        directoryExists(path: string): boolean;
+        createDirectory(path: string): void;
+        getExecutingFilePath(): string;
+        getCurrentDirectory(): string;
+        getDirectories(path: string): string[];
+        readDirectory(path: string, extensions?: ReadonlyArray<string>, exclude?: ReadonlyArray<string>, include?: ReadonlyArray<string>, depth?: number): string[];
+        getModifiedTime?(path: string): Date;
+        /**
+         * This should be cryptographically secure.
+         * A good implementation is node.js' `crypto.createHash`. (https://nodejs.org/api/crypto.html#crypto_crypto_createhash_algorithm)
+         */
+        createHash?(data: string): string;
+        getMemoryUsage?(): number;
+        exit(exitCode?: number): void;
+        realpath?(path: string): string;
+        /*@internal*/ getEnvironmentVariable(name: string): string;
+        /*@internal*/ tryEnableSourceMapsForHost?(): void;
+        /*@internal*/ debugMode?: boolean;
+        setTimeout?(callback: (...args: any[]) => void, ms: number, ...args: any[]): any;
+        clearTimeout?(timeoutId: any): void;
+        clearScreen?(): void;
+    }
+
+    export interface FileWatcher {
+        close(): void;
+    }
+
+    interface DirectoryWatcher extends FileWatcher {
+        referenceCount: number;
+    }
+
+    declare const require: any;
+    declare const process: any;
+    declare const global: any;
+    declare const __filename: string;
+
+    export function getNodeMajorVersion() {
+        if (typeof process === "undefined") {
+            return undefined;
+        }
+        const version: string = process.version;
+        if (!version) {
+            return undefined;
+        }
+        const dot = version.indexOf(".");
+        if (dot === -1) {
+            return undefined;
+        }
+        return parseInt(version.substring(1, dot));
+    }
+
+    declare const ChakraHost: {
+        args: string[];
+        currentDirectory: string;
+        executingFile: string;
+        newLine?: string;
+        useCaseSensitiveFileNames?: boolean;
+        echo(s: string): void;
+        quit(exitCode?: number): void;
+        fileExists(path: string): boolean;
+        directoryExists(path: string): boolean;
+        createDirectory(path: string): void;
+        resolvePath(path: string): string;
+        readFile(path: string): string | undefined;
+        writeFile(path: string, contents: string): void;
+        getDirectories(path: string): string[];
+        readDirectory(path: string, extensions?: ReadonlyArray<string>, basePaths?: ReadonlyArray<string>, excludeEx?: string, includeFileEx?: string, includeDirEx?: string): string[];
+        watchFile?(path: string, callback: FileWatcherCallback): FileWatcher;
+        watchDirectory?(path: string, callback: DirectoryWatcherCallback, recursive?: boolean): FileWatcher;
+        realpath(path: string): string;
+        getEnvironmentVariable?(name: string): string;
+    };
+
+    // TODO: this is used as if it's certainly defined in many places.
+    export let sys: System = (() => {
+        // NodeJS detects "\uFEFF" at the start of the string and *replaces* it with the actual
+        // byte order mark from the specified encoding. Using any other byte order mark does
+        // not actually work.
+        const byteOrderMarkIndicator = "\uFEFF";
+
+        function getNodeSystem(): System {
+            const _fs = require("fs");
+            const _path = require("path");
+            const _os = require("os");
+            // crypto can be absent on reduced node installations
+            let _crypto: any;
+            try {
+              _crypto = require("crypto");
+            }
+            catch {
+              _crypto = undefined;
+            }
+
+            const useNonPollingWatchers = process.env.TSC_NONPOLLING_WATCHER;
+
+            /**
+             * djb2 hashing algorithm
+             * http://www.cse.yorku.ca/~oz/hash.html
+             */
+            function generateDjb2Hash(data: string): string {
+              const chars = data.split("").map(str => str.charCodeAt(0));
+              return `${chars.reduce((prev, curr) => ((prev << 5) + prev) + curr, 5381)}`;
+            }
+
+            function createMD5HashUsingNativeCrypto(data: string) {
+              const hash = _crypto.createHash("md5");
+              hash.update(data);
+              return hash.digest("hex");
+            }
+
+            function createWatchedFileSet() {
+                const dirWatchers = createMap<DirectoryWatcher>();
+                // One file can have multiple watchers
+                const fileWatcherCallbacks = createMultiMap<FileWatcherCallback>();
+                return { addFile, removeFile };
+
+                function reduceDirWatcherRefCountForFile(fileName: string) {
+                    const dirName = getDirectoryPath(fileName);
+                    const watcher = dirWatchers.get(dirName);
+                    if (watcher) {
+                        watcher.referenceCount -= 1;
+                        if (watcher.referenceCount <= 0) {
+                            watcher.close();
+                            dirWatchers.delete(dirName);
+                        }
+                    }
+                }
+
+                function addDirWatcher(dirPath: string): void {
+                    let watcher = dirWatchers.get(dirPath);
+                    if (watcher) {
+                        watcher.referenceCount += 1;
+                        return;
+                    }
+                    watcher = fsWatchDirectory(
+                        dirPath || ".",
+                        (eventName: string, relativeFileName: string) => fileEventHandler(eventName, relativeFileName, dirPath)
+                    ) as DirectoryWatcher;
+                    watcher.referenceCount = 1;
+                    dirWatchers.set(dirPath, watcher);
+                    return;
+                }
+
+                function addFileWatcherCallback(filePath: string, callback: FileWatcherCallback): void {
+                    fileWatcherCallbacks.add(filePath, callback);
+                }
+
+                function addFile(fileName: string, callback: FileWatcherCallback): WatchedFile {
+                    addFileWatcherCallback(fileName, callback);
+                    addDirWatcher(getDirectoryPath(fileName));
+
+                    return { fileName, callback };
+                }
+
+                function removeFile(watchedFile: WatchedFile) {
+                    removeFileWatcherCallback(watchedFile.fileName, watchedFile.callback);
+                    reduceDirWatcherRefCountForFile(watchedFile.fileName);
+                }
+
+                function removeFileWatcherCallback(filePath: string, callback: FileWatcherCallback) {
+                    fileWatcherCallbacks.remove(filePath, callback);
+                }
+
+                function fileEventHandler(eventName: string, relativeFileName: string | undefined, baseDirPath: string) {
+                    // When files are deleted from disk, the triggered "rename" event would have a relativefileName of "undefined"
+                    const fileName = !isString(relativeFileName)
+                        ? undefined
+                        : ts.getNormalizedAbsolutePath(relativeFileName, baseDirPath);
+                    // Some applications save a working file via rename operations
+                    if (fileName !== undefined && (eventName === "change" || eventName === "rename")) {
+                        const callbacks = fileWatcherCallbacks.get(fileName);
+                        if (callbacks) {
+                            for (const fileCallback of callbacks) {
+                                fileCallback(fileName, FileWatcherEventKind.Changed);
+                            }
+                        }
+                    }
+                }
+            }
+            const watchedFileSet = createWatchedFileSet();
+
+            const nodeVersion = getNodeMajorVersion();
+            const isNode4OrLater = nodeVersion !== undefined && nodeVersion >= 4;
+
+            function isFileSystemCaseSensitive(): boolean {
+                // win32\win64 are case insensitive platforms
+                if (platform === "win32" || platform === "win64") {
+                    return false;
+                }
+                // If this file exists under a different case, we must be case-insensitve.
+                return !fileExists(swapCase(__filename));
+            }
+
+            /** Convert all lowercase chars to uppercase, and vice-versa */
+            function swapCase(s: string): string {
+                return s.replace(/\w/g, (ch) => {
+                    const up = ch.toUpperCase();
+                    return ch === up ? ch.toLowerCase() : up;
+                });
+            }
+
+            const platform: string = _os.platform();
+            const useCaseSensitiveFileNames = isFileSystemCaseSensitive();
+
+            function fsWatchFile(fileName: string, callback: FileWatcherCallback, pollingInterval?: number): FileWatcher {
+                _fs.watchFile(fileName, { persistent: true, interval: pollingInterval || 250 }, fileChanged);
+                return {
+                    close: () => _fs.unwatchFile(fileName, fileChanged)
+                };
+
+                function fileChanged(curr: any, prev: any) {
+                    const isCurrZero = +curr.mtime === 0;
+                    const isPrevZero = +prev.mtime === 0;
+                    const created = !isCurrZero && isPrevZero;
+                    const deleted = isCurrZero && !isPrevZero;
+
+                    const eventKind = created
+                        ? FileWatcherEventKind.Created
+                        : deleted
+                            ? FileWatcherEventKind.Deleted
+                            : FileWatcherEventKind.Changed;
+
+                    if (eventKind === FileWatcherEventKind.Changed && +curr.mtime <= +prev.mtime) {
+                        return;
+                    }
+
+                    callback(fileName, eventKind);
+                }
+            }
+
+            function fsWatchDirectory(directoryName: string, callback: (eventName: string, relativeFileName: string) => void, recursive?: boolean): FileWatcher {
+                let options: any;
+                /** Watcher for the directory depending on whether it is missing or present */
+                let watcher = !directoryExists(directoryName) ?
+                    watchMissingDirectory() :
+                    watchPresentDirectory();
+                return {
+                    close: () => {
+                        // Close the watcher (either existing directory watcher or missing directory watcher)
+                        watcher.close();
+                    }
+                };
+
+                /**
+                 * Watch the directory that is currently present
+                 * and when the watched directory is deleted, switch to missing directory watcher
+                 */
+                function watchPresentDirectory(): FileWatcher {
+                    // Node 4.0 `fs.watch` function supports the "recursive" option on both OSX and Windows
+                    // (ref: https://github.com/nodejs/node/pull/2649 and https://github.com/Microsoft/TypeScript/issues/4643)
+                    if (options === undefined) {
+                        if (isNode4OrLater && (process.platform === "win32" || process.platform === "darwin")) {
+                            options = { persistent: true, recursive: !!recursive };
+                        }
+                        else {
+                            options = { persistent: true };
+                        }
+                    }
+
+                    const dirWatcher = _fs.watch(
+                        directoryName,
+                        options,
+                        callback
+                    );
+                    dirWatcher.on("error", () => {
+                        if (!directoryExists(directoryName)) {
+                            // Deleting directory
+                            watcher = watchMissingDirectory();
+                            // Call the callback for current directory
+                            callback("rename", "");
+                        }
+                    });
+                    return dirWatcher;
+                }
+
+                /**
+                 * Watch the directory that is missing
+                 * and switch to existing directory when the directory is created
+                 */
+                function watchMissingDirectory(): FileWatcher {
+                    return fsWatchFile(directoryName, (_fileName, eventKind) => {
+                        if (eventKind === FileWatcherEventKind.Created && directoryExists(directoryName)) {
+                            watcher.close();
+                            watcher = watchPresentDirectory();
+                            // Call the callback for current directory
+                            // For now it could be callback for the inner directory creation,
+                            // but just return current directory, better than current no-op
+                            callback("rename", "");
+                        }
+                    });
+                }
+            }
+
+            function readFile(fileName: string, _encoding?: string): string | undefined {
+                if (!fileExists(fileName)) {
+                    return undefined;
+                }
+                const buffer = _fs.readFileSync(fileName);
+                let len = buffer.length;
+                if (len >= 2 && buffer[0] === 0xFE && buffer[1] === 0xFF) {
+                    // Big endian UTF-16 byte order mark detected. Since big endian is not supported by node.js,
+                    // flip all byte pairs and treat as little endian.
+                    len &= ~1; // Round down to a multiple of 2
+                    for (let i = 0; i < len; i += 2) {
+                        const temp = buffer[i];
+                        buffer[i] = buffer[i + 1];
+                        buffer[i + 1] = temp;
+                    }
+                    return buffer.toString("utf16le", 2);
+                }
+                if (len >= 2 && buffer[0] === 0xFF && buffer[1] === 0xFE) {
+                    // Little endian UTF-16 byte order mark detected
+                    return buffer.toString("utf16le", 2);
+                }
+                if (len >= 3 && buffer[0] === 0xEF && buffer[1] === 0xBB && buffer[2] === 0xBF) {
+                    // UTF-8 byte order mark detected
+                    return buffer.toString("utf8", 3);
+                }
+                // Default is UTF-8 with no byte order mark
+                return buffer.toString("utf8");
+            }
+
+            function writeFile(fileName: string, data: string, writeByteOrderMark?: boolean): void {
+                // If a BOM is required, emit one
+                if (writeByteOrderMark) {
+                    data = byteOrderMarkIndicator + data;
+                }
+
+                let fd: number | undefined;
+
+                try {
+                    fd = _fs.openSync(fileName, "w");
+                    _fs.writeSync(fd, data, /*position*/ undefined, "utf8");
+                }
+                finally {
+                    if (fd !== undefined) {
+                        _fs.closeSync(fd);
+                    }
+                }
+            }
+
+            function getAccessibleFileSystemEntries(path: string): FileSystemEntries {
+                try {
+                    const entries = _fs.readdirSync(path || ".").sort();
+                    const files: string[] = [];
+                    const directories: string[] = [];
+                    for (const entry of entries) {
+                        // This is necessary because on some file system node fails to exclude
+                        // "." and "..". See https://github.com/nodejs/node/issues/4002
+                        if (entry === "." || entry === "..") {
+                            continue;
+                        }
+                        const name = combinePaths(path, entry);
+
+                        let stat: any;
+                        try {
+                            stat = _fs.statSync(name);
+                        }
+                        catch (e) {
+                            continue;
+                        }
+
+                        if (stat.isFile()) {
+                            files.push(entry);
+                        }
+                        else if (stat.isDirectory()) {
+                            directories.push(entry);
+                        }
+                    }
+                    return { files, directories };
+                }
+                catch (e) {
+                    return emptyFileSystemEntries;
+                }
+            }
+
+            function readDirectory(path: string, extensions?: ReadonlyArray<string>, excludes?: ReadonlyArray<string>, includes?: ReadonlyArray<string>, depth?: number): string[] {
+                return matchFiles(path, extensions, excludes, includes, useCaseSensitiveFileNames, process.cwd(), depth, getAccessibleFileSystemEntries);
+            }
+
+            const enum FileSystemEntryKind {
+                File,
+                Directory
+            }
+
+            function fileSystemEntryExists(path: string, entryKind: FileSystemEntryKind): boolean {
+                try {
+                    const stat = _fs.statSync(path);
+                    switch (entryKind) {
+                        case FileSystemEntryKind.File: return stat.isFile();
+                        case FileSystemEntryKind.Directory: return stat.isDirectory();
+                        default: return false;
+                    }
+                }
+                catch (e) {
+                    return false;
+                }
+            }
+
+            function fileExists(path: string): boolean {
+                return fileSystemEntryExists(path, FileSystemEntryKind.File);
+            }
+
+            function directoryExists(path: string): boolean {
+                return fileSystemEntryExists(path, FileSystemEntryKind.Directory);
+            }
+
+            function getDirectories(path: string): string[] {
+                return filter<string>(_fs.readdirSync(path), dir => fileSystemEntryExists(combinePaths(path, dir), FileSystemEntryKind.Directory));
+            }
+
+            const nodeSystem: System = {
+                clearScreen: () => {
+                    process.stdout.write("\x1Bc");
+                },
+                args: process.argv.slice(2),
+                newLine: _os.EOL,
+                useCaseSensitiveFileNames,
+                write(s: string): void {
+                    process.stdout.write(s);
+                },
+                readFile,
+                writeFile,
+                watchFile: (fileName, callback, pollingInterval) => {
+                    if (useNonPollingWatchers) {
+                        const watchedFile = watchedFileSet.addFile(fileName, callback);
+                        return {
+                            close: () => watchedFileSet.removeFile(watchedFile)
+                        };
+                    }
+                    else {
+                        return fsWatchFile(fileName, callback, pollingInterval);
+                    }
+                },
+                watchDirectory: (directoryName, callback, recursive) => {
+                    // Node 4.0 `fs.watch` function supports the "recursive" option on both OSX and Windows
+                    // (ref: https://github.com/nodejs/node/pull/2649 and https://github.com/Microsoft/TypeScript/issues/4643)
+                    return fsWatchDirectory(directoryName, (eventName, relativeFileName) => {
+                        // In watchDirectory we only care about adding and removing files (when event name is
+                        // "rename"); changes made within files are handled by corresponding fileWatchers (when
+                        // event name is "change")
+                        if (eventName === "rename") {
+                            // When deleting a file, the passed baseFileName is null
+                            callback(!relativeFileName ? relativeFileName : normalizePath(combinePaths(directoryName, relativeFileName)));
+                        }
+                    }, recursive);
+                },
+                resolvePath: path => _path.resolve(path),
+                fileExists,
+                directoryExists,
+                createDirectory(directoryName: string) {
+                    if (!nodeSystem.directoryExists(directoryName)) {
+                        _fs.mkdirSync(directoryName);
+                    }
+                },
+                getExecutingFilePath() {
+                    return __filename;
+                },
+                getCurrentDirectory() {
+                    return process.cwd();
+                },
+                getDirectories,
+                getEnvironmentVariable(name: string) {
+                    return process.env[name] || "";
+                },
+                readDirectory,
+                getModifiedTime(path) {
+                    try {
+                        return _fs.statSync(path).mtime;
+                    }
+                    catch (e) {
+                        return undefined;
+                    }
+                },
+                createHash: _crypto ? createMD5HashUsingNativeCrypto : generateDjb2Hash,
+                getMemoryUsage() {
+                    if (global.gc) {
+                        global.gc();
+                    }
+                    return process.memoryUsage().heapUsed;
+                },
+                getFileSize(path) {
+                    try {
+                        const stat = _fs.statSync(path);
+                        if (stat.isFile()) {
+                            return stat.size;
+                        }
+                    }
+                    catch { /*ignore*/ }
+                    return 0;
+                },
+                exit(exitCode?: number): void {
+                    process.exit(exitCode);
+                },
+                realpath(path: string): string {
+                    try {
+                        return _fs.realpathSync(path);
+                    }
+                    catch {
+                        return path;
+                    }
+                },
+                debugMode: some(<string[]>process.execArgv, arg => /^--(inspect|debug)(-brk)?(=\d+)?$/i.test(arg)),
+                tryEnableSourceMapsForHost() {
+                    try {
+                        require("source-map-support").install();
+                    }
+                    catch {
+                        // Could not enable source maps.
+                    }
+                },
+                setTimeout,
+                clearTimeout
+            };
+            return nodeSystem;
+        }
+
+        function getChakraSystem(): System {
+            const realpath = ChakraHost.realpath && ((path: string) => ChakraHost.realpath(path));
+            return {
+                newLine: ChakraHost.newLine || "\r\n",
+                args: ChakraHost.args,
+                useCaseSensitiveFileNames: !!ChakraHost.useCaseSensitiveFileNames,
+                write: ChakraHost.echo,
+                readFile(path: string, _encoding?: string) {
+                    // encoding is automatically handled by the implementation in ChakraHost
+                    return ChakraHost.readFile(path);
+                },
+                writeFile(path: string, data: string, writeByteOrderMark?: boolean) {
+                    // If a BOM is required, emit one
+                    if (writeByteOrderMark) {
+                        data = byteOrderMarkIndicator + data;
+                    }
+
+                    ChakraHost.writeFile(path, data);
+                },
+                resolvePath: ChakraHost.resolvePath,
+                fileExists: ChakraHost.fileExists,
+                directoryExists: ChakraHost.directoryExists,
+                createDirectory: ChakraHost.createDirectory,
+                getExecutingFilePath: () => ChakraHost.executingFile,
+                getCurrentDirectory: () => ChakraHost.currentDirectory,
+                getDirectories: ChakraHost.getDirectories,
+                getEnvironmentVariable: ChakraHost.getEnvironmentVariable || (() => ""),
+                readDirectory(path, extensions, excludes, includes, _depth) {
+                    const pattern = getFileMatcherPatterns(path, excludes, includes, !!ChakraHost.useCaseSensitiveFileNames, ChakraHost.currentDirectory);
+                    return ChakraHost.readDirectory(path, extensions, pattern.basePaths, pattern.excludePattern, pattern.includeFilePattern, pattern.includeDirectoryPattern);
+                },
+                exit: ChakraHost.quit,
+                realpath
+            };
+        }
+
+        function recursiveCreateDirectory(directoryPath: string, sys: System) {
+            const basePath = getDirectoryPath(directoryPath);
+            const shouldCreateParent = basePath !== "" && directoryPath !== basePath && !sys.directoryExists(basePath);
+            if (shouldCreateParent) {
+                recursiveCreateDirectory(basePath, sys);
+            }
+            if (shouldCreateParent || !sys.directoryExists(directoryPath)) {
+                sys.createDirectory(directoryPath);
+            }
+        }
+
+        let sys: System | undefined;
+        if (typeof ChakraHost !== "undefined") {
+            sys = getChakraSystem();
+        }
+        else if (typeof process !== "undefined" && process.nextTick && !process.browser && typeof require !== "undefined") {
+            // process and process.nextTick checks if current environment is node-like
+            // process.browser check excludes webpack and browserify
+            sys = getNodeSystem();
+        }
+        if (sys) {
+            // patch writefile to create folder before writing the file
+            const originalWriteFile = sys.writeFile;
+            sys.writeFile = (path, data, writeBom) => {
+                const directoryPath = getDirectoryPath(normalizeSlashes(path));
+                if (directoryPath && !sys!.directoryExists(directoryPath)) {
+                    recursiveCreateDirectory(directoryPath, sys!);
+                }
+                originalWriteFile.call(sys, path, data, writeBom);
+            };
+        }
+        return sys!;
+    })();
+
+    if (sys && sys.getEnvironmentVariable) {
+        Debug.currentAssertionLevel = /^development$/i.test(sys.getEnvironmentVariable("NODE_ENV"))
+            ? AssertionLevel.Normal
+            : AssertionLevel.None;
+    }
+    if (sys && sys.debugMode) {
+        Debug.isDebugging = true;
+    }
+}