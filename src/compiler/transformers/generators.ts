--- conflicted
+++ resolved
@@ -1,3220 +1,3195 @@
-/// <reference path="../factory.ts" />
-/// <reference path="../visitor.ts" />
-
-// Transforms generator functions into a compatible ES5 representation with similar runtime
-// semantics. This is accomplished by first transforming the body of each generator
-// function into an intermediate representation that is the compiled into a JavaScript
-// switch statement.
-//
-// Many functions in this transformer will contain comments indicating the expected
-// intermediate representation. For illustrative purposes, the following intermediate
-// language is used to define this intermediate representation:
-//
-//  .nop                            - Performs no operation.
-//  .local NAME, ...                - Define local variable declarations.
-//  .mark LABEL                     - Mark the location of a label.
-//  .br LABEL                       - Jump to a label. If jumping out of a protected
-//                                    region, all .finally blocks are executed.
-//  .brtrue LABEL, (x)              - Jump to a label IIF the expression `x` is truthy.
-//                                    If jumping out of a protected region, all .finally
-//                                    blocks are executed.
-//  .brfalse LABEL, (x)             - Jump to a label IIF the expression `x` is falsey.
-//                                    If jumping out of a protected region, all .finally
-//                                    blocks are executed.
-//  .yield (x)                      - Yield the value of the optional expression `x`.
-//                                    Resume at the next label.
-//  .yieldstar (x)                  - Delegate yield to the value of the optional
-//                                    expression `x`. Resume at the next label.
-//                                    NOTE: `x` must be an Iterator, not an Iterable.
-//  .loop CONTINUE, BREAK           - Marks the beginning of a loop. Any "continue" or
-//                                    "break" abrupt completions jump to the CONTINUE or
-//                                    BREAK labels, respectively.
-//  .endloop                        - Marks the end of a loop.
-//  .with (x)                       - Marks the beginning of a WithStatement block, using
-//                                    the supplied expression.
-//  .endwith                        - Marks the end of a WithStatement.
-//  .switch                         - Marks the beginning of a SwitchStatement.
-//  .endswitch                      - Marks the end of a SwitchStatement.
-//  .labeled NAME                   - Marks the beginning of a LabeledStatement with the
-//                                    supplied name.
-//  .endlabeled                     - Marks the end of a LabeledStatement.
-//  .try TRY, CATCH, FINALLY, END   - Marks the beginning of a protected region, and the
-//                                    labels for each block.
-//  .catch (x)                      - Marks the beginning of a catch block.
-//  .finally                        - Marks the beginning of a finally block.
-//  .endfinally                     - Marks the end of a finally block.
-//  .endtry                         - Marks the end of a protected region.
-//  .throw (x)                      - Throws the value of the expression `x`.
-//  .return (x)                     - Returns the value of the expression `x`.
-//
-// In addition, the illustrative intermediate representation introduces some special
-// variables:
-//
-//  %sent%                          - Either returns the next value sent to the generator,
-//                                    returns the result of a delegated yield, or throws
-//                                    the exception sent to the generator.
-//  %error%                         - Returns the value of the current exception in a
-//                                    catch block.
-//
-// This intermediate representation is then compiled into JavaScript syntax. The resulting
-// compilation output looks something like the following:
-//
-//  function f() {
-//      var /*locals*/;
-//      /*functions*/
-//      return __generator(function (state) {
-//          switch (state.label) {
-//              /*cases per label*/
-//          }
-//      });
-//  }
-//
-// Each of the above instructions corresponds to JavaScript emit similar to the following:
-//
-//  .local NAME                   | var NAME;
-// -------------------------------|----------------------------------------------
-//  .mark LABEL                   | case LABEL:
-// -------------------------------|----------------------------------------------
-//  .br LABEL                     |     return [3 /*break*/, LABEL];
-// -------------------------------|----------------------------------------------
-//  .brtrue LABEL, (x)            |     if (x) return [3 /*break*/, LABEL];
-// -------------------------------|----------------------------------------------
-//  .brfalse LABEL, (x)           |     if (!(x)) return [3, /*break*/, LABEL];
-// -------------------------------|----------------------------------------------
-//  .yield (x)                    |     return [4 /*yield*/, x];
-//  .mark RESUME                  | case RESUME:
-//      a = %sent%;               |     a = state.sent();
-// -------------------------------|----------------------------------------------
-//  .yieldstar (x)                |     return [5 /*yield**/, x];
-//  .mark RESUME                  | case RESUME:
-//      a = %sent%;               |     a = state.sent();
-// -------------------------------|----------------------------------------------
-//  .with (_a)                    |     with (_a) {
-//      a();                      |         a();
-//                                |     }
-//                                |     state.label = LABEL;
-//  .mark LABEL                   | case LABEL:
-//                                |     with (_a) {
-//      b();                      |         b();
-//                                |     }
-//  .endwith                      |
-// -------------------------------|----------------------------------------------
-//                                | case 0:
-//                                |     state.trys = [];
-//                                | ...
-//  .try TRY, CATCH, FINALLY, END |
-//  .mark TRY                     | case TRY:
-//                                |     state.trys.push([TRY, CATCH, FINALLY, END]);
-//  .nop                          |
-//      a();                      |     a();
-//  .br END                       |     return [3 /*break*/, END];
-//  .catch (e)                    |
-//  .mark CATCH                   | case CATCH:
-//                                |     e = state.sent();
-//      b();                      |     b();
-//  .br END                       |     return [3 /*break*/, END];
-//  .finally                      |
-//  .mark FINALLY                 | case FINALLY:
-//      c();                      |     c();
-//  .endfinally                   |     return [7 /*endfinally*/];
-//  .endtry                       |
-//  .mark END                     | case END:
-
-/*@internal*/
-namespace ts {
-    type Label = number;
-
-    const enum OpCode {
-        Nop,                    // No operation, used to force a new case in the state machine
-        Statement,              // A regular javascript statement
-        Assign,                 // An assignment
-        Break,                  // A break instruction used to jump to a label
-        BreakWhenTrue,          // A break instruction used to jump to a label if a condition evaluates to true
-        BreakWhenFalse,         // A break instruction used to jump to a label if a condition evaluates to false
-        Yield,                  // A completion instruction for the `yield` keyword
-        YieldStar,              // A completion instruction for the `yield*` keyword (not implemented, but reserved for future use)
-        Return,                 // A completion instruction for the `return` keyword
-        Throw,                  // A completion instruction for the `throw` keyword
-        Endfinally              // Marks the end of a `finally` block
-    }
-
-    type OperationArguments = [Label] | [Label, Expression] | [Statement] | [Expression] | [Expression, Expression];
-
-    // whether a generated code block is opening or closing at the current operation for a FunctionBuilder
-    const enum BlockAction {
-        Open,
-        Close,
-    }
-
-    // the kind for a generated code block in a FunctionBuilder
-    const enum CodeBlockKind {
-        Exception,
-        With,
-        Switch,
-        Loop,
-        Labeled
-    }
-
-    // the state for a generated code exception block
-    const enum ExceptionBlockState {
-        Try,
-        Catch,
-        Finally,
-        Done
-    }
-
-    // A generated code block
-    interface CodeBlock {
-        kind: CodeBlockKind;
-    }
-
-    // a generated exception block, used for 'try' statements
-    interface ExceptionBlock extends CodeBlock {
-        state: ExceptionBlockState;
-        startLabel: Label;
-        catchVariable?: Identifier;
-        catchLabel?: Label;
-        finallyLabel?: Label;
-        endLabel: Label;
-    }
-
-    // A generated code that tracks the target for 'break' statements in a LabeledStatement.
-    interface LabeledBlock extends CodeBlock {
-        labelText: string;
-        isScript: boolean;
-        breakLabel: Label;
-    }
-
-    // a generated block that tracks the target for 'break' statements in a 'switch' statement
-    interface SwitchBlock extends CodeBlock {
-        isScript: boolean;
-        breakLabel: Label;
-    }
-
-    // a generated block that tracks the targets for 'break' and 'continue' statements, used for iteration statements
-    interface LoopBlock extends CodeBlock {
-        continueLabel: Label;
-        isScript: boolean;
-        breakLabel: Label;
-    }
-
-    // a generated block associated with a 'with' statement
-    interface WithBlock extends CodeBlock {
-        expression: Identifier;
-        startLabel: Label;
-        endLabel: Label;
-    }
-
-    // NOTE: changes to this enum should be reflected in the __generator helper.
-    const enum Instruction {
-        Next = 0,
-        Throw = 1,
-        Return = 2,
-        Break = 3,
-        Yield = 4,
-        YieldStar = 5,
-        Catch = 6,
-        Endfinally = 7,
-    }
-
-    const instructionNames = createMap<string>({
-        [Instruction.Return]: "return",
-        [Instruction.Break]: "break",
-        [Instruction.Yield]: "yield",
-        [Instruction.YieldStar]: "yield*",
-        [Instruction.Endfinally]: "endfinally",
-    });
-
-    export function transformGenerators(context: TransformationContext) {
-        const {
-            resumeLexicalEnvironment,
-            endLexicalEnvironment,
-            hoistFunctionDeclaration,
-            hoistVariableDeclaration,
-        } = context;
-
-        const compilerOptions = context.getCompilerOptions();
-        const languageVersion = getEmitScriptTarget(compilerOptions);
-        const resolver = context.getEmitResolver();
-        const previousOnSubstituteNode = context.onSubstituteNode;
-        context.onSubstituteNode = onSubstituteNode;
-
-        let currentSourceFile: SourceFile;
-        let renamedCatchVariables: Map<boolean>;
-        let renamedCatchVariableDeclarations: Map<Identifier>;
-
-        let inGeneratorFunctionBody: boolean;
-        let inStatementContainingYield: boolean;
-
-        // The following three arrays store information about generated code blocks.
-        // All three arrays are correlated by their index. This approach is used over allocating
-        // objects to store the same information to avoid GC overhead.
-        //
-        let blocks: CodeBlock[]; // Information about the code block
-        let blockOffsets: number[]; // The operation offset at which a code block begins or ends
-        let blockActions: BlockAction[]; // Whether the code block is opened or closed
-        let blockStack: CodeBlock[]; // A stack of currently open code blocks
-
-        // Labels are used to mark locations in the code that can be the target of a Break (jump)
-        // operation. These are translated into case clauses in a switch statement.
-        // The following two arrays are correlated by their index. This approach is used over
-        // allocating objects to store the same information to avoid GC overhead.
-        //
-        let labelOffsets: number[]; // The operation offset at which the label is defined.
-        let labelExpressions: LiteralExpression[][]; // The NumericLiteral nodes bound to each label.
-        let nextLabelId = 1; // The next label id to use.
-
-        // Operations store information about generated code for the function body. This
-        // Includes things like statements, assignments, breaks (jumps), and yields.
-        // The following three arrays are correlated by their index. This approach is used over
-        // allocating objects to store the same information to avoid GC overhead.
-        //
-        let operations: OpCode[]; // The operation to perform.
-        let operationArguments: OperationArguments[]; // The arguments to the operation.
-        let operationLocations: TextRange[]; // The source map location for the operation.
-
-        let state: Identifier; // The name of the state object used by the generator at runtime.
-
-        // The following variables store information used by the `build` function:
-        //
-        let blockIndex = 0; // The index of the current block.
-        let labelNumber = 0; // The current label number.
-        let labelNumbers: number[][];
-        let lastOperationWasAbrupt: boolean; // Indicates whether the last operation was abrupt (break/continue).
-        let lastOperationWasCompletion: boolean; // Indicates whether the last operation was a completion (return/throw).
-        let clauses: CaseClause[]; // The case clauses generated for labels.
-        let statements: Statement[]; // The statements for the current label.
-        let exceptionBlockStack: ExceptionBlock[]; // A stack of containing exception blocks.
-        let currentExceptionBlock: ExceptionBlock; // The current exception block.
-        let withBlockStack: WithBlock[]; // A stack containing `with` blocks.
-
-        return transformSourceFile;
-
-        function transformSourceFile(node: SourceFile) {
-            if (isDeclarationFile(node)
-                || (node.transformFlags & TransformFlags.ContainsGenerator) === 0) {
-                return node;
-            }
-
-            currentSourceFile = node;
-
-            const visited = visitEachChild(node, visitor, context);
-            addEmitHelpers(visited, context.readEmitHelpers());
-
-            currentSourceFile = undefined;
-            return visited;
-        }
-
-        /**
-         * Visits a node.
-         *
-         * @param node The node to visit.
-         */
-        function visitor(node: Node): VisitResult<Node> {
-            const transformFlags = node.transformFlags;
-            if (inStatementContainingYield) {
-                return visitJavaScriptInStatementContainingYield(node);
-            }
-            else if (inGeneratorFunctionBody) {
-                return visitJavaScriptInGeneratorFunctionBody(node);
-            }
-            else if (transformFlags & TransformFlags.Generator) {
-                return visitGenerator(node);
-            }
-            else if (transformFlags & TransformFlags.ContainsGenerator) {
-                return visitEachChild(node, visitor, context);
-            }
-            else {
-                return node;
-            }
-        }
-
-        /**
-         * Visits a node that is contained within a statement that contains yield.
-         *
-         * @param node The node to visit.
-         */
-        function visitJavaScriptInStatementContainingYield(node: Node): VisitResult<Node> {
-            switch (node.kind) {
-                case SyntaxKind.DoStatement:
-                    return visitDoStatement(<DoStatement>node);
-                case SyntaxKind.WhileStatement:
-                    return visitWhileStatement(<WhileStatement>node);
-                case SyntaxKind.SwitchStatement:
-                    return visitSwitchStatement(<SwitchStatement>node);
-                case SyntaxKind.LabeledStatement:
-                    return visitLabeledStatement(<LabeledStatement>node);
-                default:
-                    return visitJavaScriptInGeneratorFunctionBody(node);
-            }
-        }
-
-        /**
-         * Visits a node that is contained within a generator function.
-         *
-         * @param node The node to visit.
-         */
-        function visitJavaScriptInGeneratorFunctionBody(node: Node): VisitResult<Node> {
-            switch (node.kind) {
-                case SyntaxKind.FunctionDeclaration:
-                    return visitFunctionDeclaration(<FunctionDeclaration>node);
-                case SyntaxKind.FunctionExpression:
-                    return visitFunctionExpression(<FunctionExpression>node);
-                case SyntaxKind.GetAccessor:
-                case SyntaxKind.SetAccessor:
-                    return visitAccessorDeclaration(<AccessorDeclaration>node);
-                case SyntaxKind.VariableStatement:
-                    return visitVariableStatement(<VariableStatement>node);
-                case SyntaxKind.ForStatement:
-                    return visitForStatement(<ForStatement>node);
-                case SyntaxKind.ForInStatement:
-                    return visitForInStatement(<ForInStatement>node);
-                case SyntaxKind.BreakStatement:
-                    return visitBreakStatement(<BreakStatement>node);
-                case SyntaxKind.ContinueStatement:
-                    return visitContinueStatement(<ContinueStatement>node);
-                case SyntaxKind.ReturnStatement:
-                    return visitReturnStatement(<ReturnStatement>node);
-                default:
-                    if (node.transformFlags & TransformFlags.ContainsYield) {
-                        return visitJavaScriptContainingYield(node);
-                    }
-                    else if (node.transformFlags & (TransformFlags.ContainsGenerator | TransformFlags.ContainsHoistedDeclarationOrCompletion)) {
-                        return visitEachChild(node, visitor, context);
-                    }
-                    else {
-                        return node;
-                    }
-            }
-        }
-
-        /**
-         * Visits a node that contains a YieldExpression.
-         *
-         * @param node The node to visit.
-         */
-        function visitJavaScriptContainingYield(node: Node): VisitResult<Node> {
-            switch (node.kind) {
-                case SyntaxKind.BinaryExpression:
-                    return visitBinaryExpression(<BinaryExpression>node);
-                case SyntaxKind.ConditionalExpression:
-                    return visitConditionalExpression(<ConditionalExpression>node);
-                case SyntaxKind.YieldExpression:
-                    return visitYieldExpression(<YieldExpression>node);
-                case SyntaxKind.ArrayLiteralExpression:
-                    return visitArrayLiteralExpression(<ArrayLiteralExpression>node);
-                case SyntaxKind.ObjectLiteralExpression:
-                    return visitObjectLiteralExpression(<ObjectLiteralExpression>node);
-                case SyntaxKind.ElementAccessExpression:
-                    return visitElementAccessExpression(<ElementAccessExpression>node);
-                case SyntaxKind.CallExpression:
-                    return visitCallExpression(<CallExpression>node);
-                case SyntaxKind.NewExpression:
-                    return visitNewExpression(<NewExpression>node);
-                default:
-                    return visitEachChild(node, visitor, context);
-            }
-        }
-
-        /**
-         * Visits a generator function.
-         *
-         * @param node The node to visit.
-         */
-        function visitGenerator(node: Node): VisitResult<Node> {
-            switch (node.kind) {
-                case SyntaxKind.FunctionDeclaration:
-                    return visitFunctionDeclaration(<FunctionDeclaration>node);
-
-                case SyntaxKind.FunctionExpression:
-                    return visitFunctionExpression(<FunctionExpression>node);
-
-                default:
-                    Debug.failBadSyntaxKind(node);
-                    return visitEachChild(node, visitor, context);
-            }
-        }
-
-        /**
-         * Visits a function declaration.
-         *
-         * This will be called when one of the following conditions are met:
-         * - The function declaration is a generator function.
-         * - The function declaration is contained within the body of a generator function.
-         *
-         * @param node The node to visit.
-         */
-        function visitFunctionDeclaration(node: FunctionDeclaration): Statement {
-            // Currently, we only support generators that were originally async functions.
-            if (node.asteriskToken && getEmitFlags(node) & EmitFlags.AsyncFunctionBody) {
-                node = setOriginalNode(
-                    createFunctionDeclaration(
-                        /*decorators*/ undefined,
-                        node.modifiers,
-                        /*asteriskToken*/ undefined,
-                        node.name,
-                        /*typeParameters*/ undefined,
-                        visitParameterList(node.parameters, visitor, context),
-                        /*type*/ undefined,
-                        transformGeneratorFunctionBody(node.body),
-                        /*location*/ node
-                    ),
-                    node
-                );
-            }
-            else {
-                const savedInGeneratorFunctionBody = inGeneratorFunctionBody;
-                const savedInStatementContainingYield = inStatementContainingYield;
-                inGeneratorFunctionBody = false;
-                inStatementContainingYield = false;
-                node = visitEachChild(node, visitor, context);
-                inGeneratorFunctionBody = savedInGeneratorFunctionBody;
-                inStatementContainingYield = savedInStatementContainingYield;
-            }
-
-            if (inGeneratorFunctionBody) {
-                // Function declarations in a generator function body are hoisted
-                // to the top of the lexical scope and elided from the current statement.
-                hoistFunctionDeclaration(node);
-                return undefined;
-            }
-            else {
-                return node;
-            }
-        }
-
-        /**
-         * Visits a function expression.
-         *
-         * This will be called when one of the following conditions are met:
-         * - The function expression is a generator function.
-         * - The function expression is contained within the body of a generator function.
-         *
-         * @param node The node to visit.
-         */
-        function visitFunctionExpression(node: FunctionExpression): Expression {
-            // Currently, we only support generators that were originally async functions.
-            if (node.asteriskToken && getEmitFlags(node) & EmitFlags.AsyncFunctionBody) {
-                node = setOriginalNode(
-                    createFunctionExpression(
-                        /*modifiers*/ undefined,
-                        /*asteriskToken*/ undefined,
-                        node.name,
-                        /*typeParameters*/ undefined,
-                        visitParameterList(node.parameters, visitor, context),
-                        /*type*/ undefined,
-                        transformGeneratorFunctionBody(node.body),
-                        /*location*/ node
-                    ),
-                    node
-                );
-            }
-            else {
-                const savedInGeneratorFunctionBody = inGeneratorFunctionBody;
-                const savedInStatementContainingYield = inStatementContainingYield;
-                inGeneratorFunctionBody = false;
-                inStatementContainingYield = false;
-                node = visitEachChild(node, visitor, context);
-                inGeneratorFunctionBody = savedInGeneratorFunctionBody;
-                inStatementContainingYield = savedInStatementContainingYield;
-            }
-
-            return node;
-        }
-
-        /**
-         * Visits a get or set accessor declaration.
-         *
-         * This will be called when one of the following conditions are met:
-         * - The accessor is contained within the body of a generator function.
-         *
-         * @param node The node to visit.
-         */
-        function visitAccessorDeclaration(node: AccessorDeclaration) {
-            const savedInGeneratorFunctionBody = inGeneratorFunctionBody;
-            const savedInStatementContainingYield = inStatementContainingYield;
-            inGeneratorFunctionBody = false;
-            inStatementContainingYield = false;
-            node = visitEachChild(node, visitor, context);
-            inGeneratorFunctionBody = savedInGeneratorFunctionBody;
-            inStatementContainingYield = savedInStatementContainingYield;
-            return node;
-        }
-
-        /**
-         * Transforms the body of a generator function declaration.
-         *
-         * @param node The function body to transform.
-         */
-        function transformGeneratorFunctionBody(body: Block) {
-            // Save existing generator state
-            const statements: Statement[] = [];
-            const savedInGeneratorFunctionBody = inGeneratorFunctionBody;
-            const savedInStatementContainingYield = inStatementContainingYield;
-            const savedBlocks = blocks;
-            const savedBlockOffsets = blockOffsets;
-            const savedBlockActions = blockActions;
-            const savedBlockStack = blockStack;
-            const savedLabelOffsets = labelOffsets;
-            const savedLabelExpressions = labelExpressions;
-            const savedNextLabelId = nextLabelId;
-            const savedOperations = operations;
-            const savedOperationArguments = operationArguments;
-            const savedOperationLocations = operationLocations;
-            const savedState = state;
-
-            // Initialize generator state
-            inGeneratorFunctionBody = true;
-            inStatementContainingYield = false;
-            blocks = undefined;
-            blockOffsets = undefined;
-            blockActions = undefined;
-            blockStack = undefined;
-            labelOffsets = undefined;
-            labelExpressions = undefined;
-            nextLabelId = 1;
-            operations = undefined;
-            operationArguments = undefined;
-            operationLocations = undefined;
-            state = createTempVariable(/*recordTempVariable*/ undefined);
-
-            // Build the generator
-            resumeLexicalEnvironment();
-
-            const statementOffset = addPrologueDirectives(statements, body.statements, /*ensureUseStrict*/ false, visitor);
-
-            transformAndEmitStatements(body.statements, statementOffset);
-
-            const buildResult = build();
-            addRange(statements, endLexicalEnvironment());
-            statements.push(createReturn(buildResult));
-
-            // Restore previous generator state
-            inGeneratorFunctionBody = savedInGeneratorFunctionBody;
-            inStatementContainingYield = savedInStatementContainingYield;
-            blocks = savedBlocks;
-            blockOffsets = savedBlockOffsets;
-            blockActions = savedBlockActions;
-            blockStack = savedBlockStack;
-            labelOffsets = savedLabelOffsets;
-            labelExpressions = savedLabelExpressions;
-            nextLabelId = savedNextLabelId;
-            operations = savedOperations;
-            operationArguments = savedOperationArguments;
-            operationLocations = savedOperationLocations;
-            state = savedState;
-
-            return createBlock(statements, /*location*/ body, body.multiLine);
-        }
-
-        /**
-         * Visits a variable statement.
-         *
-         * This will be called when one of the following conditions are met:
-         * - The variable statement is contained within the body of a generator function.
-         *
-         * @param node The node to visit.
-         */
-        function visitVariableStatement(node: VariableStatement): Statement {
-            if (node.transformFlags & TransformFlags.ContainsYield) {
-                transformAndEmitVariableDeclarationList(node.declarationList);
-                return undefined;
-            }
-            else {
-                // Do not hoist custom prologues.
-                if (getEmitFlags(node) & EmitFlags.CustomPrologue) {
-                    return node;
-                }
-
-                for (const variable of node.declarationList.declarations) {
-                    hoistVariableDeclaration(<Identifier>variable.name);
-                }
-
-                const variables = getInitializedVariables(node.declarationList);
-                if (variables.length === 0) {
-                    return undefined;
-                }
-
-                return createStatement(
-                    inlineExpressions(
-                        map(variables, transformInitializedVariable)
-                    )
-                );
-            }
-        }
-
-        /**
-         * Visits a binary expression.
-         *
-         * This will be called when one of the following conditions are met:
-         * - The node contains a YieldExpression.
-         *
-         * @param node The node to visit.
-         */
-        function visitBinaryExpression(node: BinaryExpression): Expression {
-            switch (getExpressionAssociativity(node)) {
-                case Associativity.Left:
-                    return visitLeftAssociativeBinaryExpression(node);
-                case Associativity.Right:
-                    return visitRightAssociativeBinaryExpression(node);
-                default:
-                    Debug.fail("Unknown associativity.");
-            }
-        }
-
-        function isCompoundAssignment(kind: BinaryOperator): kind is CompoundAssignmentOperator {
-            return kind >= SyntaxKind.FirstCompoundAssignment
-                && kind <= SyntaxKind.LastCompoundAssignment;
-        }
-
-        function getOperatorForCompoundAssignment(kind: CompoundAssignmentOperator): BitwiseOperatorOrHigher {
-            switch (kind) {
-                case SyntaxKind.PlusEqualsToken: return SyntaxKind.PlusToken;
-                case SyntaxKind.MinusEqualsToken: return SyntaxKind.MinusToken;
-                case SyntaxKind.AsteriskEqualsToken: return SyntaxKind.AsteriskToken;
-                case SyntaxKind.AsteriskAsteriskEqualsToken: return SyntaxKind.AsteriskAsteriskToken;
-                case SyntaxKind.SlashEqualsToken: return SyntaxKind.SlashToken;
-                case SyntaxKind.PercentEqualsToken: return SyntaxKind.PercentToken;
-                case SyntaxKind.LessThanLessThanEqualsToken: return SyntaxKind.LessThanLessThanToken;
-                case SyntaxKind.GreaterThanGreaterThanEqualsToken: return SyntaxKind.GreaterThanGreaterThanToken;
-                case SyntaxKind.GreaterThanGreaterThanGreaterThanEqualsToken: return SyntaxKind.GreaterThanGreaterThanGreaterThanToken;
-                case SyntaxKind.AmpersandEqualsToken: return SyntaxKind.AmpersandToken;
-                case SyntaxKind.BarEqualsToken: return SyntaxKind.BarToken;
-                case SyntaxKind.CaretEqualsToken: return SyntaxKind.CaretToken;
-            }
-        }
-
-        /**
-         * Visits a right-associative binary expression containing `yield`.
-         *
-         * @param node The node to visit.
-         */
-        function visitRightAssociativeBinaryExpression(node: BinaryExpression) {
-            const { left, right } = node;
-            if (containsYield(right)) {
-                let target: Expression;
-                switch (left.kind) {
-                    case SyntaxKind.PropertyAccessExpression:
-                        // [source]
-                        //      a.b = yield;
-                        //
-                        // [intermediate]
-                        //  .local _a
-                        //      _a = a;
-                        //  .yield resumeLabel
-                        //  .mark resumeLabel
-                        //      _a.b = %sent%;
-
-                        target = updatePropertyAccess(
-                            <PropertyAccessExpression>left,
-                            cacheExpression(visitNode((<PropertyAccessExpression>left).expression, visitor, isLeftHandSideExpression)),
-                            (<PropertyAccessExpression>left).name
-                        );
-                        break;
-
-                    case SyntaxKind.ElementAccessExpression:
-                        // [source]
-                        //      a[b] = yield;
-                        //
-                        // [intermediate]
-                        //  .local _a, _b
-                        //      _a = a;
-                        //      _b = b;
-                        //  .yield resumeLabel
-                        //  .mark resumeLabel
-                        //      _a[_b] = %sent%;
-
-                        target = updateElementAccess(<ElementAccessExpression>left,
-                            cacheExpression(visitNode((<ElementAccessExpression>left).expression, visitor, isLeftHandSideExpression)),
-                            cacheExpression(visitNode((<ElementAccessExpression>left).argumentExpression, visitor, isExpression))
-                        );
-                        break;
-
-                    default:
-                        target = visitNode(left, visitor, isExpression);
-                        break;
-                }
-
-                const operator = node.operatorToken.kind;
-                if (isCompoundAssignment(operator)) {
-                    return createBinary(
-                        target,
-                        SyntaxKind.EqualsToken,
-                        createBinary(
-                            cacheExpression(target),
-                            getOperatorForCompoundAssignment(operator),
-                            visitNode(right, visitor, isExpression),
-                            node
-                        ),
-                        node
-                    );
-                }
-                else {
-                    return updateBinary(node, target, visitNode(right, visitor, isExpression));
-                }
-            }
-
-            return visitEachChild(node, visitor, context);
-        }
-
-        function visitLeftAssociativeBinaryExpression(node: BinaryExpression) {
-            if (containsYield(node.right)) {
-                if (isLogicalOperator(node.operatorToken.kind)) {
-                    return visitLogicalBinaryExpression(node);
-                }
-                else if (node.operatorToken.kind === SyntaxKind.CommaToken) {
-                    return visitCommaExpression(node);
-                }
-
-                // [source]
-                //      a() + (yield) + c()
-                //
-                // [intermediate]
-                //  .local _a
-                //      _a = a();
-                //  .yield resumeLabel
-                //      _a + %sent% + c()
-
-                const clone = getMutableClone(node);
-                clone.left = cacheExpression(visitNode(node.left, visitor, isExpression));
-                clone.right = visitNode(node.right, visitor, isExpression);
-                return clone;
-            }
-
-            return visitEachChild(node, visitor, context);
-        }
-
-        /**
-         * Visits a logical binary expression containing `yield`.
-         *
-         * @param node A node to visit.
-         */
-        function visitLogicalBinaryExpression(node: BinaryExpression) {
-            // Logical binary expressions (`&&` and `||`) are shortcutting expressions and need
-            // to be transformed as such:
-            //
-            // [source]
-            //      x = a() && yield;
-            //
-            // [intermediate]
-            //  .local _a
-            //      _a = a();
-            //  .brfalse resultLabel, (_a)
-            //  .yield resumeLabel
-            //  .mark resumeLabel
-            //      _a = %sent%;
-            //  .mark resultLabel
-            //      x = _a;
-            //
-            // [source]
-            //      x = a() || yield;
-            //
-            // [intermediate]
-            //  .local _a
-            //      _a = a();
-            //  .brtrue resultLabel, (_a)
-            //  .yield resumeLabel
-            //  .mark resumeLabel
-            //      _a = %sent%;
-            //  .mark resultLabel
-            //      x = _a;
-
-            const resultLabel = defineLabel();
-            const resultLocal = declareLocal();
-
-            emitAssignment(resultLocal, visitNode(node.left, visitor, isExpression), /*location*/ node.left);
-            if (node.operatorToken.kind === SyntaxKind.AmpersandAmpersandToken) {
-                // Logical `&&` shortcuts when the left-hand operand is falsey.
-                emitBreakWhenFalse(resultLabel, resultLocal, /*location*/ node.left);
-            }
-            else {
-                // Logical `||` shortcuts when the left-hand operand is truthy.
-                emitBreakWhenTrue(resultLabel, resultLocal, /*location*/ node.left);
-            }
-
-            emitAssignment(resultLocal, visitNode(node.right, visitor, isExpression), /*location*/ node.right);
-            markLabel(resultLabel);
-            return resultLocal;
-        }
-
-        /**
-         * Visits a comma expression containing `yield`.
-         *
-         * @param node The node to visit.
-         */
-        function visitCommaExpression(node: BinaryExpression) {
-            // [source]
-            //      x = a(), yield, b();
-            //
-            // [intermediate]
-            //      a();
-            //  .yield resumeLabel
-            //  .mark resumeLabel
-            //      x = %sent%, b();
-
-            let pendingExpressions: Expression[] = [];
-            visit(node.left);
-            visit(node.right);
-            return inlineExpressions(pendingExpressions);
-
-            function visit(node: Expression) {
-                if (isBinaryExpression(node) && node.operatorToken.kind === SyntaxKind.CommaToken) {
-                    visit(node.left);
-                    visit(node.right);
-                }
-                else {
-                    if (containsYield(node) && pendingExpressions.length > 0) {
-                        emitWorker(OpCode.Statement, [createStatement(inlineExpressions(pendingExpressions))]);
-                        pendingExpressions = [];
-                    }
-
-                    pendingExpressions.push(visitNode(node, visitor, isExpression));
-                }
-            }
-        }
-
-        /**
-         * Visits a conditional expression containing `yield`.
-         *
-         * @param node The node to visit.
-         */
-        function visitConditionalExpression(node: ConditionalExpression): Expression {
-            // [source]
-            //      x = a() ? yield : b();
-            //
-            // [intermediate]
-            //  .local _a
-            //  .brfalse whenFalseLabel, (a())
-            //  .yield resumeLabel
-            //  .mark resumeLabel
-            //      _a = %sent%;
-            //  .br resultLabel
-            //  .mark whenFalseLabel
-            //      _a = b();
-            //  .mark resultLabel
-            //      x = _a;
-
-            // We only need to perform a specific transformation if a `yield` expression exists
-            // in either the `whenTrue` or `whenFalse` branches.
-            // A `yield` in the condition will be handled by the normal visitor.
-            if (containsYield(node.whenTrue) || containsYield(node.whenFalse)) {
-                const whenFalseLabel = defineLabel();
-                const resultLabel = defineLabel();
-                const resultLocal = declareLocal();
-                emitBreakWhenFalse(whenFalseLabel, visitNode(node.condition, visitor, isExpression), /*location*/ node.condition);
-                emitAssignment(resultLocal, visitNode(node.whenTrue, visitor, isExpression), /*location*/ node.whenTrue);
-                emitBreak(resultLabel);
-                markLabel(whenFalseLabel);
-                emitAssignment(resultLocal, visitNode(node.whenFalse, visitor, isExpression), /*location*/ node.whenFalse);
-                markLabel(resultLabel);
-                return resultLocal;
-            }
-
-            return visitEachChild(node, visitor, context);
-        }
-
-        /**
-         * Visits a `yield` expression.
-         *
-         * @param node The node to visit.
-         */
-        function visitYieldExpression(node: YieldExpression): LeftHandSideExpression {
-            // [source]
-            //      x = yield a();
-            //
-            // [intermediate]
-            //  .yield resumeLabel, (a())
-            //  .mark resumeLabel
-            //      x = %sent%;
-
-            // NOTE: we are explicitly not handling YieldStar at this time.
-            const resumeLabel = defineLabel();
-            const expression = visitNode(node.expression, visitor, isExpression);
-            if (node.asteriskToken) {
-                emitYieldStar(expression, /*location*/ node);
-            }
-            else {
-                emitYield(expression, /*location*/ node);
-            }
-
-            markLabel(resumeLabel);
-            return createGeneratorResume();
-        }
-
-        /**
-         * Visits an ArrayLiteralExpression that contains a YieldExpression.
-         *
-         * @param node The node to visit.
-         */
-        function visitArrayLiteralExpression(node: ArrayLiteralExpression) {
-            return visitElements(node.elements, /*leadingElement*/ undefined, /*location*/ undefined, node.multiLine);
-        }
-
-        /**
-         * Visits an array of expressions containing one or more YieldExpression nodes
-         * and returns an expression for the resulting value.
-         *
-         * @param elements The elements to visit.
-         * @param multiLine Whether array literals created should be emitted on multiple lines.
-         */
-        function visitElements(elements: NodeArray<Expression>, leadingElement?: Expression, location?: TextRange, multiLine?: boolean) {
-            // [source]
-            //      ar = [1, yield, 2];
-            //
-            // [intermediate]
-            //  .local _a
-            //      _a = [1];
-            //  .yield resumeLabel
-            //  .mark resumeLabel
-            //      ar = _a.concat([%sent%, 2]);
-
-            const numInitialElements = countInitialNodesWithoutYield(elements);
-            const temp = declareLocal();
-            let hasAssignedTemp = false;
-            if (numInitialElements > 0) {
-                const initialElements = visitNodes(elements, visitor, isExpression, 0, numInitialElements);
-                emitAssignment(temp,
-                    createArrayLiteral(
-                        leadingElement
-                            ? [leadingElement, ...initialElements]
-                            : initialElements
-                    )
-                );
-                leadingElement = undefined;
-                hasAssignedTemp = true;
-            }
-
-            const expressions = reduceLeft(elements, reduceElement, <Expression[]>[], numInitialElements);
-            return hasAssignedTemp
-                ? createArrayConcat(temp, [createArrayLiteral(expressions, /*location*/ undefined, multiLine)])
-                : createArrayLiteral(leadingElement ? [leadingElement, ...expressions] : expressions, location, multiLine);
-
-            function reduceElement(expressions: Expression[], element: Expression) {
-                if (containsYield(element) && expressions.length > 0) {
-                    emitAssignment(
-                        temp,
-                        hasAssignedTemp
-                            ? createArrayConcat(
-                                temp,
-                                [createArrayLiteral(expressions, /*location*/ undefined, multiLine)]
-                            )
-                            : createArrayLiteral(
-                                leadingElement ? [leadingElement, ...expressions] : expressions,
-                                /*location*/ undefined,
-                                multiLine
-                            )
-                    );
-                    hasAssignedTemp = true;
-                    leadingElement = undefined;
-                    expressions = [];
-                }
-
-                expressions.push(visitNode(element, visitor, isExpression));
-                return expressions;
-            }
-        }
-
-        function visitObjectLiteralExpression(node: ObjectLiteralExpression) {
-            // [source]
-            //      o = {
-            //          a: 1,
-            //          b: yield,
-            //          c: 2
-            //      };
-            //
-            // [intermediate]
-            //  .local _a
-            //      _a = {
-            //          a: 1
-            //      };
-            //  .yield resumeLabel
-            //  .mark resumeLabel
-            //      o = (_a.b = %sent%,
-            //          _a.c = 2,
-            //          _a);
-
-            const properties = node.properties;
-            const multiLine = node.multiLine;
-            const numInitialProperties = countInitialNodesWithoutYield(properties);
-
-            const temp = declareLocal();
-            emitAssignment(temp,
-                createObjectLiteral(
-                    visitNodes(properties, visitor, isObjectLiteralElementLike, 0, numInitialProperties),
-                    /*location*/ undefined,
-                    multiLine
-                )
-            );
-
-            const expressions = reduceLeft(properties, reduceProperty, <Expression[]>[], numInitialProperties);
-            expressions.push(multiLine ? startOnNewLine(getMutableClone(temp)) : temp);
-            return inlineExpressions(expressions);
-
-            function reduceProperty(expressions: Expression[], property: ObjectLiteralElementLike) {
-                if (containsYield(property) && expressions.length > 0) {
-                    emitStatement(createStatement(inlineExpressions(expressions)));
-                    expressions = [];
-                }
-
-                const expression = createExpressionForObjectLiteralElementLike(node, property, temp);
-                const visited = visitNode(expression, visitor, isExpression);
-                if (visited) {
-                    if (multiLine) {
-                        visited.startsOnNewLine = true;
-                    }
-                    expressions.push(visited);
-                }
-                return expressions;
-            }
-        }
-
-        /**
-         * Visits an ElementAccessExpression that contains a YieldExpression.
-         *
-         * @param node The node to visit.
-         */
-        function visitElementAccessExpression(node: ElementAccessExpression) {
-            if (containsYield(node.argumentExpression)) {
-                // [source]
-                //      a = x[yield];
-                //
-                // [intermediate]
-                //  .local _a
-                //      _a = x;
-                //  .yield resumeLabel
-                //  .mark resumeLabel
-                //      a = _a[%sent%]
-
-                const clone = getMutableClone(node);
-                clone.expression = cacheExpression(visitNode(node.expression, visitor, isLeftHandSideExpression));
-                clone.argumentExpression = visitNode(node.argumentExpression, visitor, isExpression);
-                return clone;
-            }
-
-            return visitEachChild(node, visitor, context);
-        }
-
-        function visitCallExpression(node: CallExpression) {
-            if (forEach(node.arguments, containsYield)) {
-                // [source]
-                //      a.b(1, yield, 2);
-                //
-                // [intermediate]
-                //  .local _a, _b, _c
-                //      _b = (_a = a).b;
-                //      _c = [1];
-                //  .yield resumeLabel
-                //  .mark resumeLabel
-                //      _b.apply(_a, _c.concat([%sent%, 2]));
-
-                const { target, thisArg } = createCallBinding(node.expression, hoistVariableDeclaration, languageVersion, /*cacheIdentifiers*/ true);
-                return setOriginalNode(
-                    createFunctionApply(
-                        cacheExpression(visitNode(target, visitor, isLeftHandSideExpression)),
-                        thisArg,
-                        visitElements(node.arguments),
-                        /*location*/ node
-                    ),
-                    node
-                );
-            }
-
-            return visitEachChild(node, visitor, context);
-        }
-
-        function visitNewExpression(node: NewExpression) {
-            if (forEach(node.arguments, containsYield)) {
-                // [source]
-                //      new a.b(1, yield, 2);
-                //
-                // [intermediate]
-                //  .local _a, _b, _c
-                //      _b = (_a = a.b).bind;
-                //      _c = [1];
-                //  .yield resumeLabel
-                //  .mark resumeLabel
-                //      new (_b.apply(_a, _c.concat([%sent%, 2])));
-
-                const { target, thisArg } = createCallBinding(createPropertyAccess(node.expression, "bind"), hoistVariableDeclaration);
-                return setOriginalNode(
-                    createNew(
-                        createFunctionApply(
-                            cacheExpression(visitNode(target, visitor, isExpression)),
-                            thisArg,
-                            visitElements(
-                                node.arguments,
-                                /*leadingElement*/ createVoidZero()
-                            )
-                        ),
-                        /*typeArguments*/ undefined,
-                        [],
-                        /*location*/ node
-                    ),
-                    node
-                );
-            }
-            return visitEachChild(node, visitor, context);
-        }
-
-        function transformAndEmitStatements(statements: Statement[], start = 0) {
-            const numStatements = statements.length;
-            for (let i = start; i < numStatements; i++) {
-                transformAndEmitStatement(statements[i]);
-            }
-        }
-
-        function transformAndEmitEmbeddedStatement(node: Statement) {
-            if (isBlock(node)) {
-                transformAndEmitStatements(node.statements);
-            }
-            else {
-                transformAndEmitStatement(node);
-            }
-        }
-
-        function transformAndEmitStatement(node: Statement): void {
-            const savedInStatementContainingYield = inStatementContainingYield;
-            if (!inStatementContainingYield) {
-                inStatementContainingYield = containsYield(node);
-            }
-
-            transformAndEmitStatementWorker(node);
-            inStatementContainingYield = savedInStatementContainingYield;
-        }
-
-        function transformAndEmitStatementWorker(node: Statement): void {
-            switch (node.kind) {
-                case SyntaxKind.Block:
-                    return transformAndEmitBlock(<Block>node);
-                case SyntaxKind.ExpressionStatement:
-                    return transformAndEmitExpressionStatement(<ExpressionStatement>node);
-                case SyntaxKind.IfStatement:
-                    return transformAndEmitIfStatement(<IfStatement>node);
-                case SyntaxKind.DoStatement:
-                    return transformAndEmitDoStatement(<DoStatement>node);
-                case SyntaxKind.WhileStatement:
-                    return transformAndEmitWhileStatement(<WhileStatement>node);
-                case SyntaxKind.ForStatement:
-                    return transformAndEmitForStatement(<ForStatement>node);
-                case SyntaxKind.ForInStatement:
-                    return transformAndEmitForInStatement(<ForInStatement>node);
-                case SyntaxKind.ContinueStatement:
-                    return transformAndEmitContinueStatement(<ContinueStatement>node);
-                case SyntaxKind.BreakStatement:
-                    return transformAndEmitBreakStatement(<BreakStatement>node);
-                case SyntaxKind.ReturnStatement:
-                    return transformAndEmitReturnStatement(<ReturnStatement>node);
-                case SyntaxKind.WithStatement:
-                    return transformAndEmitWithStatement(<WithStatement>node);
-                case SyntaxKind.SwitchStatement:
-                    return transformAndEmitSwitchStatement(<SwitchStatement>node);
-                case SyntaxKind.LabeledStatement:
-                    return transformAndEmitLabeledStatement(<LabeledStatement>node);
-                case SyntaxKind.ThrowStatement:
-                    return transformAndEmitThrowStatement(<ThrowStatement>node);
-                case SyntaxKind.TryStatement:
-                    return transformAndEmitTryStatement(<TryStatement>node);
-                default:
-                    return emitStatement(visitNode(node, visitor, isStatement, /*optional*/ true));
-            }
-        }
-
-        function transformAndEmitBlock(node: Block): void {
-            if (containsYield(node)) {
-                transformAndEmitStatements(node.statements);
-            }
-            else {
-                emitStatement(visitNode(node, visitor, isStatement));
-            }
-        }
-
-        function transformAndEmitExpressionStatement(node: ExpressionStatement) {
-            emitStatement(visitNode(node, visitor, isStatement));
-        }
-
-        function transformAndEmitVariableDeclarationList(node: VariableDeclarationList): VariableDeclarationList {
-            for (const variable of node.declarations) {
-                hoistVariableDeclaration(<Identifier>variable.name);
-            }
-
-            const variables = getInitializedVariables(node);
-            const numVariables = variables.length;
-            let variablesWritten = 0;
-            let pendingExpressions: Expression[] = [];
-            while (variablesWritten < numVariables) {
-                for (let i = variablesWritten; i < numVariables; i++) {
-                    const variable = variables[i];
-                    if (containsYield(variable.initializer) && pendingExpressions.length > 0) {
-                        break;
-                    }
-
-                    pendingExpressions.push(transformInitializedVariable(variable));
-                }
-
-                if (pendingExpressions.length) {
-                    emitStatement(createStatement(inlineExpressions(pendingExpressions)));
-                    variablesWritten += pendingExpressions.length;
-                    pendingExpressions = [];
-                }
-            }
-
-            return undefined;
-        }
-
-        function transformInitializedVariable(node: VariableDeclaration) {
-            return createAssignment(
-                <Identifier>getSynthesizedClone(node.name),
-                visitNode(node.initializer, visitor, isExpression)
-            );
-        }
-
-        function transformAndEmitIfStatement(node: IfStatement) {
-            if (containsYield(node)) {
-                // [source]
-                //      if (x)
-                //          /*thenStatement*/
-                //      else
-                //          /*elseStatement*/
-                //
-                // [intermediate]
-                //  .brfalse elseLabel, (x)
-                //      /*thenStatement*/
-                //  .br endLabel
-                //  .mark elseLabel
-                //      /*elseStatement*/
-                //  .mark endLabel
-
-                if (containsYield(node.thenStatement) || containsYield(node.elseStatement)) {
-                    const endLabel = defineLabel();
-                    const elseLabel = node.elseStatement ? defineLabel() : undefined;
-                    emitBreakWhenFalse(node.elseStatement ? elseLabel : endLabel, visitNode(node.expression, visitor, isExpression));
-                    transformAndEmitEmbeddedStatement(node.thenStatement);
-                    if (node.elseStatement) {
-                        emitBreak(endLabel);
-                        markLabel(elseLabel);
-                        transformAndEmitEmbeddedStatement(node.elseStatement);
-                    }
-                    markLabel(endLabel);
-                }
-                else {
-                    emitStatement(visitNode(node, visitor, isStatement));
-                }
-            }
-            else {
-                emitStatement(visitNode(node, visitor, isStatement));
-            }
-        }
-
-        function transformAndEmitDoStatement(node: DoStatement) {
-            if (containsYield(node)) {
-                // [source]
-                //      do {
-                //          /*body*/
-                //      }
-                //      while (i < 10);
-                //
-                // [intermediate]
-                //  .loop conditionLabel, endLabel
-                //  .mark loopLabel
-                //      /*body*/
-                //  .mark conditionLabel
-                //  .brtrue loopLabel, (i < 10)
-                //  .endloop
-                //  .mark endLabel
-
-                const conditionLabel = defineLabel();
-                const loopLabel = defineLabel();
-                beginLoopBlock(/*continueLabel*/ conditionLabel);
-                markLabel(loopLabel);
-                transformAndEmitEmbeddedStatement(node.statement);
-                markLabel(conditionLabel);
-                emitBreakWhenTrue(loopLabel, visitNode(node.expression, visitor, isExpression));
-                endLoopBlock();
-            }
-            else {
-                emitStatement(visitNode(node, visitor, isStatement));
-            }
-        }
-
-        function visitDoStatement(node: DoStatement) {
-            if (inStatementContainingYield) {
-                beginScriptLoopBlock();
-                node = visitEachChild(node, visitor, context);
-                endLoopBlock();
-                return node;
-            }
-            else {
-                return visitEachChild(node, visitor, context);
-            }
-        }
-
-        function transformAndEmitWhileStatement(node: WhileStatement) {
-            if (containsYield(node)) {
-                // [source]
-                //      while (i < 10) {
-                //          /*body*/
-                //      }
-                //
-                // [intermediate]
-                //  .loop loopLabel, endLabel
-                //  .mark loopLabel
-                //  .brfalse endLabel, (i < 10)
-                //      /*body*/
-                //  .br loopLabel
-                //  .endloop
-                //  .mark endLabel
-
-                const loopLabel = defineLabel();
-                const endLabel = beginLoopBlock(loopLabel);
-                markLabel(loopLabel);
-                emitBreakWhenFalse(endLabel, visitNode(node.expression, visitor, isExpression));
-                transformAndEmitEmbeddedStatement(node.statement);
-                emitBreak(loopLabel);
-                endLoopBlock();
-            }
-            else {
-                emitStatement(visitNode(node, visitor, isStatement));
-            }
-        }
-
-        function visitWhileStatement(node: WhileStatement) {
-            if (inStatementContainingYield) {
-                beginScriptLoopBlock();
-                node = visitEachChild(node, visitor, context);
-                endLoopBlock();
-                return node;
-            }
-            else {
-                return visitEachChild(node, visitor, context);
-            }
-        }
-
-        function transformAndEmitForStatement(node: ForStatement) {
-            if (containsYield(node)) {
-                // [source]
-                //      for (var i = 0; i < 10; i++) {
-                //          /*body*/
-                //      }
-                //
-                // [intermediate]
-                //  .local i
-                //      i = 0;
-                //  .loop incrementLabel, endLoopLabel
-                //  .mark conditionLabel
-                //  .brfalse endLoopLabel, (i < 10)
-                //      /*body*/
-                //  .mark incrementLabel
-                //      i++;
-                //  .br conditionLabel
-                //  .endloop
-                //  .mark endLoopLabel
-
-                const conditionLabel = defineLabel();
-                const incrementLabel = defineLabel();
-                const endLabel = beginLoopBlock(incrementLabel);
-                if (node.initializer) {
-                    const initializer = node.initializer;
-                    if (isVariableDeclarationList(initializer)) {
-                        transformAndEmitVariableDeclarationList(initializer);
-                    }
-                    else {
-                        emitStatement(
-                            createStatement(
-                                visitNode(initializer, visitor, isExpression),
-                                /*location*/ initializer
-                            )
-                        );
-                    }
-                }
-
-                markLabel(conditionLabel);
-                if (node.condition) {
-                    emitBreakWhenFalse(endLabel, visitNode(node.condition, visitor, isExpression));
-                }
-
-                transformAndEmitEmbeddedStatement(node.statement);
-
-                markLabel(incrementLabel);
-                if (node.incrementor) {
-                    emitStatement(
-                        createStatement(
-                            visitNode(node.incrementor, visitor, isExpression),
-                            /*location*/ node.incrementor
-                        )
-                    );
-                }
-                emitBreak(conditionLabel);
-                endLoopBlock();
-            }
-            else {
-                emitStatement(visitNode(node, visitor, isStatement));
-            }
-        }
-
-        function visitForStatement(node: ForStatement) {
-            if (inStatementContainingYield) {
-                beginScriptLoopBlock();
-            }
-
-            const initializer = node.initializer;
-            if (isVariableDeclarationList(initializer)) {
-                for (const variable of initializer.declarations) {
-                    hoistVariableDeclaration(<Identifier>variable.name);
-                }
-
-                const variables = getInitializedVariables(initializer);
-                node = updateFor(node,
-                    variables.length > 0
-                        ? inlineExpressions(map(variables, transformInitializedVariable))
-                        : undefined,
-                    visitNode(node.condition, visitor, isExpression, /*optional*/ true),
-                    visitNode(node.incrementor, visitor, isExpression, /*optional*/ true),
-                    visitNode(node.statement, visitor, isStatement, /*optional*/ false, liftToBlock)
-                );
-            }
-            else {
-                node = visitEachChild(node, visitor, context);
-            }
-
-            if (inStatementContainingYield) {
-                endLoopBlock();
-            }
-
-            return node;
-        }
-
-        function transformAndEmitForInStatement(node: ForInStatement) {
-            // TODO(rbuckton): Source map locations
-            if (containsYield(node)) {
-                // [source]
-                //      for (var p in o) {
-                //          /*body*/
-                //      }
-                //
-                // [intermediate]
-                //  .local _a, _b, _i
-                //      _a = [];
-                //      for (_b in o) _a.push(_b);
-                //      _i = 0;
-                //  .loop incrementLabel, endLoopLabel
-                //  .mark conditionLabel
-                //  .brfalse endLoopLabel, (_i < _a.length)
-                //      p = _a[_i];
-                //      /*body*/
-                //  .mark incrementLabel
-                //      _b++;
-                //  .br conditionLabel
-                //  .endloop
-                //  .mark endLoopLabel
-
-                const keysArray = declareLocal(); // _a
-                const key = declareLocal(); // _b
-                const keysIndex = createLoopVariable(); // _i
-                const initializer = node.initializer;
-                hoistVariableDeclaration(keysIndex);
-                emitAssignment(keysArray, createArrayLiteral());
-
-                emitStatement(
-                    createForIn(
-                        key,
-                        visitNode(node.expression, visitor, isExpression),
-                        createStatement(
-                            createCall(
-                                createPropertyAccess(keysArray, "push"),
-                                /*typeArguments*/ undefined,
-                                [key]
-                            )
-                        )
-                    )
-                );
-
-                emitAssignment(keysIndex, createLiteral(0));
-
-                const conditionLabel = defineLabel();
-                const incrementLabel = defineLabel();
-                const endLabel = beginLoopBlock(incrementLabel);
-
-                markLabel(conditionLabel);
-                emitBreakWhenFalse(endLabel, createLessThan(keysIndex, createPropertyAccess(keysArray, "length")));
-
-                let variable: Expression;
-                if (isVariableDeclarationList(initializer)) {
-                    for (const variable of initializer.declarations) {
-                        hoistVariableDeclaration(<Identifier>variable.name);
-                    }
-
-                    variable = <Identifier>getSynthesizedClone(initializer.declarations[0].name);
-                }
-                else {
-                    variable = visitNode(initializer, visitor, isExpression);
-                    Debug.assert(isLeftHandSideExpression(variable));
-                }
-
-                emitAssignment(variable, createElementAccess(keysArray, keysIndex));
-                transformAndEmitEmbeddedStatement(node.statement);
-
-                markLabel(incrementLabel);
-                emitStatement(createStatement(createPostfixIncrement(keysIndex)));
-
-                emitBreak(conditionLabel);
-                endLoopBlock();
-            }
-            else {
-                emitStatement(visitNode(node, visitor, isStatement));
-            }
-        }
-
-        function visitForInStatement(node: ForInStatement) {
-            // [source]
-            //      for (var x in a) {
-            //          /*body*/
-            //      }
-            //
-            // [intermediate]
-            //  .local x
-            //  .loop
-            //      for (x in a) {
-            //          /*body*/
-            //      }
-            //  .endloop
-
-            if (inStatementContainingYield) {
-                beginScriptLoopBlock();
-            }
-
-            const initializer = node.initializer;
-            if (isVariableDeclarationList(initializer)) {
-                for (const variable of initializer.declarations) {
-                    hoistVariableDeclaration(<Identifier>variable.name);
-                }
-
-                node = updateForIn(node,
-                    <Identifier>initializer.declarations[0].name,
-                    visitNode(node.expression, visitor, isExpression),
-                    visitNode(node.statement, visitor, isStatement, /*optional*/ false, liftToBlock)
-                );
-            }
-            else {
-                node = visitEachChild(node, visitor, context);
-            }
-
-            if (inStatementContainingYield) {
-                endLoopBlock();
-            }
-
-            return node;
-        }
-
-        function transformAndEmitContinueStatement(node: ContinueStatement): void {
-            const label = findContinueTarget(node.label ? node.label.text : undefined);
-            Debug.assert(label > 0, "Expected continue statment to point to a valid Label.");
-            emitBreak(label, /*location*/ node);
-        }
-
-        function visitContinueStatement(node: ContinueStatement): Statement {
-            if (inStatementContainingYield) {
-                const label = findContinueTarget(node.label && node.label.text);
-                if (label > 0) {
-                    return createInlineBreak(label, /*location*/ node);
-                }
-            }
-
-            return visitEachChild(node, visitor, context);
-        }
-
-        function transformAndEmitBreakStatement(node: BreakStatement): void {
-            const label = findBreakTarget(node.label ? node.label.text : undefined);
-            Debug.assert(label > 0, "Expected break statment to point to a valid Label.");
-            emitBreak(label, /*location*/ node);
-        }
-
-        function visitBreakStatement(node: BreakStatement): Statement {
-            if (inStatementContainingYield) {
-                const label = findBreakTarget(node.label && node.label.text);
-                if (label > 0) {
-                    return createInlineBreak(label, /*location*/ node);
-                }
-            }
-
-            return visitEachChild(node, visitor, context);
-        }
-
-        function transformAndEmitReturnStatement(node: ReturnStatement): void {
-            emitReturn(
-                visitNode(node.expression, visitor, isExpression, /*optional*/ true),
-                /*location*/ node
-            );
-        }
-
-        function visitReturnStatement(node: ReturnStatement) {
-            return createInlineReturn(
-                visitNode(node.expression, visitor, isExpression, /*optional*/ true),
-                /*location*/ node
-            );
-        }
-
-        function transformAndEmitWithStatement(node: WithStatement) {
-            if (containsYield(node)) {
-                // [source]
-                //      with (x) {
-                //          /*body*/
-                //      }
-                //
-                // [intermediate]
-                //  .with (x)
-                //      /*body*/
-                //  .endwith
-                beginWithBlock(cacheExpression(visitNode(node.expression, visitor, isExpression)));
-                transformAndEmitEmbeddedStatement(node.statement);
-                endWithBlock();
-            }
-            else {
-                emitStatement(visitNode(node, visitor, isStatement));
-            }
-        }
-
-        function transformAndEmitSwitchStatement(node: SwitchStatement) {
-            if (containsYield(node.caseBlock)) {
-                // [source]
-                //      switch (x) {
-                //          case a:
-                //              /*caseStatements*/
-                //          case b:
-                //              /*caseStatements*/
-                //          default:
-                //              /*defaultStatements*/
-                //      }
-                //
-                // [intermediate]
-                //  .local _a
-                //  .switch endLabel
-                //      _a = x;
-                //      switch (_a) {
-                //          case a:
-                //  .br clauseLabels[0]
-                //      }
-                //      switch (_a) {
-                //          case b:
-                //  .br clauseLabels[1]
-                //      }
-                //  .br clauseLabels[2]
-                //  .mark clauseLabels[0]
-                //      /*caseStatements*/
-                //  .mark clauseLabels[1]
-                //      /*caseStatements*/
-                //  .mark clauseLabels[2]
-                //      /*caseStatements*/
-                //  .endswitch
-                //  .mark endLabel
-
-                const caseBlock = node.caseBlock;
-                const numClauses = caseBlock.clauses.length;
-                const endLabel = beginSwitchBlock();
-
-                const expression = cacheExpression(visitNode(node.expression, visitor, isExpression));
-
-                // Create labels for each clause and find the index of the first default clause.
-                const clauseLabels: Label[] = [];
-                let defaultClauseIndex = -1;
-                for (let i = 0; i < numClauses; i++) {
-                    const clause = caseBlock.clauses[i];
-                    clauseLabels.push(defineLabel());
-                    if (clause.kind === SyntaxKind.DefaultClause && defaultClauseIndex === -1) {
-                        defaultClauseIndex = i;
-                    }
-                }
-
-                // Emit switch statements for each run of case clauses either from the first case
-                // clause or the next case clause with a `yield` in its expression, up to the next
-                // case clause with a `yield` in its expression.
-                let clausesWritten = 0;
-                let pendingClauses: CaseClause[] = [];
-                while (clausesWritten < numClauses) {
-                    let defaultClausesSkipped = 0;
-                    for (let i = clausesWritten; i < numClauses; i++) {
-                        const clause = caseBlock.clauses[i];
-                        if (clause.kind === SyntaxKind.CaseClause) {
-                            const caseClause = <CaseClause>clause;
-                            if (containsYield(caseClause.expression) && pendingClauses.length > 0) {
-                                break;
-                            }
-
-                            pendingClauses.push(
-                                createCaseClause(
-                                    visitNode(caseClause.expression, visitor, isExpression),
-                                    [
-                                        createInlineBreak(clauseLabels[i], /*location*/ caseClause.expression)
-                                    ]
-                                )
-                            );
-                        }
-                        else {
-                            defaultClausesSkipped++;
-                        }
-                    }
-
-                    if (pendingClauses.length) {
-                        emitStatement(createSwitch(expression, createCaseBlock(pendingClauses)));
-                        clausesWritten += pendingClauses.length;
-                        pendingClauses = [];
-                    }
-                    if (defaultClausesSkipped > 0) {
-                        clausesWritten += defaultClausesSkipped;
-                        defaultClausesSkipped = 0;
-                    }
-                }
-
-                if (defaultClauseIndex >= 0) {
-                    emitBreak(clauseLabels[defaultClauseIndex]);
-                }
-                else {
-                    emitBreak(endLabel);
-                }
-
-                for (let i = 0; i < numClauses; i++) {
-                    markLabel(clauseLabels[i]);
-                    transformAndEmitStatements(caseBlock.clauses[i].statements);
-                }
-
-                endSwitchBlock();
-            }
-            else {
-                emitStatement(visitNode(node, visitor, isStatement));
-            }
-        }
-
-        function visitSwitchStatement(node: SwitchStatement) {
-            if (inStatementContainingYield) {
-                beginScriptSwitchBlock();
-            }
-
-            node = visitEachChild(node, visitor, context);
-
-            if (inStatementContainingYield) {
-                endSwitchBlock();
-            }
-
-            return node;
-        }
-
-        function transformAndEmitLabeledStatement(node: LabeledStatement) {
-            if (containsYield(node)) {
-                // [source]
-                //      x: {
-                //          /*body*/
-                //      }
-                //
-                // [intermediate]
-                //  .labeled "x", endLabel
-                //      /*body*/
-                //  .endlabeled
-                //  .mark endLabel
-                beginLabeledBlock(node.label.text);
-                transformAndEmitEmbeddedStatement(node.statement);
-                endLabeledBlock();
-            }
-            else {
-                emitStatement(visitNode(node, visitor, isStatement));
-            }
-        }
-
-        function visitLabeledStatement(node: LabeledStatement) {
-            if (inStatementContainingYield) {
-                beginScriptLabeledBlock(node.label.text);
-            }
-
-            node = visitEachChild(node, visitor, context);
-
-            if (inStatementContainingYield) {
-                endLabeledBlock();
-            }
-
-            return node;
-        }
-
-        function transformAndEmitThrowStatement(node: ThrowStatement): void {
-            emitThrow(
-                visitNode(node.expression, visitor, isExpression),
-                /*location*/ node
-            );
-        }
-
-        function transformAndEmitTryStatement(node: TryStatement) {
-            if (containsYield(node)) {
-                // [source]
-                //      try {
-                //          /*tryBlock*/
-                //      }
-                //      catch (e) {
-                //          /*catchBlock*/
-                //      }
-                //      finally {
-                //          /*finallyBlock*/
-                //      }
-                //
-                // [intermediate]
-                //  .local _a
-                //  .try tryLabel, catchLabel, finallyLabel, endLabel
-                //  .mark tryLabel
-                //  .nop
-                //      /*tryBlock*/
-                //  .br endLabel
-                //  .catch
-                //  .mark catchLabel
-                //      _a = %error%;
-                //      /*catchBlock*/
-                //  .br endLabel
-                //  .finally
-                //  .mark finallyLabel
-                //      /*finallyBlock*/
-                //  .endfinally
-                //  .endtry
-                //  .mark endLabel
-
-                beginExceptionBlock();
-                transformAndEmitEmbeddedStatement(node.tryBlock);
-                if (node.catchClause) {
-                    beginCatchBlock(node.catchClause.variableDeclaration);
-                    transformAndEmitEmbeddedStatement(node.catchClause.block);
-                }
-
-                if (node.finallyBlock) {
-                    beginFinallyBlock();
-                    transformAndEmitEmbeddedStatement(node.finallyBlock);
-                }
-
-                endExceptionBlock();
-            }
-            else {
-                emitStatement(visitEachChild(node, visitor, context));
-            }
-        }
-
-        function containsYield(node: Node) {
-            return node && (node.transformFlags & TransformFlags.ContainsYield) !== 0;
-        }
-
-        function countInitialNodesWithoutYield(nodes: NodeArray<Node>) {
-            const numNodes = nodes.length;
-            for (let i = 0; i < numNodes; i++) {
-                if (containsYield(nodes[i])) {
-                    return i;
-                }
-            }
-
-            return -1;
-        }
-
-        function onSubstituteNode(emitContext: EmitContext, node: Node): Node {
-            node = previousOnSubstituteNode(emitContext, node);
-            if (emitContext === EmitContext.Expression) {
-                return substituteExpression(<Expression>node);
-            }
-            return node;
-        }
-
-        function substituteExpression(node: Expression): Expression {
-            if (isIdentifier(node)) {
-                return substituteExpressionIdentifier(node);
-            }
-            return node;
-        }
-
-        function substituteExpressionIdentifier(node: Identifier) {
-            if (renamedCatchVariables && hasProperty(renamedCatchVariables, node.text)) {
-                const original = getOriginalNode(node);
-                if (isIdentifier(original) && original.parent) {
-                    const declaration = resolver.getReferencedValueDeclaration(original);
-                    if (declaration) {
-                        const name = getProperty(renamedCatchVariableDeclarations, String(getOriginalNodeId(declaration)));
-                        if (name) {
-                            const clone = getMutableClone(name);
-                            setSourceMapRange(clone, node);
-                            setCommentRange(clone, node);
-                            return clone;
-                        }
-                    }
-                }
-            }
-
-            return node;
-        }
-
-        function cacheExpression(node: Expression): Identifier {
-            let temp: Identifier;
-            if (isGeneratedIdentifier(node)) {
-                return <Identifier>node;
-            }
-
-            temp = createTempVariable(hoistVariableDeclaration);
-            emitAssignment(temp, node, /*location*/ node);
-            return temp;
-        }
-
-        function declareLocal(name?: string): Identifier {
-            const temp = name
-                ? createUniqueName(name)
-                : createTempVariable(/*recordTempVariable*/ undefined);
-            hoistVariableDeclaration(temp);
-            return temp;
-        }
-
-        /**
-         * Defines a label, uses as the target of a Break operation.
-         */
-        function defineLabel(): Label {
-            if (!labelOffsets) {
-                labelOffsets = [];
-            }
-
-            const label = nextLabelId;
-            nextLabelId++;
-            labelOffsets[label] = -1;
-            return label;
-        }
-
-        /**
-         * Marks the current operation with the specified label.
-         */
-        function markLabel(label: Label): void {
-            Debug.assert(labelOffsets !== undefined, "No labels were defined.");
-            labelOffsets[label] = operations ? operations.length : 0;
-        }
-
-        /**
-         * Begins a block operation (With, Break/Continue, Try/Catch/Finally)
-         *
-         * @param block Information about the block.
-         */
-        function beginBlock(block: CodeBlock): number {
-            if (!blocks) {
-                blocks = [];
-                blockActions = [];
-                blockOffsets = [];
-                blockStack = [];
-            }
-
-            const index = blockActions.length;
-            blockActions[index] = BlockAction.Open;
-            blockOffsets[index] = operations ? operations.length : 0;
-            blocks[index] = block;
-            blockStack.push(block);
-            return index;
-        }
-
-        /**
-         * Ends the current block operation.
-         */
-        function endBlock(): CodeBlock {
-            const block = peekBlock();
-            Debug.assert(block !== undefined, "beginBlock was never called.");
-
-            const index = blockActions.length;
-            blockActions[index] = BlockAction.Close;
-            blockOffsets[index] = operations ? operations.length : 0;
-            blocks[index] = block;
-            blockStack.pop();
-            return block;
-        }
-
-        /**
-         * Gets the current open block.
-         */
-        function peekBlock() {
-            return lastOrUndefined(blockStack);
-        }
-
-        /**
-         * Gets the kind of the current open block.
-         */
-        function peekBlockKind(): CodeBlockKind {
-            const block = peekBlock();
-            return block && block.kind;
-        }
-
-        /**
-         * Begins a code block for a generated `with` statement.
-         *
-         * @param expression An identifier representing expression for the `with` block.
-         */
-        function beginWithBlock(expression: Identifier): void {
-            const startLabel = defineLabel();
-            const endLabel = defineLabel();
-            markLabel(startLabel);
-            beginBlock(<WithBlock>{
-                kind: CodeBlockKind.With,
-                expression,
-                startLabel,
-                endLabel
-            });
-        }
-
-        /**
-         * Ends a code block for a generated `with` statement.
-         */
-        function endWithBlock(): void {
-            Debug.assert(peekBlockKind() === CodeBlockKind.With);
-            const block = <WithBlock>endBlock();
-            markLabel(block.endLabel);
-        }
-
-        function isWithBlock(block: CodeBlock): block is WithBlock {
-            return block.kind === CodeBlockKind.With;
-        }
-
-        /**
-         * Begins a code block for a generated `try` statement.
-         */
-        function beginExceptionBlock(): Label {
-            const startLabel = defineLabel();
-            const endLabel = defineLabel();
-            markLabel(startLabel);
-            beginBlock(<ExceptionBlock>{
-                kind: CodeBlockKind.Exception,
-                state: ExceptionBlockState.Try,
-                startLabel,
-                endLabel
-            });
-            emitNop();
-            return endLabel;
-        }
-
-        /**
-         * Enters the `catch` clause of a generated `try` statement.
-         *
-         * @param variable The catch variable.
-         */
-        function beginCatchBlock(variable: VariableDeclaration): void {
-            Debug.assert(peekBlockKind() === CodeBlockKind.Exception);
-
-            const text = (<Identifier>variable.name).text;
-            const name = declareLocal(text);
-
-            if (!renamedCatchVariables) {
-                renamedCatchVariables = createMap<boolean>();
-                renamedCatchVariableDeclarations = createMap<Identifier>();
-                context.enableSubstitution(SyntaxKind.Identifier);
-            }
-
-            renamedCatchVariables[text] = true;
-            renamedCatchVariableDeclarations[getOriginalNodeId(variable)] = name;
-
-            const exception = <ExceptionBlock>peekBlock();
-            Debug.assert(exception.state < ExceptionBlockState.Catch);
-
-            const endLabel = exception.endLabel;
-            emitBreak(endLabel);
-
-            const catchLabel = defineLabel();
-            markLabel(catchLabel);
-            exception.state = ExceptionBlockState.Catch;
-            exception.catchVariable = name;
-            exception.catchLabel = catchLabel;
-
-            emitAssignment(name, createCall(createPropertyAccess(state, "sent"), /*typeArguments*/ undefined, []));
-            emitNop();
-        }
-
-        /**
-         * Enters the `finally` block of a generated `try` statement.
-         */
-        function beginFinallyBlock(): void {
-            Debug.assert(peekBlockKind() === CodeBlockKind.Exception);
-
-            const exception = <ExceptionBlock>peekBlock();
-            Debug.assert(exception.state < ExceptionBlockState.Finally);
-
-            const endLabel = exception.endLabel;
-            emitBreak(endLabel);
-
-            const finallyLabel = defineLabel();
-            markLabel(finallyLabel);
-            exception.state = ExceptionBlockState.Finally;
-            exception.finallyLabel = finallyLabel;
-        }
-
-        /**
-         * Ends the code block for a generated `try` statement.
-         */
-        function endExceptionBlock(): void {
-            Debug.assert(peekBlockKind() === CodeBlockKind.Exception);
-            const exception = <ExceptionBlock>endBlock();
-            const state = exception.state;
-            if (state < ExceptionBlockState.Finally) {
-                emitBreak(exception.endLabel);
-            }
-            else {
-                emitEndfinally();
-            }
-
-            markLabel(exception.endLabel);
-            emitNop();
-            exception.state = ExceptionBlockState.Done;
-        }
-
-        function isExceptionBlock(block: CodeBlock): block is ExceptionBlock {
-            return block.kind === CodeBlockKind.Exception;
-        }
-
-        /**
-         * Begins a code block that supports `break` or `continue` statements that are defined in
-         * the source tree and not from generated code.
-         *
-         * @param labelText Names from containing labeled statements.
-         */
-        function beginScriptLoopBlock(): void {
-            beginBlock(<LoopBlock>{
-                kind: CodeBlockKind.Loop,
-                isScript: true,
-                breakLabel: -1,
-                continueLabel: -1
-            });
-        }
-
-        /**
-         * Begins a code block that supports `break` or `continue` statements that are defined in
-         * generated code. Returns a label used to mark the operation to which to jump when a
-         * `break` statement targets this block.
-         *
-         * @param continueLabel A Label used to mark the operation to which to jump when a
-         *                      `continue` statement targets this block.
-         */
-        function beginLoopBlock(continueLabel: Label): Label {
-            const breakLabel = defineLabel();
-            beginBlock(<LoopBlock>{
-                kind: CodeBlockKind.Loop,
-                isScript: false,
-                breakLabel: breakLabel,
-                continueLabel: continueLabel
-            });
-            return breakLabel;
-        }
-
-        /**
-         * Ends a code block that supports `break` or `continue` statements that are defined in
-         * generated code or in the source tree.
-         */
-        function endLoopBlock(): void {
-            Debug.assert(peekBlockKind() === CodeBlockKind.Loop);
-            const block = <SwitchBlock>endBlock();
-            const breakLabel = block.breakLabel;
-            if (!block.isScript) {
-                markLabel(breakLabel);
-            }
-        }
-
-        /**
-         * Begins a code block that supports `break` statements that are defined in the source
-         * tree and not from generated code.
-         *
-         */
-        function beginScriptSwitchBlock(): void {
-            beginBlock(<SwitchBlock>{
-                kind: CodeBlockKind.Switch,
-                isScript: true,
-                breakLabel: -1
-            });
-        }
-
-        /**
-         * Begins a code block that supports `break` statements that are defined in generated code.
-         * Returns a label used to mark the operation to which to jump when a `break` statement
-         * targets this block.
-         */
-        function beginSwitchBlock(): Label {
-            const breakLabel = defineLabel();
-            beginBlock(<SwitchBlock>{
-                kind: CodeBlockKind.Switch,
-                isScript: false,
-                breakLabel: breakLabel
-            });
-            return breakLabel;
-        }
-
-        /**
-         * Ends a code block that supports `break` statements that are defined in generated code.
-         */
-        function endSwitchBlock(): void {
-            Debug.assert(peekBlockKind() === CodeBlockKind.Switch);
-            const block = <SwitchBlock>endBlock();
-            const breakLabel = block.breakLabel;
-            if (!block.isScript) {
-                markLabel(breakLabel);
-            }
-        }
-
-        function beginScriptLabeledBlock(labelText: string) {
-            beginBlock(<LabeledBlock>{
-                kind: CodeBlockKind.Labeled,
-                isScript: true,
-                labelText,
-                breakLabel: -1
-            });
-        }
-
-        function beginLabeledBlock(labelText: string) {
-            const breakLabel = defineLabel();
-            beginBlock(<LabeledBlock>{
-                kind: CodeBlockKind.Labeled,
-                isScript: false,
-                labelText,
-                breakLabel
-            });
-        }
-
-        function endLabeledBlock() {
-            Debug.assert(peekBlockKind() === CodeBlockKind.Labeled);
-            const block = <LabeledBlock>endBlock();
-            if (!block.isScript) {
-                markLabel(block.breakLabel);
-            }
-        }
-
-        /**
-         * Indicates whether the provided block supports `break` statements.
-         *
-         * @param block A code block.
-         */
-        function supportsUnlabeledBreak(block: CodeBlock): block is SwitchBlock | LoopBlock {
-            return block.kind === CodeBlockKind.Switch
-                || block.kind === CodeBlockKind.Loop;
-        }
-
-        /**
-         * Indicates whether the provided block supports `break` statements with labels.
-         *
-         * @param block A code block.
-         */
-        function supportsLabeledBreakOrContinue(block: CodeBlock): block is LabeledBlock {
-            return block.kind === CodeBlockKind.Labeled;
-        }
-
-        /**
-         * Indicates whether the provided block supports `continue` statements.
-         *
-         * @param block A code block.
-         */
-        function supportsUnlabeledContinue(block: CodeBlock): block is LoopBlock {
-            return block.kind === CodeBlockKind.Loop;
-        }
-
-        function hasImmediateContainingLabeledBlock(labelText: string, start: number) {
-            for (let j = start; j >= 0; j--) {
-                const containingBlock = blockStack[j];
-                if (supportsLabeledBreakOrContinue(containingBlock)) {
-                    if (containingBlock.labelText === labelText) {
-                        return true;
-                    }
-                }
-                else {
-                    break;
-                }
-            }
-
-            return false;
-        }
-
-        /**
-         * Finds the label that is the target for a `break` statement.
-         *
-         * @param labelText An optional name of a containing labeled statement.
-         */
-        function findBreakTarget(labelText?: string): Label {
-            Debug.assert(blocks !== undefined);
-            if (labelText) {
-                for (let i = blockStack.length - 1; i >= 0; i--) {
-                    const block = blockStack[i];
-                    if (supportsLabeledBreakOrContinue(block) && block.labelText === labelText) {
-                        return block.breakLabel;
-                    }
-                    else if (supportsUnlabeledBreak(block) && hasImmediateContainingLabeledBlock(labelText, i - 1)) {
-                        return block.breakLabel;
-                    }
-                }
-            }
-            else {
-                for (let i = blockStack.length - 1; i >= 0; i--) {
-                    const block = blockStack[i];
-                    if (supportsUnlabeledBreak(block)) {
-                        return block.breakLabel;
-                    }
-                }
-            }
-
-            return 0;
-        }
-
-        /**
-         * Finds the label that is the target for a `continue` statement.
-         *
-         * @param labelText An optional name of a containing labeled statement.
-         */
-        function findContinueTarget(labelText?: string): Label {
-            Debug.assert(blocks !== undefined);
-            if (labelText) {
-                for (let i = blockStack.length - 1; i >= 0; i--) {
-                    const block = blockStack[i];
-                    if (supportsUnlabeledContinue(block) && hasImmediateContainingLabeledBlock(labelText, i - 1)) {
-                        return block.continueLabel;
-                    }
-                }
-            }
-            else {
-                for (let i = blockStack.length - 1; i >= 0; i--) {
-                    const block = blockStack[i];
-                    if (supportsUnlabeledContinue(block)) {
-                        return block.continueLabel;
-                    }
-                }
-            }
-
-            return 0;
-        }
-
-        /**
-         * Creates an expression that can be used to indicate the value for a label.
-         *
-         * @param label A label.
-         */
-        function createLabel(label: Label): Expression {
-            if (label > 0) {
-                if (labelExpressions === undefined) {
-                    labelExpressions = [];
-                }
-
-                const expression = createLiteral(-1);
-                if (labelExpressions[label] === undefined) {
-                    labelExpressions[label] = [expression];
-                }
-                else {
-                    labelExpressions[label].push(expression);
-                }
-
-                return expression;
-            }
-
-            return createOmittedExpression();
-        }
-
-        /**
-         * Creates a numeric literal for the provided instruction.
-         */
-        function createInstruction(instruction: Instruction): NumericLiteral {
-            const literal = createLiteral(instruction);
-            literal.trailingComment = instructionNames[instruction];
-            return literal;
-        }
-
-        /**
-         * Creates a statement that can be used indicate a Break operation to the provided label.
-         *
-         * @param label A label.
-         * @param location An optional source map location for the statement.
-         */
-        function createInlineBreak(label: Label, location?: TextRange): ReturnStatement {
-            Debug.assert(label > 0, `Invalid label: ${label}`);
-            return createReturn(
-                createArrayLiteral([
-                    createInstruction(Instruction.Break),
-                    createLabel(label)
-                ]),
-                location
-            );
-        }
-
-        /**
-         * Creates a statement that can be used indicate a Return operation.
-         *
-         * @param expression The expression for the return statement.
-         * @param location An optional source map location for the statement.
-         */
-        function createInlineReturn(expression?: Expression, location?: TextRange): ReturnStatement {
-            return createReturn(
-                createArrayLiteral(expression
-                    ? [createInstruction(Instruction.Return), expression]
-                    : [createInstruction(Instruction.Return)]
-                ),
-                location
-            );
-        }
-
-        /**
-         * Creates an expression that can be used to resume from a Yield operation.
-         */
-        function createGeneratorResume(location?: TextRange): LeftHandSideExpression {
-            return createCall(createPropertyAccess(state, "sent"), /*typeArguments*/ undefined, [], location);
-        }
-
-        /**
-         * Emits an empty instruction.
-         */
-        function emitNop() {
-            emitWorker(OpCode.Nop);
-        }
-
-        /**
-         * Emits a Statement.
-         *
-         * @param node A statement.
-         */
-        function emitStatement(node: Statement): void {
-            if (node) {
-                emitWorker(OpCode.Statement, [node]);
-            }
-            else {
-                emitNop();
-            }
-        }
-
-        /**
-         * Emits an Assignment operation.
-         *
-         * @param left The left-hand side of the assignment.
-         * @param right The right-hand side of the assignment.
-         * @param location An optional source map location for the assignment.
-         */
-        function emitAssignment(left: Expression, right: Expression, location?: TextRange): void {
-            emitWorker(OpCode.Assign, [left, right], location);
-        }
-
-        /**
-         * Emits a Break operation to the specified label.
-         *
-         * @param label A label.
-         * @param location An optional source map location for the assignment.
-         */
-        function emitBreak(label: Label, location?: TextRange): void {
-            emitWorker(OpCode.Break, [label], location);
-        }
-
-        /**
-         * Emits a Break operation to the specified label when a condition evaluates to a truthy
-         * value at runtime.
-         *
-         * @param label A label.
-         * @param condition The condition.
-         * @param location An optional source map location for the assignment.
-         */
-        function emitBreakWhenTrue(label: Label, condition: Expression, location?: TextRange): void {
-            emitWorker(OpCode.BreakWhenTrue, [label, condition], location);
-        }
-
-        /**
-         * Emits a Break to the specified label when a condition evaluates to a falsey value at
-         * runtime.
-         *
-         * @param label A label.
-         * @param condition The condition.
-         * @param location An optional source map location for the assignment.
-         */
-        function emitBreakWhenFalse(label: Label, condition: Expression, location?: TextRange): void {
-            emitWorker(OpCode.BreakWhenFalse, [label, condition], location);
-        }
-
-        /**
-         * Emits a YieldStar operation for the provided expression.
-         *
-         * @param expression An optional value for the yield operation.
-         * @param location An optional source map location for the assignment.
-         */
-        function emitYieldStar(expression?: Expression, location?: TextRange): void {
-            emitWorker(OpCode.YieldStar, [expression], location);
-        }
-
-        /**
-         * Emits a Yield operation for the provided expression.
-         *
-         * @param expression An optional value for the yield operation.
-         * @param location An optional source map location for the assignment.
-         */
-        function emitYield(expression?: Expression, location?: TextRange): void {
-            emitWorker(OpCode.Yield, [expression], location);
-        }
-
-        /**
-         * Emits a Return operation for the provided expression.
-         *
-         * @param expression An optional value for the operation.
-         * @param location An optional source map location for the assignment.
-         */
-        function emitReturn(expression?: Expression, location?: TextRange): void {
-            emitWorker(OpCode.Return, [expression], location);
-        }
-
-        /**
-         * Emits a Throw operation for the provided expression.
-         *
-         * @param expression A value for the operation.
-         * @param location An optional source map location for the assignment.
-         */
-        function emitThrow(expression: Expression, location?: TextRange): void {
-            emitWorker(OpCode.Throw, [expression], location);
-        }
-
-        /**
-         * Emits an Endfinally operation. This is used to handle `finally` block semantics.
-         */
-        function emitEndfinally(): void {
-            emitWorker(OpCode.Endfinally);
-        }
-
-        /**
-         * Emits an operation.
-         *
-         * @param code The OpCode for the operation.
-         * @param args The optional arguments for the operation.
-         */
-        function emitWorker(code: OpCode, args?: OperationArguments, location?: TextRange): void {
-            if (operations === undefined) {
-                operations = [];
-                operationArguments = [];
-                operationLocations = [];
-            }
-
-            if (labelOffsets === undefined) {
-                // mark entry point
-                markLabel(defineLabel());
-            }
-
-            const operationIndex = operations.length;
-            operations[operationIndex] = code;
-            operationArguments[operationIndex] = args;
-            operationLocations[operationIndex] = location;
-        }
-
-        /**
-         * Builds the generator function body.
-         */
-        function build() {
-            blockIndex = 0;
-            labelNumber = 0;
-            labelNumbers = undefined;
-            lastOperationWasAbrupt = false;
-            lastOperationWasCompletion = false;
-            clauses = undefined;
-            statements = undefined;
-            exceptionBlockStack = undefined;
-            currentExceptionBlock = undefined;
-            withBlockStack = undefined;
-
-            const buildResult = buildStatements();
-<<<<<<< HEAD
-            return createCall(
-                createHelperName(currentSourceFile.externalHelpersModuleName, "__generator"),
-                /*typeArguments*/ undefined,
-                [
-                    createThis(),
-                    setEmitFlags(
-                        createFunctionExpression(
-                            /*modifiers*/ undefined,
-                            /*asteriskToken*/ undefined,
-                            /*name*/ undefined,
-                            /*typeParameters*/ undefined,
-                            [createParameter(/*decorators*/ undefined, /*modifiers*/ undefined, /*dotDotDotToken*/ undefined, state)],
-                            /*type*/ undefined,
-                            createBlock(
-                                buildResult,
-                                /*location*/ undefined,
-                                /*multiLine*/ buildResult.length > 0
-                            )
-                        ),
-                        EmitFlags.ReuseTempVariableScope
-                    )
-                ]
-=======
-            return createGeneratorHelper(
-                context,
-                setEmitFlags(
-                    createFunctionExpression(
-                        /*modifiers*/ undefined,
-                        /*asteriskToken*/ undefined,
-                        /*name*/ undefined,
-                        /*typeParameters*/ undefined,
-                        [createParameter(/*decorators*/ undefined, /*modifiers*/ undefined, /*dotDotDotToken*/ undefined, state)],
-                        /*type*/ undefined,
-                        createBlock(
-                            buildResult,
-                            /*location*/ undefined,
-                            /*multiLine*/ buildResult.length > 0
-                        )
-                    ),
-                    EmitFlags.ReuseTempVariableScope
-                )
->>>>>>> c90a40c5
-            );
-        }
-
-        /**
-         * Builds the statements for the generator function body.
-         */
-        function buildStatements(): Statement[] {
-            if (operations) {
-                for (let operationIndex = 0; operationIndex < operations.length; operationIndex++) {
-                    writeOperation(operationIndex);
-                }
-
-                flushFinalLabel(operations.length);
-            }
-            else {
-                flushFinalLabel(0);
-            }
-
-            if (clauses) {
-                const labelExpression = createPropertyAccess(state, "label");
-                const switchStatement = createSwitch(labelExpression, createCaseBlock(clauses));
-                switchStatement.startsOnNewLine = true;
-                return [switchStatement];
-            }
-
-            if (statements) {
-                return statements;
-            }
-
-            return [];
-        }
-
-        /**
-         * Flush the current label and advance to a new label.
-         */
-        function flushLabel(): void {
-            if (!statements) {
-                return;
-            }
-
-            appendLabel(/*markLabelEnd*/ !lastOperationWasAbrupt);
-
-            lastOperationWasAbrupt = false;
-            lastOperationWasCompletion = false;
-            labelNumber++;
-        }
-
-        /**
-         * Flush the final label of the generator function body.
-         */
-        function flushFinalLabel(operationIndex: number): void {
-            if (isFinalLabelReachable(operationIndex)) {
-                tryEnterLabel(operationIndex);
-                withBlockStack = undefined;
-                writeReturn(/*expression*/ undefined, /*operationLocation*/ undefined);
-            }
-
-            if (statements && clauses) {
-                appendLabel(/*markLabelEnd*/ false);
-            }
-
-            updateLabelExpressions();
-        }
-
-        /**
-         * Tests whether the final label of the generator function body
-         * is reachable by user code.
-         */
-        function isFinalLabelReachable(operationIndex: number) {
-            // if the last operation was *not* a completion (return/throw) then
-            // the final label is reachable.
-            if (!lastOperationWasCompletion) {
-                return true;
-            }
-
-            // if there are no labels defined or referenced, then the final label is
-            // not reachable.
-            if (!labelOffsets || !labelExpressions) {
-                return false;
-            }
-
-            // if the label for this offset is referenced, then the final label
-            // is reachable.
-            for (let label = 0; label < labelOffsets.length; label++) {
-                if (labelOffsets[label] === operationIndex && labelExpressions[label]) {
-                    return true;
-                }
-            }
-
-            return false;
-        }
-
-        /**
-         * Appends a case clause for the last label and sets the new label.
-         *
-         * @param markLabelEnd Indicates that the transition between labels was a fall-through
-         *                     from a previous case clause and the change in labels should be
-         *                     reflected on the `state` object.
-         */
-        function appendLabel(markLabelEnd: boolean): void {
-            if (!clauses) {
-                clauses = [];
-            }
-
-            if (statements) {
-                if (withBlockStack) {
-                    // The previous label was nested inside one or more `with` blocks, so we
-                    // surround the statements in generated `with` blocks to create the same environment.
-                    for (let i = withBlockStack.length - 1; i >= 0; i--) {
-                        const withBlock = withBlockStack[i];
-                        statements = [createWith(withBlock.expression, createBlock(statements))];
-                    }
-                }
-
-                if (currentExceptionBlock) {
-                    // The previous label was nested inside of an exception block, so we must
-                    // indicate entry into a protected region by pushing the label numbers
-                    // for each block in the protected region.
-                    const { startLabel, catchLabel, finallyLabel, endLabel } = currentExceptionBlock;
-                    statements.unshift(
-                        createStatement(
-                            createCall(
-                                createPropertyAccess(createPropertyAccess(state, "trys"), "push"),
-                                /*typeArguments*/ undefined,
-                                [
-                                    createArrayLiteral([
-                                        createLabel(startLabel),
-                                        createLabel(catchLabel),
-                                        createLabel(finallyLabel),
-                                        createLabel(endLabel)
-                                    ])
-                                ]
-                            )
-                        )
-                    );
-
-                    currentExceptionBlock = undefined;
-                }
-
-                if (markLabelEnd) {
-                    // The case clause for the last label falls through to this label, so we
-                    // add an assignment statement to reflect the change in labels.
-                    statements.push(
-                        createStatement(
-                            createAssignment(
-                                createPropertyAccess(state, "label"),
-                                createLiteral(labelNumber + 1)
-                            )
-                        )
-                    );
-                }
-            }
-
-            clauses.push(
-                createCaseClause(
-                    createLiteral(labelNumber),
-                    statements || []
-                )
-            );
-
-            statements = undefined;
-        }
-
-        /**
-         * Tries to enter into a new label at the current operation index.
-         */
-        function tryEnterLabel(operationIndex: number): void {
-            if (!labelOffsets) {
-                return;
-            }
-
-            for (let label = 0; label < labelOffsets.length; label++) {
-                if (labelOffsets[label] === operationIndex) {
-                    flushLabel();
-                    if (labelNumbers === undefined) {
-                        labelNumbers = [];
-                    }
-                    if (labelNumbers[labelNumber] === undefined) {
-                        labelNumbers[labelNumber] = [label];
-                    }
-                    else {
-                        labelNumbers[labelNumber].push(label);
-                    }
-                }
-            }
-        }
-
-        /**
-         * Updates literal expressions for labels with actual label numbers.
-         */
-        function updateLabelExpressions() {
-            if (labelExpressions !== undefined && labelNumbers !== undefined) {
-                for (let labelNumber = 0; labelNumber < labelNumbers.length; labelNumber++) {
-                    const labels = labelNumbers[labelNumber];
-                    if (labels !== undefined) {
-                        for (const label of labels) {
-                            const expressions = labelExpressions[label];
-                            if (expressions !== undefined) {
-                                for (const expression of expressions) {
-                                    expression.text = String(labelNumber);
-                                }
-                            }
-                        }
-                    }
-                }
-            }
-        }
-
-        /**
-         * Tries to enter or leave a code block.
-         */
-        function tryEnterOrLeaveBlock(operationIndex: number): void {
-            if (blocks) {
-                for (; blockIndex < blockActions.length && blockOffsets[blockIndex] <= operationIndex; blockIndex++) {
-                    const block = blocks[blockIndex];
-                    const blockAction = blockActions[blockIndex];
-                    if (isExceptionBlock(block)) {
-                        if (blockAction === BlockAction.Open) {
-                            if (!exceptionBlockStack) {
-                                exceptionBlockStack = [];
-                            }
-
-                            if (!statements) {
-                                statements = [];
-                            }
-
-                            exceptionBlockStack.push(currentExceptionBlock);
-                            currentExceptionBlock = block;
-                        }
-                        else if (blockAction === BlockAction.Close) {
-                            currentExceptionBlock = exceptionBlockStack.pop();
-                        }
-                    }
-                    else if (isWithBlock(block)) {
-                        if (blockAction === BlockAction.Open) {
-                            if (!withBlockStack) {
-                                withBlockStack = [];
-                            }
-
-                            withBlockStack.push(block);
-                        }
-                        else if (blockAction === BlockAction.Close) {
-                            withBlockStack.pop();
-                        }
-                    }
-                }
-            }
-        }
-
-        /**
-         * Writes an operation as a statement to the current label's statement list.
-         *
-         * @param operation The OpCode of the operation
-         */
-        function writeOperation(operationIndex: number): void {
-            tryEnterLabel(operationIndex);
-            tryEnterOrLeaveBlock(operationIndex);
-
-            // early termination, nothing else to process in this label
-            if (lastOperationWasAbrupt) {
-                return;
-            }
-
-            lastOperationWasAbrupt = false;
-            lastOperationWasCompletion = false;
-
-            const opcode = operations[operationIndex];
-            if (opcode === OpCode.Nop) {
-                return;
-            }
-            else if (opcode === OpCode.Endfinally) {
-                return writeEndfinally();
-            }
-
-            const args = operationArguments[operationIndex];
-            if (opcode === OpCode.Statement) {
-                return writeStatement(<Statement>args[0]);
-            }
-
-            const location = operationLocations[operationIndex];
-            switch (opcode) {
-                case OpCode.Assign:
-                    return writeAssign(<Expression>args[0], <Expression>args[1], location);
-                case OpCode.Break:
-                    return writeBreak(<Label>args[0], location);
-                case OpCode.BreakWhenTrue:
-                    return writeBreakWhenTrue(<Label>args[0], <Expression>args[1], location);
-                case OpCode.BreakWhenFalse:
-                    return writeBreakWhenFalse(<Label>args[0], <Expression>args[1], location);
-                case OpCode.Yield:
-                    return writeYield(<Expression>args[0], location);
-                case OpCode.YieldStar:
-                    return writeYieldStar(<Expression>args[0], location);
-                case OpCode.Return:
-                    return writeReturn(<Expression>args[0], location);
-                case OpCode.Throw:
-                    return writeThrow(<Expression>args[0], location);
-            }
-        }
-
-        /**
-         * Writes a statement to the current label's statement list.
-         *
-         * @param statement A statement to write.
-         */
-        function writeStatement(statement: Statement): void {
-            if (statement) {
-                if (!statements) {
-                    statements = [statement];
-                }
-                else {
-                    statements.push(statement);
-                }
-            }
-        }
-
-        /**
-         * Writes an Assign operation to the current label's statement list.
-         *
-         * @param left The left-hand side of the assignment.
-         * @param right The right-hand side of the assignment.
-         * @param operationLocation The source map location for the operation.
-         */
-        function writeAssign(left: Expression, right: Expression, operationLocation: TextRange): void {
-            writeStatement(createStatement(createAssignment(left, right), operationLocation));
-        }
-
-        /**
-         * Writes a Throw operation to the current label's statement list.
-         *
-         * @param expression The value to throw.
-         * @param operationLocation The source map location for the operation.
-         */
-        function writeThrow(expression: Expression, operationLocation: TextRange): void {
-            lastOperationWasAbrupt = true;
-            lastOperationWasCompletion = true;
-            writeStatement(createThrow(expression, operationLocation));
-        }
-
-        /**
-         * Writes a Return operation to the current label's statement list.
-         *
-         * @param expression The value to return.
-         * @param operationLocation The source map location for the operation.
-         */
-        function writeReturn(expression: Expression, operationLocation: TextRange): void {
-            lastOperationWasAbrupt = true;
-            lastOperationWasCompletion = true;
-            writeStatement(
-                createReturn(
-                    createArrayLiteral(expression
-                        ? [createInstruction(Instruction.Return), expression]
-                        : [createInstruction(Instruction.Return)]
-                    ),
-                    operationLocation
-                )
-            );
-        }
-
-        /**
-         * Writes a Break operation to the current label's statement list.
-         *
-         * @param label The label for the Break.
-         * @param operationLocation The source map location for the operation.
-         */
-        function writeBreak(label: Label, operationLocation: TextRange): void {
-            lastOperationWasAbrupt = true;
-            writeStatement(
-                createReturn(
-                    createArrayLiteral([
-                        createInstruction(Instruction.Break),
-                        createLabel(label)
-                    ]),
-                    operationLocation
-                )
-            );
-        }
-
-        /**
-         * Writes a BreakWhenTrue operation to the current label's statement list.
-         *
-         * @param label The label for the Break.
-         * @param condition The condition for the Break.
-         * @param operationLocation The source map location for the operation.
-         */
-        function writeBreakWhenTrue(label: Label, condition: Expression, operationLocation: TextRange): void {
-            writeStatement(
-                createIf(
-                    condition,
-                    createReturn(
-                        createArrayLiteral([
-                            createInstruction(Instruction.Break),
-                            createLabel(label)
-                        ]),
-                        operationLocation
-                    )
-                )
-            );
-        }
-
-        /**
-         * Writes a BreakWhenFalse operation to the current label's statement list.
-         *
-         * @param label The label for the Break.
-         * @param condition The condition for the Break.
-         * @param operationLocation The source map location for the operation.
-         */
-        function writeBreakWhenFalse(label: Label, condition: Expression, operationLocation: TextRange): void {
-            writeStatement(
-                createIf(
-                    createLogicalNot(condition),
-                    createReturn(
-                        createArrayLiteral([
-                            createInstruction(Instruction.Break),
-                            createLabel(label)
-                        ]),
-                        operationLocation
-                    )
-                )
-            );
-        }
-
-        /**
-         * Writes a Yield operation to the current label's statement list.
-         *
-         * @param expression The expression to yield.
-         * @param operationLocation The source map location for the operation.
-         */
-        function writeYield(expression: Expression, operationLocation: TextRange): void {
-            lastOperationWasAbrupt = true;
-            writeStatement(
-                createReturn(
-                    createArrayLiteral(
-                        expression
-                            ? [createInstruction(Instruction.Yield), expression]
-                            : [createInstruction(Instruction.Yield)]
-                    ),
-                    operationLocation
-                )
-            );
-        }
-
-        /**
-         * Writes a YieldStar instruction to the current label's statement list.
-         *
-         * @param expression The expression to yield.
-         * @param operationLocation The source map location for the operation.
-         */
-        function writeYieldStar(expression: Expression, operationLocation: TextRange): void {
-            lastOperationWasAbrupt = true;
-            writeStatement(
-                createReturn(
-                    createArrayLiteral([
-                        createInstruction(Instruction.YieldStar),
-                        expression
-                    ]),
-                    operationLocation
-                )
-            );
-        }
-
-        /**
-         * Writes an Endfinally instruction to the current label's statement list.
-         */
-        function writeEndfinally(): void {
-            lastOperationWasAbrupt = true;
-            writeStatement(
-                createReturn(
-                    createArrayLiteral([
-                        createInstruction(Instruction.Endfinally)
-                    ])
-                )
-            );
-        }
-    }
-
-    function createGeneratorHelper(context: TransformationContext, body: FunctionExpression) {
-        context.requestEmitHelper(generatorHelper);
-        return createCall(
-            getHelperName("__generator"),
-            /*typeArguments*/ undefined,
-            [createThis(), body]);
-    }
-
-    // The __generator helper is used by down-level transformations to emulate the runtime
-    // semantics of an ES2015 generator function. When called, this helper returns an
-    // object that implements the Iterator protocol, in that it has `next`, `return`, and
-    // `throw` methods that step through the generator when invoked.
-    //
-    // parameters:
-    //  thisArg  The value to use as the `this` binding for the transformed generator body.
-    //  body     A function that acts as the transformed generator body.
-    //
-    // variables:
-    //  _       Persistent state for the generator that is shared between the helper and the
-    //          generator body. The state object has the following members:
-    //            sent() - A method that returns or throws the current completion value.
-    //            label  - The next point at which to resume evaluation of the generator body.
-    //            trys   - A stack of protected regions (try/catch/finally blocks).
-    //            ops    - A stack of pending instructions when inside of a finally block.
-    //  f       A value indicating whether the generator is executing.
-    //  y       An iterator to delegate for a yield*.
-    //  t       A temporary variable that holds one of the following values (note that these
-    //          cases do not overlap):
-    //          - The completion value when resuming from a `yield` or `yield*`.
-    //          - The error value for a catch block.
-    //          - The current protected region (array of try/catch/finally/end labels).
-    //          - The verb (`next`, `throw`, or `return` method) to delegate to the expression
-    //            of a `yield*`.
-    //          - The result of evaluating the verb delegated to the expression of a `yield*`.
-    //
-    // functions:
-    //  verb(n)     Creates a bound callback to the `step` function for opcode `n`.
-    //  step(op)    Evaluates opcodes in a generator body until execution is suspended or
-    //              completed.
-    //
-    // The __generator helper understands a limited set of instructions:
-    //  0: next(value?)     - Start or resume the generator with the specified value.
-    //  1: throw(error)     - Resume the generator with an exception. If the generator is
-    //                        suspended inside of one or more protected regions, evaluates
-    //                        any intervening finally blocks between the current label and
-    //                        the nearest catch block or function boundary. If uncaught, the
-    //                        exception is thrown to the caller.
-    //  2: return(value?)   - Resume the generator as if with a return. If the generator is
-    //                        suspended inside of one or more protected regions, evaluates any
-    //                        intervening finally blocks.
-    //  3: break(label)     - Jump to the specified label. If the label is outside of the
-    //                        current protected region, evaluates any intervening finally
-    //                        blocks.
-    //  4: yield(value?)    - Yield execution to the caller with an optional value. When
-    //                        resumed, the generator will continue at the next label.
-    //  5: yield*(value)    - Delegates evaluation to the supplied iterator. When
-    //                        delegation completes, the generator will continue at the next
-    //                        label.
-    //  6: catch(error)     - Handles an exception thrown from within the generator body. If
-    //                        the current label is inside of one or more protected regions,
-    //                        evaluates any intervening finally blocks between the current
-    //                        label and the nearest catch block or function boundary. If
-    //                        uncaught, the exception is thrown to the caller.
-    //  7: endfinally       - Ends a finally block, resuming the last instruction prior to
-    //                        entering a finally block.
-    //
-    // For examples of how these are used, see the comments in ./transformers/generators.ts
-    const generatorHelper: EmitHelper = {
-        name: "typescript:generator",
-        scoped: false,
-        priority: 6,
-        text: `
-            var __generator = (this && this.__generator) || function (thisArg, body) {
-                var _ = { label: 0, sent: function() { if (t[0] & 1) throw t[1]; return t[1]; }, trys: [], ops: [] }, f, y, t;
-                return { next: verb(0), "throw": verb(1), "return": verb(2) };
-                function verb(n) { return function (v) { return step([n, v]); }; }
-                function step(op) {
-                    if (f) throw new TypeError("Generator is already executing.");
-                    while (_) try {
-                        if (f = 1, y && (t = y[op[0] & 2 ? "return" : op[0] ? "throw" : "next"]) && !(t = t.call(y, op[1])).done) return t;
-                        if (y = 0, t) op = [0, t.value];
-                        switch (op[0]) {
-                            case 0: case 1: t = op; break;
-                            case 4: _.label++; return { value: op[1], done: false };
-                            case 5: _.label++; y = op[1]; op = [0]; continue;
-                            case 7: op = _.ops.pop(); _.trys.pop(); continue;
-                            default:
-                                if (!(t = _.trys, t = t.length > 0 && t[t.length - 1]) && (op[0] === 6 || op[0] === 2)) { _ = 0; continue; }
-                                if (op[0] === 3 && (!t || (op[1] > t[0] && op[1] < t[3]))) { _.label = op[1]; break; }
-                                if (op[0] === 6 && _.label < t[1]) { _.label = t[1]; t = op; break; }
-                                if (t && _.label < t[2]) { _.label = t[2]; _.ops.push(op); break; }
-                                if (t[2]) _.ops.pop();
-                                _.trys.pop(); continue;
-                        }
-                        op = body.call(thisArg, _);
-                    } catch (e) { op = [6, e]; y = 0; } finally { f = t = 0; }
-                    if (op[0] & 5) throw op[1]; return { value: op[0] ? op[1] : void 0, done: true };
-                }
-            };`
-    };
-}
+/// <reference path="../factory.ts" />
+/// <reference path="../visitor.ts" />
+
+// Transforms generator functions into a compatible ES5 representation with similar runtime
+// semantics. This is accomplished by first transforming the body of each generator
+// function into an intermediate representation that is the compiled into a JavaScript
+// switch statement.
+//
+// Many functions in this transformer will contain comments indicating the expected
+// intermediate representation. For illustrative purposes, the following intermediate
+// language is used to define this intermediate representation:
+//
+//  .nop                            - Performs no operation.
+//  .local NAME, ...                - Define local variable declarations.
+//  .mark LABEL                     - Mark the location of a label.
+//  .br LABEL                       - Jump to a label. If jumping out of a protected
+//                                    region, all .finally blocks are executed.
+//  .brtrue LABEL, (x)              - Jump to a label IIF the expression `x` is truthy.
+//                                    If jumping out of a protected region, all .finally
+//                                    blocks are executed.
+//  .brfalse LABEL, (x)             - Jump to a label IIF the expression `x` is falsey.
+//                                    If jumping out of a protected region, all .finally
+//                                    blocks are executed.
+//  .yield (x)                      - Yield the value of the optional expression `x`.
+//                                    Resume at the next label.
+//  .yieldstar (x)                  - Delegate yield to the value of the optional
+//                                    expression `x`. Resume at the next label.
+//                                    NOTE: `x` must be an Iterator, not an Iterable.
+//  .loop CONTINUE, BREAK           - Marks the beginning of a loop. Any "continue" or
+//                                    "break" abrupt completions jump to the CONTINUE or
+//                                    BREAK labels, respectively.
+//  .endloop                        - Marks the end of a loop.
+//  .with (x)                       - Marks the beginning of a WithStatement block, using
+//                                    the supplied expression.
+//  .endwith                        - Marks the end of a WithStatement.
+//  .switch                         - Marks the beginning of a SwitchStatement.
+//  .endswitch                      - Marks the end of a SwitchStatement.
+//  .labeled NAME                   - Marks the beginning of a LabeledStatement with the
+//                                    supplied name.
+//  .endlabeled                     - Marks the end of a LabeledStatement.
+//  .try TRY, CATCH, FINALLY, END   - Marks the beginning of a protected region, and the
+//                                    labels for each block.
+//  .catch (x)                      - Marks the beginning of a catch block.
+//  .finally                        - Marks the beginning of a finally block.
+//  .endfinally                     - Marks the end of a finally block.
+//  .endtry                         - Marks the end of a protected region.
+//  .throw (x)                      - Throws the value of the expression `x`.
+//  .return (x)                     - Returns the value of the expression `x`.
+//
+// In addition, the illustrative intermediate representation introduces some special
+// variables:
+//
+//  %sent%                          - Either returns the next value sent to the generator,
+//                                    returns the result of a delegated yield, or throws
+//                                    the exception sent to the generator.
+//  %error%                         - Returns the value of the current exception in a
+//                                    catch block.
+//
+// This intermediate representation is then compiled into JavaScript syntax. The resulting
+// compilation output looks something like the following:
+//
+//  function f() {
+//      var /*locals*/;
+//      /*functions*/
+//      return __generator(function (state) {
+//          switch (state.label) {
+//              /*cases per label*/
+//          }
+//      });
+//  }
+//
+// Each of the above instructions corresponds to JavaScript emit similar to the following:
+//
+//  .local NAME                   | var NAME;
+// -------------------------------|----------------------------------------------
+//  .mark LABEL                   | case LABEL:
+// -------------------------------|----------------------------------------------
+//  .br LABEL                     |     return [3 /*break*/, LABEL];
+// -------------------------------|----------------------------------------------
+//  .brtrue LABEL, (x)            |     if (x) return [3 /*break*/, LABEL];
+// -------------------------------|----------------------------------------------
+//  .brfalse LABEL, (x)           |     if (!(x)) return [3, /*break*/, LABEL];
+// -------------------------------|----------------------------------------------
+//  .yield (x)                    |     return [4 /*yield*/, x];
+//  .mark RESUME                  | case RESUME:
+//      a = %sent%;               |     a = state.sent();
+// -------------------------------|----------------------------------------------
+//  .yieldstar (x)                |     return [5 /*yield**/, x];
+//  .mark RESUME                  | case RESUME:
+//      a = %sent%;               |     a = state.sent();
+// -------------------------------|----------------------------------------------
+//  .with (_a)                    |     with (_a) {
+//      a();                      |         a();
+//                                |     }
+//                                |     state.label = LABEL;
+//  .mark LABEL                   | case LABEL:
+//                                |     with (_a) {
+//      b();                      |         b();
+//                                |     }
+//  .endwith                      |
+// -------------------------------|----------------------------------------------
+//                                | case 0:
+//                                |     state.trys = [];
+//                                | ...
+//  .try TRY, CATCH, FINALLY, END |
+//  .mark TRY                     | case TRY:
+//                                |     state.trys.push([TRY, CATCH, FINALLY, END]);
+//  .nop                          |
+//      a();                      |     a();
+//  .br END                       |     return [3 /*break*/, END];
+//  .catch (e)                    |
+//  .mark CATCH                   | case CATCH:
+//                                |     e = state.sent();
+//      b();                      |     b();
+//  .br END                       |     return [3 /*break*/, END];
+//  .finally                      |
+//  .mark FINALLY                 | case FINALLY:
+//      c();                      |     c();
+//  .endfinally                   |     return [7 /*endfinally*/];
+//  .endtry                       |
+//  .mark END                     | case END:
+
+/*@internal*/
+namespace ts {
+    type Label = number;
+
+    const enum OpCode {
+        Nop,                    // No operation, used to force a new case in the state machine
+        Statement,              // A regular javascript statement
+        Assign,                 // An assignment
+        Break,                  // A break instruction used to jump to a label
+        BreakWhenTrue,          // A break instruction used to jump to a label if a condition evaluates to true
+        BreakWhenFalse,         // A break instruction used to jump to a label if a condition evaluates to false
+        Yield,                  // A completion instruction for the `yield` keyword
+        YieldStar,              // A completion instruction for the `yield*` keyword (not implemented, but reserved for future use)
+        Return,                 // A completion instruction for the `return` keyword
+        Throw,                  // A completion instruction for the `throw` keyword
+        Endfinally              // Marks the end of a `finally` block
+    }
+
+    type OperationArguments = [Label] | [Label, Expression] | [Statement] | [Expression] | [Expression, Expression];
+
+    // whether a generated code block is opening or closing at the current operation for a FunctionBuilder
+    const enum BlockAction {
+        Open,
+        Close,
+    }
+
+    // the kind for a generated code block in a FunctionBuilder
+    const enum CodeBlockKind {
+        Exception,
+        With,
+        Switch,
+        Loop,
+        Labeled
+    }
+
+    // the state for a generated code exception block
+    const enum ExceptionBlockState {
+        Try,
+        Catch,
+        Finally,
+        Done
+    }
+
+    // A generated code block
+    interface CodeBlock {
+        kind: CodeBlockKind;
+    }
+
+    // a generated exception block, used for 'try' statements
+    interface ExceptionBlock extends CodeBlock {
+        state: ExceptionBlockState;
+        startLabel: Label;
+        catchVariable?: Identifier;
+        catchLabel?: Label;
+        finallyLabel?: Label;
+        endLabel: Label;
+    }
+
+    // A generated code that tracks the target for 'break' statements in a LabeledStatement.
+    interface LabeledBlock extends CodeBlock {
+        labelText: string;
+        isScript: boolean;
+        breakLabel: Label;
+    }
+
+    // a generated block that tracks the target for 'break' statements in a 'switch' statement
+    interface SwitchBlock extends CodeBlock {
+        isScript: boolean;
+        breakLabel: Label;
+    }
+
+    // a generated block that tracks the targets for 'break' and 'continue' statements, used for iteration statements
+    interface LoopBlock extends CodeBlock {
+        continueLabel: Label;
+        isScript: boolean;
+        breakLabel: Label;
+    }
+
+    // a generated block associated with a 'with' statement
+    interface WithBlock extends CodeBlock {
+        expression: Identifier;
+        startLabel: Label;
+        endLabel: Label;
+    }
+
+    // NOTE: changes to this enum should be reflected in the __generator helper.
+    const enum Instruction {
+        Next = 0,
+        Throw = 1,
+        Return = 2,
+        Break = 3,
+        Yield = 4,
+        YieldStar = 5,
+        Catch = 6,
+        Endfinally = 7,
+    }
+
+    const instructionNames = createMap<string>({
+        [Instruction.Return]: "return",
+        [Instruction.Break]: "break",
+        [Instruction.Yield]: "yield",
+        [Instruction.YieldStar]: "yield*",
+        [Instruction.Endfinally]: "endfinally",
+    });
+
+    export function transformGenerators(context: TransformationContext) {
+        const {
+            resumeLexicalEnvironment,
+            endLexicalEnvironment,
+            hoistFunctionDeclaration,
+            hoistVariableDeclaration,
+        } = context;
+
+        const compilerOptions = context.getCompilerOptions();
+        const languageVersion = getEmitScriptTarget(compilerOptions);
+        const resolver = context.getEmitResolver();
+        const previousOnSubstituteNode = context.onSubstituteNode;
+        context.onSubstituteNode = onSubstituteNode;
+
+        let currentSourceFile: SourceFile;
+        let renamedCatchVariables: Map<boolean>;
+        let renamedCatchVariableDeclarations: Map<Identifier>;
+
+        let inGeneratorFunctionBody: boolean;
+        let inStatementContainingYield: boolean;
+
+        // The following three arrays store information about generated code blocks.
+        // All three arrays are correlated by their index. This approach is used over allocating
+        // objects to store the same information to avoid GC overhead.
+        //
+        let blocks: CodeBlock[]; // Information about the code block
+        let blockOffsets: number[]; // The operation offset at which a code block begins or ends
+        let blockActions: BlockAction[]; // Whether the code block is opened or closed
+        let blockStack: CodeBlock[]; // A stack of currently open code blocks
+
+        // Labels are used to mark locations in the code that can be the target of a Break (jump)
+        // operation. These are translated into case clauses in a switch statement.
+        // The following two arrays are correlated by their index. This approach is used over
+        // allocating objects to store the same information to avoid GC overhead.
+        //
+        let labelOffsets: number[]; // The operation offset at which the label is defined.
+        let labelExpressions: LiteralExpression[][]; // The NumericLiteral nodes bound to each label.
+        let nextLabelId = 1; // The next label id to use.
+
+        // Operations store information about generated code for the function body. This
+        // Includes things like statements, assignments, breaks (jumps), and yields.
+        // The following three arrays are correlated by their index. This approach is used over
+        // allocating objects to store the same information to avoid GC overhead.
+        //
+        let operations: OpCode[]; // The operation to perform.
+        let operationArguments: OperationArguments[]; // The arguments to the operation.
+        let operationLocations: TextRange[]; // The source map location for the operation.
+
+        let state: Identifier; // The name of the state object used by the generator at runtime.
+
+        // The following variables store information used by the `build` function:
+        //
+        let blockIndex = 0; // The index of the current block.
+        let labelNumber = 0; // The current label number.
+        let labelNumbers: number[][];
+        let lastOperationWasAbrupt: boolean; // Indicates whether the last operation was abrupt (break/continue).
+        let lastOperationWasCompletion: boolean; // Indicates whether the last operation was a completion (return/throw).
+        let clauses: CaseClause[]; // The case clauses generated for labels.
+        let statements: Statement[]; // The statements for the current label.
+        let exceptionBlockStack: ExceptionBlock[]; // A stack of containing exception blocks.
+        let currentExceptionBlock: ExceptionBlock; // The current exception block.
+        let withBlockStack: WithBlock[]; // A stack containing `with` blocks.
+
+        return transformSourceFile;
+
+        function transformSourceFile(node: SourceFile) {
+            if (isDeclarationFile(node)
+                || (node.transformFlags & TransformFlags.ContainsGenerator) === 0) {
+                return node;
+            }
+
+            currentSourceFile = node;
+
+            const visited = visitEachChild(node, visitor, context);
+            addEmitHelpers(visited, context.readEmitHelpers());
+
+            currentSourceFile = undefined;
+            return visited;
+        }
+
+        /**
+         * Visits a node.
+         *
+         * @param node The node to visit.
+         */
+        function visitor(node: Node): VisitResult<Node> {
+            const transformFlags = node.transformFlags;
+            if (inStatementContainingYield) {
+                return visitJavaScriptInStatementContainingYield(node);
+            }
+            else if (inGeneratorFunctionBody) {
+                return visitJavaScriptInGeneratorFunctionBody(node);
+            }
+            else if (transformFlags & TransformFlags.Generator) {
+                return visitGenerator(node);
+            }
+            else if (transformFlags & TransformFlags.ContainsGenerator) {
+                return visitEachChild(node, visitor, context);
+            }
+            else {
+                return node;
+            }
+        }
+
+        /**
+         * Visits a node that is contained within a statement that contains yield.
+         *
+         * @param node The node to visit.
+         */
+        function visitJavaScriptInStatementContainingYield(node: Node): VisitResult<Node> {
+            switch (node.kind) {
+                case SyntaxKind.DoStatement:
+                    return visitDoStatement(<DoStatement>node);
+                case SyntaxKind.WhileStatement:
+                    return visitWhileStatement(<WhileStatement>node);
+                case SyntaxKind.SwitchStatement:
+                    return visitSwitchStatement(<SwitchStatement>node);
+                case SyntaxKind.LabeledStatement:
+                    return visitLabeledStatement(<LabeledStatement>node);
+                default:
+                    return visitJavaScriptInGeneratorFunctionBody(node);
+            }
+        }
+
+        /**
+         * Visits a node that is contained within a generator function.
+         *
+         * @param node The node to visit.
+         */
+        function visitJavaScriptInGeneratorFunctionBody(node: Node): VisitResult<Node> {
+            switch (node.kind) {
+                case SyntaxKind.FunctionDeclaration:
+                    return visitFunctionDeclaration(<FunctionDeclaration>node);
+                case SyntaxKind.FunctionExpression:
+                    return visitFunctionExpression(<FunctionExpression>node);
+                case SyntaxKind.GetAccessor:
+                case SyntaxKind.SetAccessor:
+                    return visitAccessorDeclaration(<AccessorDeclaration>node);
+                case SyntaxKind.VariableStatement:
+                    return visitVariableStatement(<VariableStatement>node);
+                case SyntaxKind.ForStatement:
+                    return visitForStatement(<ForStatement>node);
+                case SyntaxKind.ForInStatement:
+                    return visitForInStatement(<ForInStatement>node);
+                case SyntaxKind.BreakStatement:
+                    return visitBreakStatement(<BreakStatement>node);
+                case SyntaxKind.ContinueStatement:
+                    return visitContinueStatement(<ContinueStatement>node);
+                case SyntaxKind.ReturnStatement:
+                    return visitReturnStatement(<ReturnStatement>node);
+                default:
+                    if (node.transformFlags & TransformFlags.ContainsYield) {
+                        return visitJavaScriptContainingYield(node);
+                    }
+                    else if (node.transformFlags & (TransformFlags.ContainsGenerator | TransformFlags.ContainsHoistedDeclarationOrCompletion)) {
+                        return visitEachChild(node, visitor, context);
+                    }
+                    else {
+                        return node;
+                    }
+            }
+        }
+
+        /**
+         * Visits a node that contains a YieldExpression.
+         *
+         * @param node The node to visit.
+         */
+        function visitJavaScriptContainingYield(node: Node): VisitResult<Node> {
+            switch (node.kind) {
+                case SyntaxKind.BinaryExpression:
+                    return visitBinaryExpression(<BinaryExpression>node);
+                case SyntaxKind.ConditionalExpression:
+                    return visitConditionalExpression(<ConditionalExpression>node);
+                case SyntaxKind.YieldExpression:
+                    return visitYieldExpression(<YieldExpression>node);
+                case SyntaxKind.ArrayLiteralExpression:
+                    return visitArrayLiteralExpression(<ArrayLiteralExpression>node);
+                case SyntaxKind.ObjectLiteralExpression:
+                    return visitObjectLiteralExpression(<ObjectLiteralExpression>node);
+                case SyntaxKind.ElementAccessExpression:
+                    return visitElementAccessExpression(<ElementAccessExpression>node);
+                case SyntaxKind.CallExpression:
+                    return visitCallExpression(<CallExpression>node);
+                case SyntaxKind.NewExpression:
+                    return visitNewExpression(<NewExpression>node);
+                default:
+                    return visitEachChild(node, visitor, context);
+            }
+        }
+
+        /**
+         * Visits a generator function.
+         *
+         * @param node The node to visit.
+         */
+        function visitGenerator(node: Node): VisitResult<Node> {
+            switch (node.kind) {
+                case SyntaxKind.FunctionDeclaration:
+                    return visitFunctionDeclaration(<FunctionDeclaration>node);
+
+                case SyntaxKind.FunctionExpression:
+                    return visitFunctionExpression(<FunctionExpression>node);
+
+                default:
+                    Debug.failBadSyntaxKind(node);
+                    return visitEachChild(node, visitor, context);
+            }
+        }
+
+        /**
+         * Visits a function declaration.
+         *
+         * This will be called when one of the following conditions are met:
+         * - The function declaration is a generator function.
+         * - The function declaration is contained within the body of a generator function.
+         *
+         * @param node The node to visit.
+         */
+        function visitFunctionDeclaration(node: FunctionDeclaration): Statement {
+            // Currently, we only support generators that were originally async functions.
+            if (node.asteriskToken && getEmitFlags(node) & EmitFlags.AsyncFunctionBody) {
+                node = setOriginalNode(
+                    createFunctionDeclaration(
+                        /*decorators*/ undefined,
+                        node.modifiers,
+                        /*asteriskToken*/ undefined,
+                        node.name,
+                        /*typeParameters*/ undefined,
+                        visitParameterList(node.parameters, visitor, context),
+                        /*type*/ undefined,
+                        transformGeneratorFunctionBody(node.body),
+                        /*location*/ node
+                    ),
+                    node
+                );
+            }
+            else {
+                const savedInGeneratorFunctionBody = inGeneratorFunctionBody;
+                const savedInStatementContainingYield = inStatementContainingYield;
+                inGeneratorFunctionBody = false;
+                inStatementContainingYield = false;
+                node = visitEachChild(node, visitor, context);
+                inGeneratorFunctionBody = savedInGeneratorFunctionBody;
+                inStatementContainingYield = savedInStatementContainingYield;
+            }
+
+            if (inGeneratorFunctionBody) {
+                // Function declarations in a generator function body are hoisted
+                // to the top of the lexical scope and elided from the current statement.
+                hoistFunctionDeclaration(node);
+                return undefined;
+            }
+            else {
+                return node;
+            }
+        }
+
+        /**
+         * Visits a function expression.
+         *
+         * This will be called when one of the following conditions are met:
+         * - The function expression is a generator function.
+         * - The function expression is contained within the body of a generator function.
+         *
+         * @param node The node to visit.
+         */
+        function visitFunctionExpression(node: FunctionExpression): Expression {
+            // Currently, we only support generators that were originally async functions.
+            if (node.asteriskToken && getEmitFlags(node) & EmitFlags.AsyncFunctionBody) {
+                node = setOriginalNode(
+                    createFunctionExpression(
+                        /*modifiers*/ undefined,
+                        /*asteriskToken*/ undefined,
+                        node.name,
+                        /*typeParameters*/ undefined,
+                        visitParameterList(node.parameters, visitor, context),
+                        /*type*/ undefined,
+                        transformGeneratorFunctionBody(node.body),
+                        /*location*/ node
+                    ),
+                    node
+                );
+            }
+            else {
+                const savedInGeneratorFunctionBody = inGeneratorFunctionBody;
+                const savedInStatementContainingYield = inStatementContainingYield;
+                inGeneratorFunctionBody = false;
+                inStatementContainingYield = false;
+                node = visitEachChild(node, visitor, context);
+                inGeneratorFunctionBody = savedInGeneratorFunctionBody;
+                inStatementContainingYield = savedInStatementContainingYield;
+            }
+
+            return node;
+        }
+
+        /**
+         * Visits a get or set accessor declaration.
+         *
+         * This will be called when one of the following conditions are met:
+         * - The accessor is contained within the body of a generator function.
+         *
+         * @param node The node to visit.
+         */
+        function visitAccessorDeclaration(node: AccessorDeclaration) {
+            const savedInGeneratorFunctionBody = inGeneratorFunctionBody;
+            const savedInStatementContainingYield = inStatementContainingYield;
+            inGeneratorFunctionBody = false;
+            inStatementContainingYield = false;
+            node = visitEachChild(node, visitor, context);
+            inGeneratorFunctionBody = savedInGeneratorFunctionBody;
+            inStatementContainingYield = savedInStatementContainingYield;
+            return node;
+        }
+
+        /**
+         * Transforms the body of a generator function declaration.
+         *
+         * @param node The function body to transform.
+         */
+        function transformGeneratorFunctionBody(body: Block) {
+            // Save existing generator state
+            const statements: Statement[] = [];
+            const savedInGeneratorFunctionBody = inGeneratorFunctionBody;
+            const savedInStatementContainingYield = inStatementContainingYield;
+            const savedBlocks = blocks;
+            const savedBlockOffsets = blockOffsets;
+            const savedBlockActions = blockActions;
+            const savedBlockStack = blockStack;
+            const savedLabelOffsets = labelOffsets;
+            const savedLabelExpressions = labelExpressions;
+            const savedNextLabelId = nextLabelId;
+            const savedOperations = operations;
+            const savedOperationArguments = operationArguments;
+            const savedOperationLocations = operationLocations;
+            const savedState = state;
+
+            // Initialize generator state
+            inGeneratorFunctionBody = true;
+            inStatementContainingYield = false;
+            blocks = undefined;
+            blockOffsets = undefined;
+            blockActions = undefined;
+            blockStack = undefined;
+            labelOffsets = undefined;
+            labelExpressions = undefined;
+            nextLabelId = 1;
+            operations = undefined;
+            operationArguments = undefined;
+            operationLocations = undefined;
+            state = createTempVariable(/*recordTempVariable*/ undefined);
+
+            // Build the generator
+            resumeLexicalEnvironment();
+
+            const statementOffset = addPrologueDirectives(statements, body.statements, /*ensureUseStrict*/ false, visitor);
+
+            transformAndEmitStatements(body.statements, statementOffset);
+
+            const buildResult = build();
+            addRange(statements, endLexicalEnvironment());
+            statements.push(createReturn(buildResult));
+
+            // Restore previous generator state
+            inGeneratorFunctionBody = savedInGeneratorFunctionBody;
+            inStatementContainingYield = savedInStatementContainingYield;
+            blocks = savedBlocks;
+            blockOffsets = savedBlockOffsets;
+            blockActions = savedBlockActions;
+            blockStack = savedBlockStack;
+            labelOffsets = savedLabelOffsets;
+            labelExpressions = savedLabelExpressions;
+            nextLabelId = savedNextLabelId;
+            operations = savedOperations;
+            operationArguments = savedOperationArguments;
+            operationLocations = savedOperationLocations;
+            state = savedState;
+
+            return createBlock(statements, /*location*/ body, body.multiLine);
+        }
+
+        /**
+         * Visits a variable statement.
+         *
+         * This will be called when one of the following conditions are met:
+         * - The variable statement is contained within the body of a generator function.
+         *
+         * @param node The node to visit.
+         */
+        function visitVariableStatement(node: VariableStatement): Statement {
+            if (node.transformFlags & TransformFlags.ContainsYield) {
+                transformAndEmitVariableDeclarationList(node.declarationList);
+                return undefined;
+            }
+            else {
+                // Do not hoist custom prologues.
+                if (getEmitFlags(node) & EmitFlags.CustomPrologue) {
+                    return node;
+                }
+
+                for (const variable of node.declarationList.declarations) {
+                    hoistVariableDeclaration(<Identifier>variable.name);
+                }
+
+                const variables = getInitializedVariables(node.declarationList);
+                if (variables.length === 0) {
+                    return undefined;
+                }
+
+                return createStatement(
+                    inlineExpressions(
+                        map(variables, transformInitializedVariable)
+                    )
+                );
+            }
+        }
+
+        /**
+         * Visits a binary expression.
+         *
+         * This will be called when one of the following conditions are met:
+         * - The node contains a YieldExpression.
+         *
+         * @param node The node to visit.
+         */
+        function visitBinaryExpression(node: BinaryExpression): Expression {
+            switch (getExpressionAssociativity(node)) {
+                case Associativity.Left:
+                    return visitLeftAssociativeBinaryExpression(node);
+                case Associativity.Right:
+                    return visitRightAssociativeBinaryExpression(node);
+                default:
+                    Debug.fail("Unknown associativity.");
+            }
+        }
+
+        function isCompoundAssignment(kind: BinaryOperator): kind is CompoundAssignmentOperator {
+            return kind >= SyntaxKind.FirstCompoundAssignment
+                && kind <= SyntaxKind.LastCompoundAssignment;
+        }
+
+        function getOperatorForCompoundAssignment(kind: CompoundAssignmentOperator): BitwiseOperatorOrHigher {
+            switch (kind) {
+                case SyntaxKind.PlusEqualsToken: return SyntaxKind.PlusToken;
+                case SyntaxKind.MinusEqualsToken: return SyntaxKind.MinusToken;
+                case SyntaxKind.AsteriskEqualsToken: return SyntaxKind.AsteriskToken;
+                case SyntaxKind.AsteriskAsteriskEqualsToken: return SyntaxKind.AsteriskAsteriskToken;
+                case SyntaxKind.SlashEqualsToken: return SyntaxKind.SlashToken;
+                case SyntaxKind.PercentEqualsToken: return SyntaxKind.PercentToken;
+                case SyntaxKind.LessThanLessThanEqualsToken: return SyntaxKind.LessThanLessThanToken;
+                case SyntaxKind.GreaterThanGreaterThanEqualsToken: return SyntaxKind.GreaterThanGreaterThanToken;
+                case SyntaxKind.GreaterThanGreaterThanGreaterThanEqualsToken: return SyntaxKind.GreaterThanGreaterThanGreaterThanToken;
+                case SyntaxKind.AmpersandEqualsToken: return SyntaxKind.AmpersandToken;
+                case SyntaxKind.BarEqualsToken: return SyntaxKind.BarToken;
+                case SyntaxKind.CaretEqualsToken: return SyntaxKind.CaretToken;
+            }
+        }
+
+        /**
+         * Visits a right-associative binary expression containing `yield`.
+         *
+         * @param node The node to visit.
+         */
+        function visitRightAssociativeBinaryExpression(node: BinaryExpression) {
+            const { left, right } = node;
+            if (containsYield(right)) {
+                let target: Expression;
+                switch (left.kind) {
+                    case SyntaxKind.PropertyAccessExpression:
+                        // [source]
+                        //      a.b = yield;
+                        //
+                        // [intermediate]
+                        //  .local _a
+                        //      _a = a;
+                        //  .yield resumeLabel
+                        //  .mark resumeLabel
+                        //      _a.b = %sent%;
+
+                        target = updatePropertyAccess(
+                            <PropertyAccessExpression>left,
+                            cacheExpression(visitNode((<PropertyAccessExpression>left).expression, visitor, isLeftHandSideExpression)),
+                            (<PropertyAccessExpression>left).name
+                        );
+                        break;
+
+                    case SyntaxKind.ElementAccessExpression:
+                        // [source]
+                        //      a[b] = yield;
+                        //
+                        // [intermediate]
+                        //  .local _a, _b
+                        //      _a = a;
+                        //      _b = b;
+                        //  .yield resumeLabel
+                        //  .mark resumeLabel
+                        //      _a[_b] = %sent%;
+
+                        target = updateElementAccess(<ElementAccessExpression>left,
+                            cacheExpression(visitNode((<ElementAccessExpression>left).expression, visitor, isLeftHandSideExpression)),
+                            cacheExpression(visitNode((<ElementAccessExpression>left).argumentExpression, visitor, isExpression))
+                        );
+                        break;
+
+                    default:
+                        target = visitNode(left, visitor, isExpression);
+                        break;
+                }
+
+                const operator = node.operatorToken.kind;
+                if (isCompoundAssignment(operator)) {
+                    return createBinary(
+                        target,
+                        SyntaxKind.EqualsToken,
+                        createBinary(
+                            cacheExpression(target),
+                            getOperatorForCompoundAssignment(operator),
+                            visitNode(right, visitor, isExpression),
+                            node
+                        ),
+                        node
+                    );
+                }
+                else {
+                    return updateBinary(node, target, visitNode(right, visitor, isExpression));
+                }
+            }
+
+            return visitEachChild(node, visitor, context);
+        }
+
+        function visitLeftAssociativeBinaryExpression(node: BinaryExpression) {
+            if (containsYield(node.right)) {
+                if (isLogicalOperator(node.operatorToken.kind)) {
+                    return visitLogicalBinaryExpression(node);
+                }
+                else if (node.operatorToken.kind === SyntaxKind.CommaToken) {
+                    return visitCommaExpression(node);
+                }
+
+                // [source]
+                //      a() + (yield) + c()
+                //
+                // [intermediate]
+                //  .local _a
+                //      _a = a();
+                //  .yield resumeLabel
+                //      _a + %sent% + c()
+
+                const clone = getMutableClone(node);
+                clone.left = cacheExpression(visitNode(node.left, visitor, isExpression));
+                clone.right = visitNode(node.right, visitor, isExpression);
+                return clone;
+            }
+
+            return visitEachChild(node, visitor, context);
+        }
+
+        /**
+         * Visits a logical binary expression containing `yield`.
+         *
+         * @param node A node to visit.
+         */
+        function visitLogicalBinaryExpression(node: BinaryExpression) {
+            // Logical binary expressions (`&&` and `||`) are shortcutting expressions and need
+            // to be transformed as such:
+            //
+            // [source]
+            //      x = a() && yield;
+            //
+            // [intermediate]
+            //  .local _a
+            //      _a = a();
+            //  .brfalse resultLabel, (_a)
+            //  .yield resumeLabel
+            //  .mark resumeLabel
+            //      _a = %sent%;
+            //  .mark resultLabel
+            //      x = _a;
+            //
+            // [source]
+            //      x = a() || yield;
+            //
+            // [intermediate]
+            //  .local _a
+            //      _a = a();
+            //  .brtrue resultLabel, (_a)
+            //  .yield resumeLabel
+            //  .mark resumeLabel
+            //      _a = %sent%;
+            //  .mark resultLabel
+            //      x = _a;
+
+            const resultLabel = defineLabel();
+            const resultLocal = declareLocal();
+
+            emitAssignment(resultLocal, visitNode(node.left, visitor, isExpression), /*location*/ node.left);
+            if (node.operatorToken.kind === SyntaxKind.AmpersandAmpersandToken) {
+                // Logical `&&` shortcuts when the left-hand operand is falsey.
+                emitBreakWhenFalse(resultLabel, resultLocal, /*location*/ node.left);
+            }
+            else {
+                // Logical `||` shortcuts when the left-hand operand is truthy.
+                emitBreakWhenTrue(resultLabel, resultLocal, /*location*/ node.left);
+            }
+
+            emitAssignment(resultLocal, visitNode(node.right, visitor, isExpression), /*location*/ node.right);
+            markLabel(resultLabel);
+            return resultLocal;
+        }
+
+        /**
+         * Visits a comma expression containing `yield`.
+         *
+         * @param node The node to visit.
+         */
+        function visitCommaExpression(node: BinaryExpression) {
+            // [source]
+            //      x = a(), yield, b();
+            //
+            // [intermediate]
+            //      a();
+            //  .yield resumeLabel
+            //  .mark resumeLabel
+            //      x = %sent%, b();
+
+            let pendingExpressions: Expression[] = [];
+            visit(node.left);
+            visit(node.right);
+            return inlineExpressions(pendingExpressions);
+
+            function visit(node: Expression) {
+                if (isBinaryExpression(node) && node.operatorToken.kind === SyntaxKind.CommaToken) {
+                    visit(node.left);
+                    visit(node.right);
+                }
+                else {
+                    if (containsYield(node) && pendingExpressions.length > 0) {
+                        emitWorker(OpCode.Statement, [createStatement(inlineExpressions(pendingExpressions))]);
+                        pendingExpressions = [];
+                    }
+
+                    pendingExpressions.push(visitNode(node, visitor, isExpression));
+                }
+            }
+        }
+
+        /**
+         * Visits a conditional expression containing `yield`.
+         *
+         * @param node The node to visit.
+         */
+        function visitConditionalExpression(node: ConditionalExpression): Expression {
+            // [source]
+            //      x = a() ? yield : b();
+            //
+            // [intermediate]
+            //  .local _a
+            //  .brfalse whenFalseLabel, (a())
+            //  .yield resumeLabel
+            //  .mark resumeLabel
+            //      _a = %sent%;
+            //  .br resultLabel
+            //  .mark whenFalseLabel
+            //      _a = b();
+            //  .mark resultLabel
+            //      x = _a;
+
+            // We only need to perform a specific transformation if a `yield` expression exists
+            // in either the `whenTrue` or `whenFalse` branches.
+            // A `yield` in the condition will be handled by the normal visitor.
+            if (containsYield(node.whenTrue) || containsYield(node.whenFalse)) {
+                const whenFalseLabel = defineLabel();
+                const resultLabel = defineLabel();
+                const resultLocal = declareLocal();
+                emitBreakWhenFalse(whenFalseLabel, visitNode(node.condition, visitor, isExpression), /*location*/ node.condition);
+                emitAssignment(resultLocal, visitNode(node.whenTrue, visitor, isExpression), /*location*/ node.whenTrue);
+                emitBreak(resultLabel);
+                markLabel(whenFalseLabel);
+                emitAssignment(resultLocal, visitNode(node.whenFalse, visitor, isExpression), /*location*/ node.whenFalse);
+                markLabel(resultLabel);
+                return resultLocal;
+            }
+
+            return visitEachChild(node, visitor, context);
+        }
+
+        /**
+         * Visits a `yield` expression.
+         *
+         * @param node The node to visit.
+         */
+        function visitYieldExpression(node: YieldExpression): LeftHandSideExpression {
+            // [source]
+            //      x = yield a();
+            //
+            // [intermediate]
+            //  .yield resumeLabel, (a())
+            //  .mark resumeLabel
+            //      x = %sent%;
+
+            // NOTE: we are explicitly not handling YieldStar at this time.
+            const resumeLabel = defineLabel();
+            const expression = visitNode(node.expression, visitor, isExpression);
+            if (node.asteriskToken) {
+                emitYieldStar(expression, /*location*/ node);
+            }
+            else {
+                emitYield(expression, /*location*/ node);
+            }
+
+            markLabel(resumeLabel);
+            return createGeneratorResume();
+        }
+
+        /**
+         * Visits an ArrayLiteralExpression that contains a YieldExpression.
+         *
+         * @param node The node to visit.
+         */
+        function visitArrayLiteralExpression(node: ArrayLiteralExpression) {
+            return visitElements(node.elements, /*leadingElement*/ undefined, /*location*/ undefined, node.multiLine);
+        }
+
+        /**
+         * Visits an array of expressions containing one or more YieldExpression nodes
+         * and returns an expression for the resulting value.
+         *
+         * @param elements The elements to visit.
+         * @param multiLine Whether array literals created should be emitted on multiple lines.
+         */
+        function visitElements(elements: NodeArray<Expression>, leadingElement?: Expression, location?: TextRange, multiLine?: boolean) {
+            // [source]
+            //      ar = [1, yield, 2];
+            //
+            // [intermediate]
+            //  .local _a
+            //      _a = [1];
+            //  .yield resumeLabel
+            //  .mark resumeLabel
+            //      ar = _a.concat([%sent%, 2]);
+
+            const numInitialElements = countInitialNodesWithoutYield(elements);
+            const temp = declareLocal();
+            let hasAssignedTemp = false;
+            if (numInitialElements > 0) {
+                const initialElements = visitNodes(elements, visitor, isExpression, 0, numInitialElements);
+                emitAssignment(temp,
+                    createArrayLiteral(
+                        leadingElement
+                            ? [leadingElement, ...initialElements]
+                            : initialElements
+                    )
+                );
+                leadingElement = undefined;
+                hasAssignedTemp = true;
+            }
+
+            const expressions = reduceLeft(elements, reduceElement, <Expression[]>[], numInitialElements);
+            return hasAssignedTemp
+                ? createArrayConcat(temp, [createArrayLiteral(expressions, /*location*/ undefined, multiLine)])
+                : createArrayLiteral(leadingElement ? [leadingElement, ...expressions] : expressions, location, multiLine);
+
+            function reduceElement(expressions: Expression[], element: Expression) {
+                if (containsYield(element) && expressions.length > 0) {
+                    emitAssignment(
+                        temp,
+                        hasAssignedTemp
+                            ? createArrayConcat(
+                                temp,
+                                [createArrayLiteral(expressions, /*location*/ undefined, multiLine)]
+                            )
+                            : createArrayLiteral(
+                                leadingElement ? [leadingElement, ...expressions] : expressions,
+                                /*location*/ undefined,
+                                multiLine
+                            )
+                    );
+                    hasAssignedTemp = true;
+                    leadingElement = undefined;
+                    expressions = [];
+                }
+
+                expressions.push(visitNode(element, visitor, isExpression));
+                return expressions;
+            }
+        }
+
+        function visitObjectLiteralExpression(node: ObjectLiteralExpression) {
+            // [source]
+            //      o = {
+            //          a: 1,
+            //          b: yield,
+            //          c: 2
+            //      };
+            //
+            // [intermediate]
+            //  .local _a
+            //      _a = {
+            //          a: 1
+            //      };
+            //  .yield resumeLabel
+            //  .mark resumeLabel
+            //      o = (_a.b = %sent%,
+            //          _a.c = 2,
+            //          _a);
+
+            const properties = node.properties;
+            const multiLine = node.multiLine;
+            const numInitialProperties = countInitialNodesWithoutYield(properties);
+
+            const temp = declareLocal();
+            emitAssignment(temp,
+                createObjectLiteral(
+                    visitNodes(properties, visitor, isObjectLiteralElementLike, 0, numInitialProperties),
+                    /*location*/ undefined,
+                    multiLine
+                )
+            );
+
+            const expressions = reduceLeft(properties, reduceProperty, <Expression[]>[], numInitialProperties);
+            expressions.push(multiLine ? startOnNewLine(getMutableClone(temp)) : temp);
+            return inlineExpressions(expressions);
+
+            function reduceProperty(expressions: Expression[], property: ObjectLiteralElementLike) {
+                if (containsYield(property) && expressions.length > 0) {
+                    emitStatement(createStatement(inlineExpressions(expressions)));
+                    expressions = [];
+                }
+
+                const expression = createExpressionForObjectLiteralElementLike(node, property, temp);
+                const visited = visitNode(expression, visitor, isExpression);
+                if (visited) {
+                    if (multiLine) {
+                        visited.startsOnNewLine = true;
+                    }
+                    expressions.push(visited);
+                }
+                return expressions;
+            }
+        }
+
+        /**
+         * Visits an ElementAccessExpression that contains a YieldExpression.
+         *
+         * @param node The node to visit.
+         */
+        function visitElementAccessExpression(node: ElementAccessExpression) {
+            if (containsYield(node.argumentExpression)) {
+                // [source]
+                //      a = x[yield];
+                //
+                // [intermediate]
+                //  .local _a
+                //      _a = x;
+                //  .yield resumeLabel
+                //  .mark resumeLabel
+                //      a = _a[%sent%]
+
+                const clone = getMutableClone(node);
+                clone.expression = cacheExpression(visitNode(node.expression, visitor, isLeftHandSideExpression));
+                clone.argumentExpression = visitNode(node.argumentExpression, visitor, isExpression);
+                return clone;
+            }
+
+            return visitEachChild(node, visitor, context);
+        }
+
+        function visitCallExpression(node: CallExpression) {
+            if (forEach(node.arguments, containsYield)) {
+                // [source]
+                //      a.b(1, yield, 2);
+                //
+                // [intermediate]
+                //  .local _a, _b, _c
+                //      _b = (_a = a).b;
+                //      _c = [1];
+                //  .yield resumeLabel
+                //  .mark resumeLabel
+                //      _b.apply(_a, _c.concat([%sent%, 2]));
+
+                const { target, thisArg } = createCallBinding(node.expression, hoistVariableDeclaration, languageVersion, /*cacheIdentifiers*/ true);
+                return setOriginalNode(
+                    createFunctionApply(
+                        cacheExpression(visitNode(target, visitor, isLeftHandSideExpression)),
+                        thisArg,
+                        visitElements(node.arguments),
+                        /*location*/ node
+                    ),
+                    node
+                );
+            }
+
+            return visitEachChild(node, visitor, context);
+        }
+
+        function visitNewExpression(node: NewExpression) {
+            if (forEach(node.arguments, containsYield)) {
+                // [source]
+                //      new a.b(1, yield, 2);
+                //
+                // [intermediate]
+                //  .local _a, _b, _c
+                //      _b = (_a = a.b).bind;
+                //      _c = [1];
+                //  .yield resumeLabel
+                //  .mark resumeLabel
+                //      new (_b.apply(_a, _c.concat([%sent%, 2])));
+
+                const { target, thisArg } = createCallBinding(createPropertyAccess(node.expression, "bind"), hoistVariableDeclaration);
+                return setOriginalNode(
+                    createNew(
+                        createFunctionApply(
+                            cacheExpression(visitNode(target, visitor, isExpression)),
+                            thisArg,
+                            visitElements(
+                                node.arguments,
+                                /*leadingElement*/ createVoidZero()
+                            )
+                        ),
+                        /*typeArguments*/ undefined,
+                        [],
+                        /*location*/ node
+                    ),
+                    node
+                );
+            }
+            return visitEachChild(node, visitor, context);
+        }
+
+        function transformAndEmitStatements(statements: Statement[], start = 0) {
+            const numStatements = statements.length;
+            for (let i = start; i < numStatements; i++) {
+                transformAndEmitStatement(statements[i]);
+            }
+        }
+
+        function transformAndEmitEmbeddedStatement(node: Statement) {
+            if (isBlock(node)) {
+                transformAndEmitStatements(node.statements);
+            }
+            else {
+                transformAndEmitStatement(node);
+            }
+        }
+
+        function transformAndEmitStatement(node: Statement): void {
+            const savedInStatementContainingYield = inStatementContainingYield;
+            if (!inStatementContainingYield) {
+                inStatementContainingYield = containsYield(node);
+            }
+
+            transformAndEmitStatementWorker(node);
+            inStatementContainingYield = savedInStatementContainingYield;
+        }
+
+        function transformAndEmitStatementWorker(node: Statement): void {
+            switch (node.kind) {
+                case SyntaxKind.Block:
+                    return transformAndEmitBlock(<Block>node);
+                case SyntaxKind.ExpressionStatement:
+                    return transformAndEmitExpressionStatement(<ExpressionStatement>node);
+                case SyntaxKind.IfStatement:
+                    return transformAndEmitIfStatement(<IfStatement>node);
+                case SyntaxKind.DoStatement:
+                    return transformAndEmitDoStatement(<DoStatement>node);
+                case SyntaxKind.WhileStatement:
+                    return transformAndEmitWhileStatement(<WhileStatement>node);
+                case SyntaxKind.ForStatement:
+                    return transformAndEmitForStatement(<ForStatement>node);
+                case SyntaxKind.ForInStatement:
+                    return transformAndEmitForInStatement(<ForInStatement>node);
+                case SyntaxKind.ContinueStatement:
+                    return transformAndEmitContinueStatement(<ContinueStatement>node);
+                case SyntaxKind.BreakStatement:
+                    return transformAndEmitBreakStatement(<BreakStatement>node);
+                case SyntaxKind.ReturnStatement:
+                    return transformAndEmitReturnStatement(<ReturnStatement>node);
+                case SyntaxKind.WithStatement:
+                    return transformAndEmitWithStatement(<WithStatement>node);
+                case SyntaxKind.SwitchStatement:
+                    return transformAndEmitSwitchStatement(<SwitchStatement>node);
+                case SyntaxKind.LabeledStatement:
+                    return transformAndEmitLabeledStatement(<LabeledStatement>node);
+                case SyntaxKind.ThrowStatement:
+                    return transformAndEmitThrowStatement(<ThrowStatement>node);
+                case SyntaxKind.TryStatement:
+                    return transformAndEmitTryStatement(<TryStatement>node);
+                default:
+                    return emitStatement(visitNode(node, visitor, isStatement, /*optional*/ true));
+            }
+        }
+
+        function transformAndEmitBlock(node: Block): void {
+            if (containsYield(node)) {
+                transformAndEmitStatements(node.statements);
+            }
+            else {
+                emitStatement(visitNode(node, visitor, isStatement));
+            }
+        }
+
+        function transformAndEmitExpressionStatement(node: ExpressionStatement) {
+            emitStatement(visitNode(node, visitor, isStatement));
+        }
+
+        function transformAndEmitVariableDeclarationList(node: VariableDeclarationList): VariableDeclarationList {
+            for (const variable of node.declarations) {
+                hoistVariableDeclaration(<Identifier>variable.name);
+            }
+
+            const variables = getInitializedVariables(node);
+            const numVariables = variables.length;
+            let variablesWritten = 0;
+            let pendingExpressions: Expression[] = [];
+            while (variablesWritten < numVariables) {
+                for (let i = variablesWritten; i < numVariables; i++) {
+                    const variable = variables[i];
+                    if (containsYield(variable.initializer) && pendingExpressions.length > 0) {
+                        break;
+                    }
+
+                    pendingExpressions.push(transformInitializedVariable(variable));
+                }
+
+                if (pendingExpressions.length) {
+                    emitStatement(createStatement(inlineExpressions(pendingExpressions)));
+                    variablesWritten += pendingExpressions.length;
+                    pendingExpressions = [];
+                }
+            }
+
+            return undefined;
+        }
+
+        function transformInitializedVariable(node: VariableDeclaration) {
+            return createAssignment(
+                <Identifier>getSynthesizedClone(node.name),
+                visitNode(node.initializer, visitor, isExpression)
+            );
+        }
+
+        function transformAndEmitIfStatement(node: IfStatement) {
+            if (containsYield(node)) {
+                // [source]
+                //      if (x)
+                //          /*thenStatement*/
+                //      else
+                //          /*elseStatement*/
+                //
+                // [intermediate]
+                //  .brfalse elseLabel, (x)
+                //      /*thenStatement*/
+                //  .br endLabel
+                //  .mark elseLabel
+                //      /*elseStatement*/
+                //  .mark endLabel
+
+                if (containsYield(node.thenStatement) || containsYield(node.elseStatement)) {
+                    const endLabel = defineLabel();
+                    const elseLabel = node.elseStatement ? defineLabel() : undefined;
+                    emitBreakWhenFalse(node.elseStatement ? elseLabel : endLabel, visitNode(node.expression, visitor, isExpression));
+                    transformAndEmitEmbeddedStatement(node.thenStatement);
+                    if (node.elseStatement) {
+                        emitBreak(endLabel);
+                        markLabel(elseLabel);
+                        transformAndEmitEmbeddedStatement(node.elseStatement);
+                    }
+                    markLabel(endLabel);
+                }
+                else {
+                    emitStatement(visitNode(node, visitor, isStatement));
+                }
+            }
+            else {
+                emitStatement(visitNode(node, visitor, isStatement));
+            }
+        }
+
+        function transformAndEmitDoStatement(node: DoStatement) {
+            if (containsYield(node)) {
+                // [source]
+                //      do {
+                //          /*body*/
+                //      }
+                //      while (i < 10);
+                //
+                // [intermediate]
+                //  .loop conditionLabel, endLabel
+                //  .mark loopLabel
+                //      /*body*/
+                //  .mark conditionLabel
+                //  .brtrue loopLabel, (i < 10)
+                //  .endloop
+                //  .mark endLabel
+
+                const conditionLabel = defineLabel();
+                const loopLabel = defineLabel();
+                beginLoopBlock(/*continueLabel*/ conditionLabel);
+                markLabel(loopLabel);
+                transformAndEmitEmbeddedStatement(node.statement);
+                markLabel(conditionLabel);
+                emitBreakWhenTrue(loopLabel, visitNode(node.expression, visitor, isExpression));
+                endLoopBlock();
+            }
+            else {
+                emitStatement(visitNode(node, visitor, isStatement));
+            }
+        }
+
+        function visitDoStatement(node: DoStatement) {
+            if (inStatementContainingYield) {
+                beginScriptLoopBlock();
+                node = visitEachChild(node, visitor, context);
+                endLoopBlock();
+                return node;
+            }
+            else {
+                return visitEachChild(node, visitor, context);
+            }
+        }
+
+        function transformAndEmitWhileStatement(node: WhileStatement) {
+            if (containsYield(node)) {
+                // [source]
+                //      while (i < 10) {
+                //          /*body*/
+                //      }
+                //
+                // [intermediate]
+                //  .loop loopLabel, endLabel
+                //  .mark loopLabel
+                //  .brfalse endLabel, (i < 10)
+                //      /*body*/
+                //  .br loopLabel
+                //  .endloop
+                //  .mark endLabel
+
+                const loopLabel = defineLabel();
+                const endLabel = beginLoopBlock(loopLabel);
+                markLabel(loopLabel);
+                emitBreakWhenFalse(endLabel, visitNode(node.expression, visitor, isExpression));
+                transformAndEmitEmbeddedStatement(node.statement);
+                emitBreak(loopLabel);
+                endLoopBlock();
+            }
+            else {
+                emitStatement(visitNode(node, visitor, isStatement));
+            }
+        }
+
+        function visitWhileStatement(node: WhileStatement) {
+            if (inStatementContainingYield) {
+                beginScriptLoopBlock();
+                node = visitEachChild(node, visitor, context);
+                endLoopBlock();
+                return node;
+            }
+            else {
+                return visitEachChild(node, visitor, context);
+            }
+        }
+
+        function transformAndEmitForStatement(node: ForStatement) {
+            if (containsYield(node)) {
+                // [source]
+                //      for (var i = 0; i < 10; i++) {
+                //          /*body*/
+                //      }
+                //
+                // [intermediate]
+                //  .local i
+                //      i = 0;
+                //  .loop incrementLabel, endLoopLabel
+                //  .mark conditionLabel
+                //  .brfalse endLoopLabel, (i < 10)
+                //      /*body*/
+                //  .mark incrementLabel
+                //      i++;
+                //  .br conditionLabel
+                //  .endloop
+                //  .mark endLoopLabel
+
+                const conditionLabel = defineLabel();
+                const incrementLabel = defineLabel();
+                const endLabel = beginLoopBlock(incrementLabel);
+                if (node.initializer) {
+                    const initializer = node.initializer;
+                    if (isVariableDeclarationList(initializer)) {
+                        transformAndEmitVariableDeclarationList(initializer);
+                    }
+                    else {
+                        emitStatement(
+                            createStatement(
+                                visitNode(initializer, visitor, isExpression),
+                                /*location*/ initializer
+                            )
+                        );
+                    }
+                }
+
+                markLabel(conditionLabel);
+                if (node.condition) {
+                    emitBreakWhenFalse(endLabel, visitNode(node.condition, visitor, isExpression));
+                }
+
+                transformAndEmitEmbeddedStatement(node.statement);
+
+                markLabel(incrementLabel);
+                if (node.incrementor) {
+                    emitStatement(
+                        createStatement(
+                            visitNode(node.incrementor, visitor, isExpression),
+                            /*location*/ node.incrementor
+                        )
+                    );
+                }
+                emitBreak(conditionLabel);
+                endLoopBlock();
+            }
+            else {
+                emitStatement(visitNode(node, visitor, isStatement));
+            }
+        }
+
+        function visitForStatement(node: ForStatement) {
+            if (inStatementContainingYield) {
+                beginScriptLoopBlock();
+            }
+
+            const initializer = node.initializer;
+            if (isVariableDeclarationList(initializer)) {
+                for (const variable of initializer.declarations) {
+                    hoistVariableDeclaration(<Identifier>variable.name);
+                }
+
+                const variables = getInitializedVariables(initializer);
+                node = updateFor(node,
+                    variables.length > 0
+                        ? inlineExpressions(map(variables, transformInitializedVariable))
+                        : undefined,
+                    visitNode(node.condition, visitor, isExpression, /*optional*/ true),
+                    visitNode(node.incrementor, visitor, isExpression, /*optional*/ true),
+                    visitNode(node.statement, visitor, isStatement, /*optional*/ false, liftToBlock)
+                );
+            }
+            else {
+                node = visitEachChild(node, visitor, context);
+            }
+
+            if (inStatementContainingYield) {
+                endLoopBlock();
+            }
+
+            return node;
+        }
+
+        function transformAndEmitForInStatement(node: ForInStatement) {
+            // TODO(rbuckton): Source map locations
+            if (containsYield(node)) {
+                // [source]
+                //      for (var p in o) {
+                //          /*body*/
+                //      }
+                //
+                // [intermediate]
+                //  .local _a, _b, _i
+                //      _a = [];
+                //      for (_b in o) _a.push(_b);
+                //      _i = 0;
+                //  .loop incrementLabel, endLoopLabel
+                //  .mark conditionLabel
+                //  .brfalse endLoopLabel, (_i < _a.length)
+                //      p = _a[_i];
+                //      /*body*/
+                //  .mark incrementLabel
+                //      _b++;
+                //  .br conditionLabel
+                //  .endloop
+                //  .mark endLoopLabel
+
+                const keysArray = declareLocal(); // _a
+                const key = declareLocal(); // _b
+                const keysIndex = createLoopVariable(); // _i
+                const initializer = node.initializer;
+                hoistVariableDeclaration(keysIndex);
+                emitAssignment(keysArray, createArrayLiteral());
+
+                emitStatement(
+                    createForIn(
+                        key,
+                        visitNode(node.expression, visitor, isExpression),
+                        createStatement(
+                            createCall(
+                                createPropertyAccess(keysArray, "push"),
+                                /*typeArguments*/ undefined,
+                                [key]
+                            )
+                        )
+                    )
+                );
+
+                emitAssignment(keysIndex, createLiteral(0));
+
+                const conditionLabel = defineLabel();
+                const incrementLabel = defineLabel();
+                const endLabel = beginLoopBlock(incrementLabel);
+
+                markLabel(conditionLabel);
+                emitBreakWhenFalse(endLabel, createLessThan(keysIndex, createPropertyAccess(keysArray, "length")));
+
+                let variable: Expression;
+                if (isVariableDeclarationList(initializer)) {
+                    for (const variable of initializer.declarations) {
+                        hoistVariableDeclaration(<Identifier>variable.name);
+                    }
+
+                    variable = <Identifier>getSynthesizedClone(initializer.declarations[0].name);
+                }
+                else {
+                    variable = visitNode(initializer, visitor, isExpression);
+                    Debug.assert(isLeftHandSideExpression(variable));
+                }
+
+                emitAssignment(variable, createElementAccess(keysArray, keysIndex));
+                transformAndEmitEmbeddedStatement(node.statement);
+
+                markLabel(incrementLabel);
+                emitStatement(createStatement(createPostfixIncrement(keysIndex)));
+
+                emitBreak(conditionLabel);
+                endLoopBlock();
+            }
+            else {
+                emitStatement(visitNode(node, visitor, isStatement));
+            }
+        }
+
+        function visitForInStatement(node: ForInStatement) {
+            // [source]
+            //      for (var x in a) {
+            //          /*body*/
+            //      }
+            //
+            // [intermediate]
+            //  .local x
+            //  .loop
+            //      for (x in a) {
+            //          /*body*/
+            //      }
+            //  .endloop
+
+            if (inStatementContainingYield) {
+                beginScriptLoopBlock();
+            }
+
+            const initializer = node.initializer;
+            if (isVariableDeclarationList(initializer)) {
+                for (const variable of initializer.declarations) {
+                    hoistVariableDeclaration(<Identifier>variable.name);
+                }
+
+                node = updateForIn(node,
+                    <Identifier>initializer.declarations[0].name,
+                    visitNode(node.expression, visitor, isExpression),
+                    visitNode(node.statement, visitor, isStatement, /*optional*/ false, liftToBlock)
+                );
+            }
+            else {
+                node = visitEachChild(node, visitor, context);
+            }
+
+            if (inStatementContainingYield) {
+                endLoopBlock();
+            }
+
+            return node;
+        }
+
+        function transformAndEmitContinueStatement(node: ContinueStatement): void {
+            const label = findContinueTarget(node.label ? node.label.text : undefined);
+            Debug.assert(label > 0, "Expected continue statment to point to a valid Label.");
+            emitBreak(label, /*location*/ node);
+        }
+
+        function visitContinueStatement(node: ContinueStatement): Statement {
+            if (inStatementContainingYield) {
+                const label = findContinueTarget(node.label && node.label.text);
+                if (label > 0) {
+                    return createInlineBreak(label, /*location*/ node);
+                }
+            }
+
+            return visitEachChild(node, visitor, context);
+        }
+
+        function transformAndEmitBreakStatement(node: BreakStatement): void {
+            const label = findBreakTarget(node.label ? node.label.text : undefined);
+            Debug.assert(label > 0, "Expected break statment to point to a valid Label.");
+            emitBreak(label, /*location*/ node);
+        }
+
+        function visitBreakStatement(node: BreakStatement): Statement {
+            if (inStatementContainingYield) {
+                const label = findBreakTarget(node.label && node.label.text);
+                if (label > 0) {
+                    return createInlineBreak(label, /*location*/ node);
+                }
+            }
+
+            return visitEachChild(node, visitor, context);
+        }
+
+        function transformAndEmitReturnStatement(node: ReturnStatement): void {
+            emitReturn(
+                visitNode(node.expression, visitor, isExpression, /*optional*/ true),
+                /*location*/ node
+            );
+        }
+
+        function visitReturnStatement(node: ReturnStatement) {
+            return createInlineReturn(
+                visitNode(node.expression, visitor, isExpression, /*optional*/ true),
+                /*location*/ node
+            );
+        }
+
+        function transformAndEmitWithStatement(node: WithStatement) {
+            if (containsYield(node)) {
+                // [source]
+                //      with (x) {
+                //          /*body*/
+                //      }
+                //
+                // [intermediate]
+                //  .with (x)
+                //      /*body*/
+                //  .endwith
+                beginWithBlock(cacheExpression(visitNode(node.expression, visitor, isExpression)));
+                transformAndEmitEmbeddedStatement(node.statement);
+                endWithBlock();
+            }
+            else {
+                emitStatement(visitNode(node, visitor, isStatement));
+            }
+        }
+
+        function transformAndEmitSwitchStatement(node: SwitchStatement) {
+            if (containsYield(node.caseBlock)) {
+                // [source]
+                //      switch (x) {
+                //          case a:
+                //              /*caseStatements*/
+                //          case b:
+                //              /*caseStatements*/
+                //          default:
+                //              /*defaultStatements*/
+                //      }
+                //
+                // [intermediate]
+                //  .local _a
+                //  .switch endLabel
+                //      _a = x;
+                //      switch (_a) {
+                //          case a:
+                //  .br clauseLabels[0]
+                //      }
+                //      switch (_a) {
+                //          case b:
+                //  .br clauseLabels[1]
+                //      }
+                //  .br clauseLabels[2]
+                //  .mark clauseLabels[0]
+                //      /*caseStatements*/
+                //  .mark clauseLabels[1]
+                //      /*caseStatements*/
+                //  .mark clauseLabels[2]
+                //      /*caseStatements*/
+                //  .endswitch
+                //  .mark endLabel
+
+                const caseBlock = node.caseBlock;
+                const numClauses = caseBlock.clauses.length;
+                const endLabel = beginSwitchBlock();
+
+                const expression = cacheExpression(visitNode(node.expression, visitor, isExpression));
+
+                // Create labels for each clause and find the index of the first default clause.
+                const clauseLabels: Label[] = [];
+                let defaultClauseIndex = -1;
+                for (let i = 0; i < numClauses; i++) {
+                    const clause = caseBlock.clauses[i];
+                    clauseLabels.push(defineLabel());
+                    if (clause.kind === SyntaxKind.DefaultClause && defaultClauseIndex === -1) {
+                        defaultClauseIndex = i;
+                    }
+                }
+
+                // Emit switch statements for each run of case clauses either from the first case
+                // clause or the next case clause with a `yield` in its expression, up to the next
+                // case clause with a `yield` in its expression.
+                let clausesWritten = 0;
+                let pendingClauses: CaseClause[] = [];
+                while (clausesWritten < numClauses) {
+                    let defaultClausesSkipped = 0;
+                    for (let i = clausesWritten; i < numClauses; i++) {
+                        const clause = caseBlock.clauses[i];
+                        if (clause.kind === SyntaxKind.CaseClause) {
+                            const caseClause = <CaseClause>clause;
+                            if (containsYield(caseClause.expression) && pendingClauses.length > 0) {
+                                break;
+                            }
+
+                            pendingClauses.push(
+                                createCaseClause(
+                                    visitNode(caseClause.expression, visitor, isExpression),
+                                    [
+                                        createInlineBreak(clauseLabels[i], /*location*/ caseClause.expression)
+                                    ]
+                                )
+                            );
+                        }
+                        else {
+                            defaultClausesSkipped++;
+                        }
+                    }
+
+                    if (pendingClauses.length) {
+                        emitStatement(createSwitch(expression, createCaseBlock(pendingClauses)));
+                        clausesWritten += pendingClauses.length;
+                        pendingClauses = [];
+                    }
+                    if (defaultClausesSkipped > 0) {
+                        clausesWritten += defaultClausesSkipped;
+                        defaultClausesSkipped = 0;
+                    }
+                }
+
+                if (defaultClauseIndex >= 0) {
+                    emitBreak(clauseLabels[defaultClauseIndex]);
+                }
+                else {
+                    emitBreak(endLabel);
+                }
+
+                for (let i = 0; i < numClauses; i++) {
+                    markLabel(clauseLabels[i]);
+                    transformAndEmitStatements(caseBlock.clauses[i].statements);
+                }
+
+                endSwitchBlock();
+            }
+            else {
+                emitStatement(visitNode(node, visitor, isStatement));
+            }
+        }
+
+        function visitSwitchStatement(node: SwitchStatement) {
+            if (inStatementContainingYield) {
+                beginScriptSwitchBlock();
+            }
+
+            node = visitEachChild(node, visitor, context);
+
+            if (inStatementContainingYield) {
+                endSwitchBlock();
+            }
+
+            return node;
+        }
+
+        function transformAndEmitLabeledStatement(node: LabeledStatement) {
+            if (containsYield(node)) {
+                // [source]
+                //      x: {
+                //          /*body*/
+                //      }
+                //
+                // [intermediate]
+                //  .labeled "x", endLabel
+                //      /*body*/
+                //  .endlabeled
+                //  .mark endLabel
+                beginLabeledBlock(node.label.text);
+                transformAndEmitEmbeddedStatement(node.statement);
+                endLabeledBlock();
+            }
+            else {
+                emitStatement(visitNode(node, visitor, isStatement));
+            }
+        }
+
+        function visitLabeledStatement(node: LabeledStatement) {
+            if (inStatementContainingYield) {
+                beginScriptLabeledBlock(node.label.text);
+            }
+
+            node = visitEachChild(node, visitor, context);
+
+            if (inStatementContainingYield) {
+                endLabeledBlock();
+            }
+
+            return node;
+        }
+
+        function transformAndEmitThrowStatement(node: ThrowStatement): void {
+            emitThrow(
+                visitNode(node.expression, visitor, isExpression),
+                /*location*/ node
+            );
+        }
+
+        function transformAndEmitTryStatement(node: TryStatement) {
+            if (containsYield(node)) {
+                // [source]
+                //      try {
+                //          /*tryBlock*/
+                //      }
+                //      catch (e) {
+                //          /*catchBlock*/
+                //      }
+                //      finally {
+                //          /*finallyBlock*/
+                //      }
+                //
+                // [intermediate]
+                //  .local _a
+                //  .try tryLabel, catchLabel, finallyLabel, endLabel
+                //  .mark tryLabel
+                //  .nop
+                //      /*tryBlock*/
+                //  .br endLabel
+                //  .catch
+                //  .mark catchLabel
+                //      _a = %error%;
+                //      /*catchBlock*/
+                //  .br endLabel
+                //  .finally
+                //  .mark finallyLabel
+                //      /*finallyBlock*/
+                //  .endfinally
+                //  .endtry
+                //  .mark endLabel
+
+                beginExceptionBlock();
+                transformAndEmitEmbeddedStatement(node.tryBlock);
+                if (node.catchClause) {
+                    beginCatchBlock(node.catchClause.variableDeclaration);
+                    transformAndEmitEmbeddedStatement(node.catchClause.block);
+                }
+
+                if (node.finallyBlock) {
+                    beginFinallyBlock();
+                    transformAndEmitEmbeddedStatement(node.finallyBlock);
+                }
+
+                endExceptionBlock();
+            }
+            else {
+                emitStatement(visitEachChild(node, visitor, context));
+            }
+        }
+
+        function containsYield(node: Node) {
+            return node && (node.transformFlags & TransformFlags.ContainsYield) !== 0;
+        }
+
+        function countInitialNodesWithoutYield(nodes: NodeArray<Node>) {
+            const numNodes = nodes.length;
+            for (let i = 0; i < numNodes; i++) {
+                if (containsYield(nodes[i])) {
+                    return i;
+                }
+            }
+
+            return -1;
+        }
+
+        function onSubstituteNode(emitContext: EmitContext, node: Node): Node {
+            node = previousOnSubstituteNode(emitContext, node);
+            if (emitContext === EmitContext.Expression) {
+                return substituteExpression(<Expression>node);
+            }
+            return node;
+        }
+
+        function substituteExpression(node: Expression): Expression {
+            if (isIdentifier(node)) {
+                return substituteExpressionIdentifier(node);
+            }
+            return node;
+        }
+
+        function substituteExpressionIdentifier(node: Identifier) {
+            if (renamedCatchVariables && hasProperty(renamedCatchVariables, node.text)) {
+                const original = getOriginalNode(node);
+                if (isIdentifier(original) && original.parent) {
+                    const declaration = resolver.getReferencedValueDeclaration(original);
+                    if (declaration) {
+                        const name = getProperty(renamedCatchVariableDeclarations, String(getOriginalNodeId(declaration)));
+                        if (name) {
+                            const clone = getMutableClone(name);
+                            setSourceMapRange(clone, node);
+                            setCommentRange(clone, node);
+                            return clone;
+                        }
+                    }
+                }
+            }
+
+            return node;
+        }
+
+        function cacheExpression(node: Expression): Identifier {
+            let temp: Identifier;
+            if (isGeneratedIdentifier(node)) {
+                return <Identifier>node;
+            }
+
+            temp = createTempVariable(hoistVariableDeclaration);
+            emitAssignment(temp, node, /*location*/ node);
+            return temp;
+        }
+
+        function declareLocal(name?: string): Identifier {
+            const temp = name
+                ? createUniqueName(name)
+                : createTempVariable(/*recordTempVariable*/ undefined);
+            hoistVariableDeclaration(temp);
+            return temp;
+        }
+
+        /**
+         * Defines a label, uses as the target of a Break operation.
+         */
+        function defineLabel(): Label {
+            if (!labelOffsets) {
+                labelOffsets = [];
+            }
+
+            const label = nextLabelId;
+            nextLabelId++;
+            labelOffsets[label] = -1;
+            return label;
+        }
+
+        /**
+         * Marks the current operation with the specified label.
+         */
+        function markLabel(label: Label): void {
+            Debug.assert(labelOffsets !== undefined, "No labels were defined.");
+            labelOffsets[label] = operations ? operations.length : 0;
+        }
+
+        /**
+         * Begins a block operation (With, Break/Continue, Try/Catch/Finally)
+         *
+         * @param block Information about the block.
+         */
+        function beginBlock(block: CodeBlock): number {
+            if (!blocks) {
+                blocks = [];
+                blockActions = [];
+                blockOffsets = [];
+                blockStack = [];
+            }
+
+            const index = blockActions.length;
+            blockActions[index] = BlockAction.Open;
+            blockOffsets[index] = operations ? operations.length : 0;
+            blocks[index] = block;
+            blockStack.push(block);
+            return index;
+        }
+
+        /**
+         * Ends the current block operation.
+         */
+        function endBlock(): CodeBlock {
+            const block = peekBlock();
+            Debug.assert(block !== undefined, "beginBlock was never called.");
+
+            const index = blockActions.length;
+            blockActions[index] = BlockAction.Close;
+            blockOffsets[index] = operations ? operations.length : 0;
+            blocks[index] = block;
+            blockStack.pop();
+            return block;
+        }
+
+        /**
+         * Gets the current open block.
+         */
+        function peekBlock() {
+            return lastOrUndefined(blockStack);
+        }
+
+        /**
+         * Gets the kind of the current open block.
+         */
+        function peekBlockKind(): CodeBlockKind {
+            const block = peekBlock();
+            return block && block.kind;
+        }
+
+        /**
+         * Begins a code block for a generated `with` statement.
+         *
+         * @param expression An identifier representing expression for the `with` block.
+         */
+        function beginWithBlock(expression: Identifier): void {
+            const startLabel = defineLabel();
+            const endLabel = defineLabel();
+            markLabel(startLabel);
+            beginBlock(<WithBlock>{
+                kind: CodeBlockKind.With,
+                expression,
+                startLabel,
+                endLabel
+            });
+        }
+
+        /**
+         * Ends a code block for a generated `with` statement.
+         */
+        function endWithBlock(): void {
+            Debug.assert(peekBlockKind() === CodeBlockKind.With);
+            const block = <WithBlock>endBlock();
+            markLabel(block.endLabel);
+        }
+
+        function isWithBlock(block: CodeBlock): block is WithBlock {
+            return block.kind === CodeBlockKind.With;
+        }
+
+        /**
+         * Begins a code block for a generated `try` statement.
+         */
+        function beginExceptionBlock(): Label {
+            const startLabel = defineLabel();
+            const endLabel = defineLabel();
+            markLabel(startLabel);
+            beginBlock(<ExceptionBlock>{
+                kind: CodeBlockKind.Exception,
+                state: ExceptionBlockState.Try,
+                startLabel,
+                endLabel
+            });
+            emitNop();
+            return endLabel;
+        }
+
+        /**
+         * Enters the `catch` clause of a generated `try` statement.
+         *
+         * @param variable The catch variable.
+         */
+        function beginCatchBlock(variable: VariableDeclaration): void {
+            Debug.assert(peekBlockKind() === CodeBlockKind.Exception);
+
+            const text = (<Identifier>variable.name).text;
+            const name = declareLocal(text);
+
+            if (!renamedCatchVariables) {
+                renamedCatchVariables = createMap<boolean>();
+                renamedCatchVariableDeclarations = createMap<Identifier>();
+                context.enableSubstitution(SyntaxKind.Identifier);
+            }
+
+            renamedCatchVariables[text] = true;
+            renamedCatchVariableDeclarations[getOriginalNodeId(variable)] = name;
+
+            const exception = <ExceptionBlock>peekBlock();
+            Debug.assert(exception.state < ExceptionBlockState.Catch);
+
+            const endLabel = exception.endLabel;
+            emitBreak(endLabel);
+
+            const catchLabel = defineLabel();
+            markLabel(catchLabel);
+            exception.state = ExceptionBlockState.Catch;
+            exception.catchVariable = name;
+            exception.catchLabel = catchLabel;
+
+            emitAssignment(name, createCall(createPropertyAccess(state, "sent"), /*typeArguments*/ undefined, []));
+            emitNop();
+        }
+
+        /**
+         * Enters the `finally` block of a generated `try` statement.
+         */
+        function beginFinallyBlock(): void {
+            Debug.assert(peekBlockKind() === CodeBlockKind.Exception);
+
+            const exception = <ExceptionBlock>peekBlock();
+            Debug.assert(exception.state < ExceptionBlockState.Finally);
+
+            const endLabel = exception.endLabel;
+            emitBreak(endLabel);
+
+            const finallyLabel = defineLabel();
+            markLabel(finallyLabel);
+            exception.state = ExceptionBlockState.Finally;
+            exception.finallyLabel = finallyLabel;
+        }
+
+        /**
+         * Ends the code block for a generated `try` statement.
+         */
+        function endExceptionBlock(): void {
+            Debug.assert(peekBlockKind() === CodeBlockKind.Exception);
+            const exception = <ExceptionBlock>endBlock();
+            const state = exception.state;
+            if (state < ExceptionBlockState.Finally) {
+                emitBreak(exception.endLabel);
+            }
+            else {
+                emitEndfinally();
+            }
+
+            markLabel(exception.endLabel);
+            emitNop();
+            exception.state = ExceptionBlockState.Done;
+        }
+
+        function isExceptionBlock(block: CodeBlock): block is ExceptionBlock {
+            return block.kind === CodeBlockKind.Exception;
+        }
+
+        /**
+         * Begins a code block that supports `break` or `continue` statements that are defined in
+         * the source tree and not from generated code.
+         *
+         * @param labelText Names from containing labeled statements.
+         */
+        function beginScriptLoopBlock(): void {
+            beginBlock(<LoopBlock>{
+                kind: CodeBlockKind.Loop,
+                isScript: true,
+                breakLabel: -1,
+                continueLabel: -1
+            });
+        }
+
+        /**
+         * Begins a code block that supports `break` or `continue` statements that are defined in
+         * generated code. Returns a label used to mark the operation to which to jump when a
+         * `break` statement targets this block.
+         *
+         * @param continueLabel A Label used to mark the operation to which to jump when a
+         *                      `continue` statement targets this block.
+         */
+        function beginLoopBlock(continueLabel: Label): Label {
+            const breakLabel = defineLabel();
+            beginBlock(<LoopBlock>{
+                kind: CodeBlockKind.Loop,
+                isScript: false,
+                breakLabel: breakLabel,
+                continueLabel: continueLabel
+            });
+            return breakLabel;
+        }
+
+        /**
+         * Ends a code block that supports `break` or `continue` statements that are defined in
+         * generated code or in the source tree.
+         */
+        function endLoopBlock(): void {
+            Debug.assert(peekBlockKind() === CodeBlockKind.Loop);
+            const block = <SwitchBlock>endBlock();
+            const breakLabel = block.breakLabel;
+            if (!block.isScript) {
+                markLabel(breakLabel);
+            }
+        }
+
+        /**
+         * Begins a code block that supports `break` statements that are defined in the source
+         * tree and not from generated code.
+         *
+         */
+        function beginScriptSwitchBlock(): void {
+            beginBlock(<SwitchBlock>{
+                kind: CodeBlockKind.Switch,
+                isScript: true,
+                breakLabel: -1
+            });
+        }
+
+        /**
+         * Begins a code block that supports `break` statements that are defined in generated code.
+         * Returns a label used to mark the operation to which to jump when a `break` statement
+         * targets this block.
+         */
+        function beginSwitchBlock(): Label {
+            const breakLabel = defineLabel();
+            beginBlock(<SwitchBlock>{
+                kind: CodeBlockKind.Switch,
+                isScript: false,
+                breakLabel: breakLabel
+            });
+            return breakLabel;
+        }
+
+        /**
+         * Ends a code block that supports `break` statements that are defined in generated code.
+         */
+        function endSwitchBlock(): void {
+            Debug.assert(peekBlockKind() === CodeBlockKind.Switch);
+            const block = <SwitchBlock>endBlock();
+            const breakLabel = block.breakLabel;
+            if (!block.isScript) {
+                markLabel(breakLabel);
+            }
+        }
+
+        function beginScriptLabeledBlock(labelText: string) {
+            beginBlock(<LabeledBlock>{
+                kind: CodeBlockKind.Labeled,
+                isScript: true,
+                labelText,
+                breakLabel: -1
+            });
+        }
+
+        function beginLabeledBlock(labelText: string) {
+            const breakLabel = defineLabel();
+            beginBlock(<LabeledBlock>{
+                kind: CodeBlockKind.Labeled,
+                isScript: false,
+                labelText,
+                breakLabel
+            });
+        }
+
+        function endLabeledBlock() {
+            Debug.assert(peekBlockKind() === CodeBlockKind.Labeled);
+            const block = <LabeledBlock>endBlock();
+            if (!block.isScript) {
+                markLabel(block.breakLabel);
+            }
+        }
+
+        /**
+         * Indicates whether the provided block supports `break` statements.
+         *
+         * @param block A code block.
+         */
+        function supportsUnlabeledBreak(block: CodeBlock): block is SwitchBlock | LoopBlock {
+            return block.kind === CodeBlockKind.Switch
+                || block.kind === CodeBlockKind.Loop;
+        }
+
+        /**
+         * Indicates whether the provided block supports `break` statements with labels.
+         *
+         * @param block A code block.
+         */
+        function supportsLabeledBreakOrContinue(block: CodeBlock): block is LabeledBlock {
+            return block.kind === CodeBlockKind.Labeled;
+        }
+
+        /**
+         * Indicates whether the provided block supports `continue` statements.
+         *
+         * @param block A code block.
+         */
+        function supportsUnlabeledContinue(block: CodeBlock): block is LoopBlock {
+            return block.kind === CodeBlockKind.Loop;
+        }
+
+        function hasImmediateContainingLabeledBlock(labelText: string, start: number) {
+            for (let j = start; j >= 0; j--) {
+                const containingBlock = blockStack[j];
+                if (supportsLabeledBreakOrContinue(containingBlock)) {
+                    if (containingBlock.labelText === labelText) {
+                        return true;
+                    }
+                }
+                else {
+                    break;
+                }
+            }
+
+            return false;
+        }
+
+        /**
+         * Finds the label that is the target for a `break` statement.
+         *
+         * @param labelText An optional name of a containing labeled statement.
+         */
+        function findBreakTarget(labelText?: string): Label {
+            Debug.assert(blocks !== undefined);
+            if (labelText) {
+                for (let i = blockStack.length - 1; i >= 0; i--) {
+                    const block = blockStack[i];
+                    if (supportsLabeledBreakOrContinue(block) && block.labelText === labelText) {
+                        return block.breakLabel;
+                    }
+                    else if (supportsUnlabeledBreak(block) && hasImmediateContainingLabeledBlock(labelText, i - 1)) {
+                        return block.breakLabel;
+                    }
+                }
+            }
+            else {
+                for (let i = blockStack.length - 1; i >= 0; i--) {
+                    const block = blockStack[i];
+                    if (supportsUnlabeledBreak(block)) {
+                        return block.breakLabel;
+                    }
+                }
+            }
+
+            return 0;
+        }
+
+        /**
+         * Finds the label that is the target for a `continue` statement.
+         *
+         * @param labelText An optional name of a containing labeled statement.
+         */
+        function findContinueTarget(labelText?: string): Label {
+            Debug.assert(blocks !== undefined);
+            if (labelText) {
+                for (let i = blockStack.length - 1; i >= 0; i--) {
+                    const block = blockStack[i];
+                    if (supportsUnlabeledContinue(block) && hasImmediateContainingLabeledBlock(labelText, i - 1)) {
+                        return block.continueLabel;
+                    }
+                }
+            }
+            else {
+                for (let i = blockStack.length - 1; i >= 0; i--) {
+                    const block = blockStack[i];
+                    if (supportsUnlabeledContinue(block)) {
+                        return block.continueLabel;
+                    }
+                }
+            }
+
+            return 0;
+        }
+
+        /**
+         * Creates an expression that can be used to indicate the value for a label.
+         *
+         * @param label A label.
+         */
+        function createLabel(label: Label): Expression {
+            if (label > 0) {
+                if (labelExpressions === undefined) {
+                    labelExpressions = [];
+                }
+
+                const expression = createLiteral(-1);
+                if (labelExpressions[label] === undefined) {
+                    labelExpressions[label] = [expression];
+                }
+                else {
+                    labelExpressions[label].push(expression);
+                }
+
+                return expression;
+            }
+
+            return createOmittedExpression();
+        }
+
+        /**
+         * Creates a numeric literal for the provided instruction.
+         */
+        function createInstruction(instruction: Instruction): NumericLiteral {
+            const literal = createLiteral(instruction);
+            literal.trailingComment = instructionNames[instruction];
+            return literal;
+        }
+
+        /**
+         * Creates a statement that can be used indicate a Break operation to the provided label.
+         *
+         * @param label A label.
+         * @param location An optional source map location for the statement.
+         */
+        function createInlineBreak(label: Label, location?: TextRange): ReturnStatement {
+            Debug.assert(label > 0, `Invalid label: ${label}`);
+            return createReturn(
+                createArrayLiteral([
+                    createInstruction(Instruction.Break),
+                    createLabel(label)
+                ]),
+                location
+            );
+        }
+
+        /**
+         * Creates a statement that can be used indicate a Return operation.
+         *
+         * @param expression The expression for the return statement.
+         * @param location An optional source map location for the statement.
+         */
+        function createInlineReturn(expression?: Expression, location?: TextRange): ReturnStatement {
+            return createReturn(
+                createArrayLiteral(expression
+                    ? [createInstruction(Instruction.Return), expression]
+                    : [createInstruction(Instruction.Return)]
+                ),
+                location
+            );
+        }
+
+        /**
+         * Creates an expression that can be used to resume from a Yield operation.
+         */
+        function createGeneratorResume(location?: TextRange): LeftHandSideExpression {
+            return createCall(createPropertyAccess(state, "sent"), /*typeArguments*/ undefined, [], location);
+        }
+
+        /**
+         * Emits an empty instruction.
+         */
+        function emitNop() {
+            emitWorker(OpCode.Nop);
+        }
+
+        /**
+         * Emits a Statement.
+         *
+         * @param node A statement.
+         */
+        function emitStatement(node: Statement): void {
+            if (node) {
+                emitWorker(OpCode.Statement, [node]);
+            }
+            else {
+                emitNop();
+            }
+        }
+
+        /**
+         * Emits an Assignment operation.
+         *
+         * @param left The left-hand side of the assignment.
+         * @param right The right-hand side of the assignment.
+         * @param location An optional source map location for the assignment.
+         */
+        function emitAssignment(left: Expression, right: Expression, location?: TextRange): void {
+            emitWorker(OpCode.Assign, [left, right], location);
+        }
+
+        /**
+         * Emits a Break operation to the specified label.
+         *
+         * @param label A label.
+         * @param location An optional source map location for the assignment.
+         */
+        function emitBreak(label: Label, location?: TextRange): void {
+            emitWorker(OpCode.Break, [label], location);
+        }
+
+        /**
+         * Emits a Break operation to the specified label when a condition evaluates to a truthy
+         * value at runtime.
+         *
+         * @param label A label.
+         * @param condition The condition.
+         * @param location An optional source map location for the assignment.
+         */
+        function emitBreakWhenTrue(label: Label, condition: Expression, location?: TextRange): void {
+            emitWorker(OpCode.BreakWhenTrue, [label, condition], location);
+        }
+
+        /**
+         * Emits a Break to the specified label when a condition evaluates to a falsey value at
+         * runtime.
+         *
+         * @param label A label.
+         * @param condition The condition.
+         * @param location An optional source map location for the assignment.
+         */
+        function emitBreakWhenFalse(label: Label, condition: Expression, location?: TextRange): void {
+            emitWorker(OpCode.BreakWhenFalse, [label, condition], location);
+        }
+
+        /**
+         * Emits a YieldStar operation for the provided expression.
+         *
+         * @param expression An optional value for the yield operation.
+         * @param location An optional source map location for the assignment.
+         */
+        function emitYieldStar(expression?: Expression, location?: TextRange): void {
+            emitWorker(OpCode.YieldStar, [expression], location);
+        }
+
+        /**
+         * Emits a Yield operation for the provided expression.
+         *
+         * @param expression An optional value for the yield operation.
+         * @param location An optional source map location for the assignment.
+         */
+        function emitYield(expression?: Expression, location?: TextRange): void {
+            emitWorker(OpCode.Yield, [expression], location);
+        }
+
+        /**
+         * Emits a Return operation for the provided expression.
+         *
+         * @param expression An optional value for the operation.
+         * @param location An optional source map location for the assignment.
+         */
+        function emitReturn(expression?: Expression, location?: TextRange): void {
+            emitWorker(OpCode.Return, [expression], location);
+        }
+
+        /**
+         * Emits a Throw operation for the provided expression.
+         *
+         * @param expression A value for the operation.
+         * @param location An optional source map location for the assignment.
+         */
+        function emitThrow(expression: Expression, location?: TextRange): void {
+            emitWorker(OpCode.Throw, [expression], location);
+        }
+
+        /**
+         * Emits an Endfinally operation. This is used to handle `finally` block semantics.
+         */
+        function emitEndfinally(): void {
+            emitWorker(OpCode.Endfinally);
+        }
+
+        /**
+         * Emits an operation.
+         *
+         * @param code The OpCode for the operation.
+         * @param args The optional arguments for the operation.
+         */
+        function emitWorker(code: OpCode, args?: OperationArguments, location?: TextRange): void {
+            if (operations === undefined) {
+                operations = [];
+                operationArguments = [];
+                operationLocations = [];
+            }
+
+            if (labelOffsets === undefined) {
+                // mark entry point
+                markLabel(defineLabel());
+            }
+
+            const operationIndex = operations.length;
+            operations[operationIndex] = code;
+            operationArguments[operationIndex] = args;
+            operationLocations[operationIndex] = location;
+        }
+
+        /**
+         * Builds the generator function body.
+         */
+        function build() {
+            blockIndex = 0;
+            labelNumber = 0;
+            labelNumbers = undefined;
+            lastOperationWasAbrupt = false;
+            lastOperationWasCompletion = false;
+            clauses = undefined;
+            statements = undefined;
+            exceptionBlockStack = undefined;
+            currentExceptionBlock = undefined;
+            withBlockStack = undefined;
+
+            const buildResult = buildStatements();
+            return createGeneratorHelper(
+                context,
+                setEmitFlags(
+                    createFunctionExpression(
+                        /*modifiers*/ undefined,
+                        /*asteriskToken*/ undefined,
+                        /*name*/ undefined,
+                        /*typeParameters*/ undefined,
+                        [createParameter(/*decorators*/ undefined, /*modifiers*/ undefined, /*dotDotDotToken*/ undefined, state)],
+                        /*type*/ undefined,
+                        createBlock(
+                            buildResult,
+                            /*location*/ undefined,
+                            /*multiLine*/ buildResult.length > 0
+                        )
+                    ),
+                    EmitFlags.ReuseTempVariableScope
+                )
+            );
+        }
+
+        /**
+         * Builds the statements for the generator function body.
+         */
+        function buildStatements(): Statement[] {
+            if (operations) {
+                for (let operationIndex = 0; operationIndex < operations.length; operationIndex++) {
+                    writeOperation(operationIndex);
+                }
+
+                flushFinalLabel(operations.length);
+            }
+            else {
+                flushFinalLabel(0);
+            }
+
+            if (clauses) {
+                const labelExpression = createPropertyAccess(state, "label");
+                const switchStatement = createSwitch(labelExpression, createCaseBlock(clauses));
+                switchStatement.startsOnNewLine = true;
+                return [switchStatement];
+            }
+
+            if (statements) {
+                return statements;
+            }
+
+            return [];
+        }
+
+        /**
+         * Flush the current label and advance to a new label.
+         */
+        function flushLabel(): void {
+            if (!statements) {
+                return;
+            }
+
+            appendLabel(/*markLabelEnd*/ !lastOperationWasAbrupt);
+
+            lastOperationWasAbrupt = false;
+            lastOperationWasCompletion = false;
+            labelNumber++;
+        }
+
+        /**
+         * Flush the final label of the generator function body.
+         */
+        function flushFinalLabel(operationIndex: number): void {
+            if (isFinalLabelReachable(operationIndex)) {
+                tryEnterLabel(operationIndex);
+                withBlockStack = undefined;
+                writeReturn(/*expression*/ undefined, /*operationLocation*/ undefined);
+            }
+
+            if (statements && clauses) {
+                appendLabel(/*markLabelEnd*/ false);
+            }
+
+            updateLabelExpressions();
+        }
+
+        /**
+         * Tests whether the final label of the generator function body
+         * is reachable by user code.
+         */
+        function isFinalLabelReachable(operationIndex: number) {
+            // if the last operation was *not* a completion (return/throw) then
+            // the final label is reachable.
+            if (!lastOperationWasCompletion) {
+                return true;
+            }
+
+            // if there are no labels defined or referenced, then the final label is
+            // not reachable.
+            if (!labelOffsets || !labelExpressions) {
+                return false;
+            }
+
+            // if the label for this offset is referenced, then the final label
+            // is reachable.
+            for (let label = 0; label < labelOffsets.length; label++) {
+                if (labelOffsets[label] === operationIndex && labelExpressions[label]) {
+                    return true;
+                }
+            }
+
+            return false;
+        }
+
+        /**
+         * Appends a case clause for the last label and sets the new label.
+         *
+         * @param markLabelEnd Indicates that the transition between labels was a fall-through
+         *                     from a previous case clause and the change in labels should be
+         *                     reflected on the `state` object.
+         */
+        function appendLabel(markLabelEnd: boolean): void {
+            if (!clauses) {
+                clauses = [];
+            }
+
+            if (statements) {
+                if (withBlockStack) {
+                    // The previous label was nested inside one or more `with` blocks, so we
+                    // surround the statements in generated `with` blocks to create the same environment.
+                    for (let i = withBlockStack.length - 1; i >= 0; i--) {
+                        const withBlock = withBlockStack[i];
+                        statements = [createWith(withBlock.expression, createBlock(statements))];
+                    }
+                }
+
+                if (currentExceptionBlock) {
+                    // The previous label was nested inside of an exception block, so we must
+                    // indicate entry into a protected region by pushing the label numbers
+                    // for each block in the protected region.
+                    const { startLabel, catchLabel, finallyLabel, endLabel } = currentExceptionBlock;
+                    statements.unshift(
+                        createStatement(
+                            createCall(
+                                createPropertyAccess(createPropertyAccess(state, "trys"), "push"),
+                                /*typeArguments*/ undefined,
+                                [
+                                    createArrayLiteral([
+                                        createLabel(startLabel),
+                                        createLabel(catchLabel),
+                                        createLabel(finallyLabel),
+                                        createLabel(endLabel)
+                                    ])
+                                ]
+                            )
+                        )
+                    );
+
+                    currentExceptionBlock = undefined;
+                }
+
+                if (markLabelEnd) {
+                    // The case clause for the last label falls through to this label, so we
+                    // add an assignment statement to reflect the change in labels.
+                    statements.push(
+                        createStatement(
+                            createAssignment(
+                                createPropertyAccess(state, "label"),
+                                createLiteral(labelNumber + 1)
+                            )
+                        )
+                    );
+                }
+            }
+
+            clauses.push(
+                createCaseClause(
+                    createLiteral(labelNumber),
+                    statements || []
+                )
+            );
+
+            statements = undefined;
+        }
+
+        /**
+         * Tries to enter into a new label at the current operation index.
+         */
+        function tryEnterLabel(operationIndex: number): void {
+            if (!labelOffsets) {
+                return;
+            }
+
+            for (let label = 0; label < labelOffsets.length; label++) {
+                if (labelOffsets[label] === operationIndex) {
+                    flushLabel();
+                    if (labelNumbers === undefined) {
+                        labelNumbers = [];
+                    }
+                    if (labelNumbers[labelNumber] === undefined) {
+                        labelNumbers[labelNumber] = [label];
+                    }
+                    else {
+                        labelNumbers[labelNumber].push(label);
+                    }
+                }
+            }
+        }
+
+        /**
+         * Updates literal expressions for labels with actual label numbers.
+         */
+        function updateLabelExpressions() {
+            if (labelExpressions !== undefined && labelNumbers !== undefined) {
+                for (let labelNumber = 0; labelNumber < labelNumbers.length; labelNumber++) {
+                    const labels = labelNumbers[labelNumber];
+                    if (labels !== undefined) {
+                        for (const label of labels) {
+                            const expressions = labelExpressions[label];
+                            if (expressions !== undefined) {
+                                for (const expression of expressions) {
+                                    expression.text = String(labelNumber);
+                                }
+                            }
+                        }
+                    }
+                }
+            }
+        }
+
+        /**
+         * Tries to enter or leave a code block.
+         */
+        function tryEnterOrLeaveBlock(operationIndex: number): void {
+            if (blocks) {
+                for (; blockIndex < blockActions.length && blockOffsets[blockIndex] <= operationIndex; blockIndex++) {
+                    const block = blocks[blockIndex];
+                    const blockAction = blockActions[blockIndex];
+                    if (isExceptionBlock(block)) {
+                        if (blockAction === BlockAction.Open) {
+                            if (!exceptionBlockStack) {
+                                exceptionBlockStack = [];
+                            }
+
+                            if (!statements) {
+                                statements = [];
+                            }
+
+                            exceptionBlockStack.push(currentExceptionBlock);
+                            currentExceptionBlock = block;
+                        }
+                        else if (blockAction === BlockAction.Close) {
+                            currentExceptionBlock = exceptionBlockStack.pop();
+                        }
+                    }
+                    else if (isWithBlock(block)) {
+                        if (blockAction === BlockAction.Open) {
+                            if (!withBlockStack) {
+                                withBlockStack = [];
+                            }
+
+                            withBlockStack.push(block);
+                        }
+                        else if (blockAction === BlockAction.Close) {
+                            withBlockStack.pop();
+                        }
+                    }
+                }
+            }
+        }
+
+        /**
+         * Writes an operation as a statement to the current label's statement list.
+         *
+         * @param operation The OpCode of the operation
+         */
+        function writeOperation(operationIndex: number): void {
+            tryEnterLabel(operationIndex);
+            tryEnterOrLeaveBlock(operationIndex);
+
+            // early termination, nothing else to process in this label
+            if (lastOperationWasAbrupt) {
+                return;
+            }
+
+            lastOperationWasAbrupt = false;
+            lastOperationWasCompletion = false;
+
+            const opcode = operations[operationIndex];
+            if (opcode === OpCode.Nop) {
+                return;
+            }
+            else if (opcode === OpCode.Endfinally) {
+                return writeEndfinally();
+            }
+
+            const args = operationArguments[operationIndex];
+            if (opcode === OpCode.Statement) {
+                return writeStatement(<Statement>args[0]);
+            }
+
+            const location = operationLocations[operationIndex];
+            switch (opcode) {
+                case OpCode.Assign:
+                    return writeAssign(<Expression>args[0], <Expression>args[1], location);
+                case OpCode.Break:
+                    return writeBreak(<Label>args[0], location);
+                case OpCode.BreakWhenTrue:
+                    return writeBreakWhenTrue(<Label>args[0], <Expression>args[1], location);
+                case OpCode.BreakWhenFalse:
+                    return writeBreakWhenFalse(<Label>args[0], <Expression>args[1], location);
+                case OpCode.Yield:
+                    return writeYield(<Expression>args[0], location);
+                case OpCode.YieldStar:
+                    return writeYieldStar(<Expression>args[0], location);
+                case OpCode.Return:
+                    return writeReturn(<Expression>args[0], location);
+                case OpCode.Throw:
+                    return writeThrow(<Expression>args[0], location);
+            }
+        }
+
+        /**
+         * Writes a statement to the current label's statement list.
+         *
+         * @param statement A statement to write.
+         */
+        function writeStatement(statement: Statement): void {
+            if (statement) {
+                if (!statements) {
+                    statements = [statement];
+                }
+                else {
+                    statements.push(statement);
+                }
+            }
+        }
+
+        /**
+         * Writes an Assign operation to the current label's statement list.
+         *
+         * @param left The left-hand side of the assignment.
+         * @param right The right-hand side of the assignment.
+         * @param operationLocation The source map location for the operation.
+         */
+        function writeAssign(left: Expression, right: Expression, operationLocation: TextRange): void {
+            writeStatement(createStatement(createAssignment(left, right), operationLocation));
+        }
+
+        /**
+         * Writes a Throw operation to the current label's statement list.
+         *
+         * @param expression The value to throw.
+         * @param operationLocation The source map location for the operation.
+         */
+        function writeThrow(expression: Expression, operationLocation: TextRange): void {
+            lastOperationWasAbrupt = true;
+            lastOperationWasCompletion = true;
+            writeStatement(createThrow(expression, operationLocation));
+        }
+
+        /**
+         * Writes a Return operation to the current label's statement list.
+         *
+         * @param expression The value to return.
+         * @param operationLocation The source map location for the operation.
+         */
+        function writeReturn(expression: Expression, operationLocation: TextRange): void {
+            lastOperationWasAbrupt = true;
+            lastOperationWasCompletion = true;
+            writeStatement(
+                createReturn(
+                    createArrayLiteral(expression
+                        ? [createInstruction(Instruction.Return), expression]
+                        : [createInstruction(Instruction.Return)]
+                    ),
+                    operationLocation
+                )
+            );
+        }
+
+        /**
+         * Writes a Break operation to the current label's statement list.
+         *
+         * @param label The label for the Break.
+         * @param operationLocation The source map location for the operation.
+         */
+        function writeBreak(label: Label, operationLocation: TextRange): void {
+            lastOperationWasAbrupt = true;
+            writeStatement(
+                createReturn(
+                    createArrayLiteral([
+                        createInstruction(Instruction.Break),
+                        createLabel(label)
+                    ]),
+                    operationLocation
+                )
+            );
+        }
+
+        /**
+         * Writes a BreakWhenTrue operation to the current label's statement list.
+         *
+         * @param label The label for the Break.
+         * @param condition The condition for the Break.
+         * @param operationLocation The source map location for the operation.
+         */
+        function writeBreakWhenTrue(label: Label, condition: Expression, operationLocation: TextRange): void {
+            writeStatement(
+                createIf(
+                    condition,
+                    createReturn(
+                        createArrayLiteral([
+                            createInstruction(Instruction.Break),
+                            createLabel(label)
+                        ]),
+                        operationLocation
+                    )
+                )
+            );
+        }
+
+        /**
+         * Writes a BreakWhenFalse operation to the current label's statement list.
+         *
+         * @param label The label for the Break.
+         * @param condition The condition for the Break.
+         * @param operationLocation The source map location for the operation.
+         */
+        function writeBreakWhenFalse(label: Label, condition: Expression, operationLocation: TextRange): void {
+            writeStatement(
+                createIf(
+                    createLogicalNot(condition),
+                    createReturn(
+                        createArrayLiteral([
+                            createInstruction(Instruction.Break),
+                            createLabel(label)
+                        ]),
+                        operationLocation
+                    )
+                )
+            );
+        }
+
+        /**
+         * Writes a Yield operation to the current label's statement list.
+         *
+         * @param expression The expression to yield.
+         * @param operationLocation The source map location for the operation.
+         */
+        function writeYield(expression: Expression, operationLocation: TextRange): void {
+            lastOperationWasAbrupt = true;
+            writeStatement(
+                createReturn(
+                    createArrayLiteral(
+                        expression
+                            ? [createInstruction(Instruction.Yield), expression]
+                            : [createInstruction(Instruction.Yield)]
+                    ),
+                    operationLocation
+                )
+            );
+        }
+
+        /**
+         * Writes a YieldStar instruction to the current label's statement list.
+         *
+         * @param expression The expression to yield.
+         * @param operationLocation The source map location for the operation.
+         */
+        function writeYieldStar(expression: Expression, operationLocation: TextRange): void {
+            lastOperationWasAbrupt = true;
+            writeStatement(
+                createReturn(
+                    createArrayLiteral([
+                        createInstruction(Instruction.YieldStar),
+                        expression
+                    ]),
+                    operationLocation
+                )
+            );
+        }
+
+        /**
+         * Writes an Endfinally instruction to the current label's statement list.
+         */
+        function writeEndfinally(): void {
+            lastOperationWasAbrupt = true;
+            writeStatement(
+                createReturn(
+                    createArrayLiteral([
+                        createInstruction(Instruction.Endfinally)
+                    ])
+                )
+            );
+        }
+    }
+
+    function createGeneratorHelper(context: TransformationContext, body: FunctionExpression) {
+        context.requestEmitHelper(generatorHelper);
+        return createCall(
+            getHelperName("__generator"),
+            /*typeArguments*/ undefined,
+            [createThis(), body]);
+    }
+
+    // The __generator helper is used by down-level transformations to emulate the runtime
+    // semantics of an ES2015 generator function. When called, this helper returns an
+    // object that implements the Iterator protocol, in that it has `next`, `return`, and
+    // `throw` methods that step through the generator when invoked.
+    //
+    // parameters:
+    //  thisArg  The value to use as the `this` binding for the transformed generator body.
+    //  body     A function that acts as the transformed generator body.
+    //
+    // variables:
+    //  _       Persistent state for the generator that is shared between the helper and the
+    //          generator body. The state object has the following members:
+    //            sent() - A method that returns or throws the current completion value.
+    //            label  - The next point at which to resume evaluation of the generator body.
+    //            trys   - A stack of protected regions (try/catch/finally blocks).
+    //            ops    - A stack of pending instructions when inside of a finally block.
+    //  f       A value indicating whether the generator is executing.
+    //  y       An iterator to delegate for a yield*.
+    //  t       A temporary variable that holds one of the following values (note that these
+    //          cases do not overlap):
+    //          - The completion value when resuming from a `yield` or `yield*`.
+    //          - The error value for a catch block.
+    //          - The current protected region (array of try/catch/finally/end labels).
+    //          - The verb (`next`, `throw`, or `return` method) to delegate to the expression
+    //            of a `yield*`.
+    //          - The result of evaluating the verb delegated to the expression of a `yield*`.
+    //
+    // functions:
+    //  verb(n)     Creates a bound callback to the `step` function for opcode `n`.
+    //  step(op)    Evaluates opcodes in a generator body until execution is suspended or
+    //              completed.
+    //
+    // The __generator helper understands a limited set of instructions:
+    //  0: next(value?)     - Start or resume the generator with the specified value.
+    //  1: throw(error)     - Resume the generator with an exception. If the generator is
+    //                        suspended inside of one or more protected regions, evaluates
+    //                        any intervening finally blocks between the current label and
+    //                        the nearest catch block or function boundary. If uncaught, the
+    //                        exception is thrown to the caller.
+    //  2: return(value?)   - Resume the generator as if with a return. If the generator is
+    //                        suspended inside of one or more protected regions, evaluates any
+    //                        intervening finally blocks.
+    //  3: break(label)     - Jump to the specified label. If the label is outside of the
+    //                        current protected region, evaluates any intervening finally
+    //                        blocks.
+    //  4: yield(value?)    - Yield execution to the caller with an optional value. When
+    //                        resumed, the generator will continue at the next label.
+    //  5: yield*(value)    - Delegates evaluation to the supplied iterator. When
+    //                        delegation completes, the generator will continue at the next
+    //                        label.
+    //  6: catch(error)     - Handles an exception thrown from within the generator body. If
+    //                        the current label is inside of one or more protected regions,
+    //                        evaluates any intervening finally blocks between the current
+    //                        label and the nearest catch block or function boundary. If
+    //                        uncaught, the exception is thrown to the caller.
+    //  7: endfinally       - Ends a finally block, resuming the last instruction prior to
+    //                        entering a finally block.
+    //
+    // For examples of how these are used, see the comments in ./transformers/generators.ts
+    const generatorHelper: EmitHelper = {
+        name: "typescript:generator",
+        scoped: false,
+        priority: 6,
+        text: `
+            var __generator = (this && this.__generator) || function (thisArg, body) {
+                var _ = { label: 0, sent: function() { if (t[0] & 1) throw t[1]; return t[1]; }, trys: [], ops: [] }, f, y, t;
+                return { next: verb(0), "throw": verb(1), "return": verb(2) };
+                function verb(n) { return function (v) { return step([n, v]); }; }
+                function step(op) {
+                    if (f) throw new TypeError("Generator is already executing.");
+                    while (_) try {
+                        if (f = 1, y && (t = y[op[0] & 2 ? "return" : op[0] ? "throw" : "next"]) && !(t = t.call(y, op[1])).done) return t;
+                        if (y = 0, t) op = [0, t.value];
+                        switch (op[0]) {
+                            case 0: case 1: t = op; break;
+                            case 4: _.label++; return { value: op[1], done: false };
+                            case 5: _.label++; y = op[1]; op = [0]; continue;
+                            case 7: op = _.ops.pop(); _.trys.pop(); continue;
+                            default:
+                                if (!(t = _.trys, t = t.length > 0 && t[t.length - 1]) && (op[0] === 6 || op[0] === 2)) { _ = 0; continue; }
+                                if (op[0] === 3 && (!t || (op[1] > t[0] && op[1] < t[3]))) { _.label = op[1]; break; }
+                                if (op[0] === 6 && _.label < t[1]) { _.label = t[1]; t = op; break; }
+                                if (t && _.label < t[2]) { _.label = t[2]; _.ops.push(op); break; }
+                                if (t[2]) _.ops.pop();
+                                _.trys.pop(); continue;
+                        }
+                        op = body.call(thisArg, _);
+                    } catch (e) { op = [6, e]; y = 0; } finally { f = t = 0; }
+                    if (op[0] & 5) throw op[1]; return { value: op[0] ? op[1] : void 0, done: true };
+                }
+            };`
+    };
+}