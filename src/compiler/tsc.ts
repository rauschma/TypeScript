--- conflicted
+++ resolved
@@ -1,499 +1,493 @@
-/// <reference path="core.ts"/>
-/// <reference path="sys.ts"/>
-/// <reference path="types.ts"/>
-/// <reference path="scanner.ts"/>
-/// <reference path="parser.ts"/>
-/// <reference path="binder.ts"/>
-/// <reference path="checker.ts"/>
-/// <reference path="emitter.ts"/>
-/// <reference path="commandLineParser.ts"/>
-
-module ts {
-    var version = "1.3.0.0";
-
-    /**
-     * Checks to see if the locale is in the appropriate format,
-     * and if it is, attempts to set the appropriate language.
-     */
-    function validateLocaleAndSetLanguage(locale: string, errors: Diagnostic[]): boolean {
-        var matchResult = /^([a-z]+)([_\-]([a-z]+))?$/.exec(locale.toLowerCase());
-
-        if (!matchResult) {
-            errors.push(createCompilerDiagnostic(Diagnostics.Locale_must_be_of_the_form_language_or_language_territory_For_example_0_or_1, 'en', 'ja-jp'));
-            return false;
-        }
-
-        var language = matchResult[1];
-        var territory = matchResult[3];
-
-        // First try the entire locale, then fall back to just language if that's all we have.
-        if (!trySetLanguageAndTerritory(language, territory, errors) &&
-            !trySetLanguageAndTerritory(language, undefined, errors)) {
-
-            errors.push(createCompilerDiagnostic(Diagnostics.Unsupported_locale_0, locale));
-            return false;
-        }
-
-        return true;
-    }
-
-    function trySetLanguageAndTerritory(language: string, territory: string, errors: Diagnostic[]): boolean {
-        var compilerFilePath = normalizePath(sys.getExecutingFilePath());
-        var containingDirectoryPath = getDirectoryPath(compilerFilePath);
-
-        var filePath = combinePaths(containingDirectoryPath, language);
-
-        if (territory) {
-            filePath = filePath + "-" + territory;
-        }
-
-        filePath = sys.resolvePath(combinePaths(filePath, "diagnosticMessages.generated.json"));
-
-        if (!sys.fileExists(filePath)) {
-            return false;
-        }
-
-        // TODO: Add codePage support for readFile?
-        try {
-            var fileContents = sys.readFile(filePath);
-        }
-        catch (e) {
-            errors.push(createCompilerDiagnostic(Diagnostics.Unable_to_open_file_0, filePath));
-            return false;
-        }
-        try {
-            ts.localizedDiagnosticMessages = JSON.parse(fileContents);
-        }
-        catch (e) {
-            errors.push(createCompilerDiagnostic(Diagnostics.Corrupted_locale_file_0, filePath));
-            return false;
-        }
-
-        return true;
-    }
-
-    function countLines(program: Program): number {
-        var count = 0;
-        forEach(program.getSourceFiles(), file => {
-            count += file.getLineAndCharacterFromPosition(file.end).line;
-        });
-        return count;
-    }
-
-    function getDiagnosticText(message: DiagnosticMessage, ...args: any[]): string {
-        var diagnostic: Diagnostic = createCompilerDiagnostic.apply(undefined, arguments);
-        return diagnostic.messageText;
-    }
-
-    function reportDiagnostic(diagnostic: Diagnostic) {
-        var output = "";
-        
-        if (diagnostic.file) {
-            var loc = diagnostic.file.getLineAndCharacterFromPosition(diagnostic.start);
-
-            output += diagnostic.file.filename + "(" + loc.line + "," + loc.character + "): ";
-        }
-
-        var category = DiagnosticCategory[diagnostic.category].toLowerCase();
-        output += category + " TS" + diagnostic.code + ": " + diagnostic.messageText + sys.newLine;
-
-        sys.write(output);
-    }
-
-    function reportDiagnostics(diagnostics: Diagnostic[]) {
-        for (var i = 0; i < diagnostics.length; i++) {
-            reportDiagnostic(diagnostics[i]);
-        }
-    }
-
-    function padLeft(s: string, length: number) {
-        while (s.length < length) {
-            s = " " + s;
-        }
-        return s;
-    }
-
-    function padRight(s: string, length: number) {
-        while (s.length < length) {
-            s = s + " ";
-        }
-
-        return s;
-    }
-
-    function reportStatisticalValue(name: string, value: string) {
-        sys.write(padRight(name + ":", 12) + padLeft(value.toString(), 10) + sys.newLine);
-    }
-
-    function reportCountStatistic(name: string, count: number) {
-        reportStatisticalValue(name, "" + count);
-    }
-
-    function reportTimeStatistic(name: string, time: number) {
-        reportStatisticalValue(name, (time / 1000).toFixed(2) + "s");
-    }
-
-    function createCompilerHost(options: CompilerOptions): CompilerHost {
-        var currentDirectory: string;
-        var existingDirectories: Map<boolean> = {};
-
-        function getCanonicalFileName(fileName: string): string {
-            // if underlying system can distinguish between two files whose names differs only in cases then file name already in canonical form.
-            // otherwise use toLowerCase as a canonical form.
-            return sys.useCaseSensitiveFileNames ? fileName : fileName.toLowerCase();
-        }
-        
-        // returned by CScript sys environment
-        var unsupportedFileEncodingErrorCode = -2147024809;
-        
-        function getSourceFile(filename: string, languageVersion: ScriptTarget, onError?: (message: string) => void): SourceFile {
-            try {
-                var text = sys.readFile(filename, options.charset);
-            }
-            catch (e) {
-                if (onError) {
-                    onError(e.number === unsupportedFileEncodingErrorCode ? 
-                                getDiagnosticText(Diagnostics.Unsupported_file_encoding) :
-                                e.message);
-                }
-                text = "";
-            }
-            return text !== undefined ? createSourceFile(filename, text, languageVersion, /*version:*/ "0") : undefined;
-        }
-
-        function writeFile(fileName: string, data: string, writeByteOrderMark: boolean, onError?: (message: string) => void) {
-
-            function directoryExists(directoryPath: string): boolean {
-                if (hasProperty(existingDirectories, directoryPath)) {
-                    return true;
-                }
-                if (sys.directoryExists(directoryPath)) {
-                    existingDirectories[directoryPath] = true;
-                    return true;
-                }
-                return false;
-            }
-
-            function ensureDirectoriesExist(directoryPath: string) {
-                if (directoryPath.length > getRootLength(directoryPath) && !directoryExists(directoryPath)) {
-                    var parentDirectory = getDirectoryPath(directoryPath);
-                    ensureDirectoriesExist(parentDirectory);
-                    sys.createDirectory(directoryPath);
-                }
-            }
-
-            try {
-                ensureDirectoriesExist(getDirectoryPath(normalizePath(fileName)));
-                sys.writeFile(fileName, data, writeByteOrderMark);
-            }
-            catch (e) {
-                if (onError) onError(e.message);
-            }
-        }
-
-        return {
-<<<<<<< HEAD
-            getSourceFile: getSourceFile,
-            getDefaultLibFilename: options => combinePaths(getDirectoryPath(normalizePath(sys.getExecutingFilePath())), options.target === ScriptTarget.ES6 ? "lib.es6.d.ts" : "lib.d.ts"),
-            writeFile: writeFile,
-=======
-            getSourceFile,
-            getDefaultLibFilename: () => combinePaths(getDirectoryPath(normalizePath(sys.getExecutingFilePath())), "lib.d.ts"),
-            writeFile,
->>>>>>> 44e6bcf7
-            getCurrentDirectory: () => currentDirectory || (currentDirectory = sys.getCurrentDirectory()),
-            useCaseSensitiveFileNames: () => sys.useCaseSensitiveFileNames,
-            getCanonicalFileName,
-            getNewLine: () => sys.newLine
-        };
-    }
-
-    export function executeCommandLine(args: string[]): void {
-        var commandLine = parseCommandLine(args);
-        var compilerOptions = commandLine.options;
-
-        if (compilerOptions.locale) {
-            if (typeof JSON === "undefined") {
-                reportDiagnostic(createCompilerDiagnostic(Diagnostics.The_current_host_does_not_support_the_0_option, "--locale"));
-                return sys.exit(1);
-            }
-
-            validateLocaleAndSetLanguage(commandLine.options.locale, commandLine.errors);
-        }
-
-        // If there are any errors due to command line parsing and/or
-        // setting up localization, report them and quit.
-        if (commandLine.errors.length > 0) {
-            reportDiagnostics(commandLine.errors);
-            return sys.exit(EmitReturnStatus.CompilerOptionsErrors);
-        }
-
-        if (compilerOptions.version) {
-            reportDiagnostic(createCompilerDiagnostic(Diagnostics.Version_0, version));
-            return sys.exit(EmitReturnStatus.Succeeded);
-        }
-
-        if (compilerOptions.help) {
-            printVersion();
-            printHelp();
-            return sys.exit(EmitReturnStatus.Succeeded);
-        }
-
-        if (commandLine.filenames.length === 0) {
-            printVersion();
-            printHelp();
-            return sys.exit(EmitReturnStatus.CompilerOptionsErrors);
-        }
-
-        var defaultCompilerHost = createCompilerHost(compilerOptions);
-        
-        if (compilerOptions.watch) {
-            if (!sys.watchFile) {
-                reportDiagnostic(createCompilerDiagnostic(Diagnostics.The_current_host_does_not_support_the_0_option, "--watch"));
-                return sys.exit(EmitReturnStatus.CompilerOptionsErrors);
-            }
-
-            watchProgram(commandLine, defaultCompilerHost);
-        }
-        else {
-            var result = compile(commandLine, defaultCompilerHost).exitStatus
-            return sys.exit(result);
-        }
-    }
-
-    /**
-     * Compiles the program once, and then watches all given and referenced files for changes.
-     * Upon detecting a file change, watchProgram will queue up file modification events for the next
-     * 250ms and then perform a recompilation. The reasoning is that in some cases, an editor can
-     * save all files at once, and we'd like to just perform a single recompilation.
-     */
-    function watchProgram(commandLine: ParsedCommandLine, compilerHost: CompilerHost): void {
-        var watchers: Map<FileWatcher> = {};
-        var updatedFiles: Map<boolean> = {};
-
-        // Compile the program the first time and watch all given/referenced files.
-        var program = compile(commandLine, compilerHost).program;
-        reportDiagnostic(createCompilerDiagnostic(Diagnostics.Compilation_complete_Watching_for_file_changes));
-        addWatchers(program);
-        return;
-
-        function addWatchers(program: Program) {
-            forEach(program.getSourceFiles(), f => {
-                var filename = getCanonicalName(f.filename);
-                watchers[filename] = sys.watchFile(filename, fileUpdated);
-            });
-        }
-
-        function removeWatchers(program: Program) {
-            forEach(program.getSourceFiles(), f => {
-                var filename = getCanonicalName(f.filename);
-                if (hasProperty(watchers, filename)) {
-                    watchers[filename].close();
-                }
-            });
-
-            watchers = {};
-        }
-
-        // Fired off whenever a file is changed.
-        function fileUpdated(filename: string) {
-            var firstNotification = isEmpty(updatedFiles);
-            updatedFiles[getCanonicalName(filename)] = true;
-
-            // Only start this off when the first file change comes in,
-            // so that we can batch up all further changes.
-            if (firstNotification) {
-                setTimeout(() => {
-                    var changedFiles = updatedFiles;
-                    updatedFiles = {};
-
-                    recompile(changedFiles);
-                }, 250);
-            }
-        }
-
-        function recompile(changedFiles: Map<boolean>) {
-            reportDiagnostic(createCompilerDiagnostic(Diagnostics.File_change_detected_Compiling));
-            // Remove all the watchers, as we may not be watching every file
-            // specified since the last compilation cycle.
-            removeWatchers(program);
-
-            // Reuse source files from the last compilation so long as they weren't changed.
-            var oldSourceFiles = arrayToMap(
-                filter(program.getSourceFiles(), file => !hasProperty(changedFiles, getCanonicalName(file.filename))),
-                file => getCanonicalName(file.filename));
-
-            // We create a new compiler host for this compilation cycle.
-            // This new host is effectively the same except that 'getSourceFile'
-            // will try to reuse the SourceFiles from the last compilation cycle
-            // so long as they were not modified.
-            var newCompilerHost = clone(compilerHost);
-            newCompilerHost.getSourceFile = (fileName, languageVersion, onError) => {
-                fileName = getCanonicalName(fileName);
-
-                var sourceFile = lookUp(oldSourceFiles, fileName);
-                if (sourceFile) {
-                    return sourceFile;
-                }
-
-                return compilerHost.getSourceFile(fileName, languageVersion, onError);
-            };
-
-            program = compile(commandLine, newCompilerHost).program;
-            reportDiagnostic(createCompilerDiagnostic(Diagnostics.Compilation_complete_Watching_for_file_changes));
-            addWatchers(program);
-        }
-
-        function getCanonicalName(fileName: string) {
-            return compilerHost.getCanonicalFileName(fileName);
-        }
-    }
-
-    function compile(commandLine: ParsedCommandLine, compilerHost: CompilerHost) {
-        var parseStart = new Date().getTime();
-        var compilerOptions = commandLine.options;
-        var program = createProgram(commandLine.filenames, compilerOptions, compilerHost);
-
-        var bindStart = new Date().getTime();
-        var errors: Diagnostic[] = program.getDiagnostics();
-        var exitStatus: EmitReturnStatus;
-
-        if (errors.length) {
-            var checkStart = bindStart;
-            var emitStart = bindStart;
-            var reportStart = bindStart;
-            exitStatus = EmitReturnStatus.AllOutputGenerationSkipped;
-        }
-        else {
-            var checker = program.getTypeChecker(/*fullTypeCheckMode*/ true);
-            var checkStart = new Date().getTime();
-            errors = checker.getDiagnostics();
-            if (checker.isEmitBlocked()) {
-                exitStatus = EmitReturnStatus.AllOutputGenerationSkipped;
-            }
-            else {
-                var emitStart = new Date().getTime();
-                var emitOutput = checker.emitFiles();
-                var emitErrors = emitOutput.diagnostics;
-                exitStatus = emitOutput.emitResultStatus;
-                var reportStart = new Date().getTime();
-                errors = concatenate(errors, emitErrors);
-            }
-        }
-
-        reportDiagnostics(errors);
-        if (commandLine.options.diagnostics) {
-            var memoryUsed = sys.getMemoryUsage ? sys.getMemoryUsage() : -1;
-            reportCountStatistic("Files", program.getSourceFiles().length);
-            reportCountStatistic("Lines", countLines(program));
-            reportCountStatistic("Nodes", checker ? checker.getNodeCount() : 0);
-            reportCountStatistic("Identifiers", checker ? checker.getIdentifierCount() : 0);
-            reportCountStatistic("Symbols", checker ? checker.getSymbolCount() : 0);
-            reportCountStatistic("Types", checker ? checker.getTypeCount() : 0);
-            if (memoryUsed >= 0) {
-                reportStatisticalValue("Memory used", Math.round(memoryUsed / 1000) + "K");
-            }
-            reportTimeStatistic("Parse time", bindStart - parseStart);
-            reportTimeStatistic("Bind time", checkStart - bindStart);
-            reportTimeStatistic("Check time", emitStart - checkStart);
-            reportTimeStatistic("Emit time", reportStart - emitStart);
-            reportTimeStatistic("Total time", reportStart - parseStart);
-        }
-
-        return { program, exitStatus };
-    }
-
-    function printVersion() {
-        sys.write(getDiagnosticText(Diagnostics.Version_0, version) + sys.newLine);
-    }
-
-    function printHelp() {
-        var output = "";
-
-        // We want to align our "syntax" and "examples" commands to a certain margin.
-        var syntaxLength = getDiagnosticText(Diagnostics.Syntax_Colon_0, "").length;
-        var examplesLength = getDiagnosticText(Diagnostics.Examples_Colon_0, "").length;
-        var marginLength = Math.max(syntaxLength, examplesLength);
-
-        // Build up the syntactic skeleton.
-        var syntax = makePadding(marginLength - syntaxLength);
-        syntax += "tsc [" + getDiagnosticText(Diagnostics.options) + "] [" + getDiagnosticText(Diagnostics.file) + " ...]";
-
-        output += getDiagnosticText(Diagnostics.Syntax_Colon_0, syntax);
-        output += sys.newLine + sys.newLine;
-
-        // Build up the list of examples.
-        var padding = makePadding(marginLength);
-        output += getDiagnosticText(Diagnostics.Examples_Colon_0, makePadding(marginLength - examplesLength) + "tsc hello.ts") + sys.newLine;
-        output += padding + "tsc --out file.js file.ts" + sys.newLine;
-        output += padding + "tsc @args.txt" + sys.newLine;
-        output += sys.newLine;
-
-        output += getDiagnosticText(Diagnostics.Options_Colon) + sys.newLine;
-
-        // Sort our options by their names, (e.g. "--noImplicitAny" comes before "--watch")
-        var optsList = optionDeclarations.slice();
-        optsList.sort((a, b) => compareValues<string>(a.name.toLowerCase(), b.name.toLowerCase()));
-
-        // We want our descriptions to align at the same column in our output,
-        // so we keep track of the longest option usage string.
-        var marginLength = 0;
-        var usageColumn: string[] = []; // Things like "-d, --declaration" go in here.
-        var descriptionColumn: string[] = [];
-
-        for (var i = 0; i < optsList.length; i++) {
-            var option = optsList[i];
-
-            // If an option lacks a description,
-            // it is not officially supported.
-            if (!option.description) {
-                continue;
-            }
-
-            var usageText = " ";
-            if (option.shortName) {
-                usageText += "-" + option.shortName;
-                usageText += getParamName(option);
-                usageText += ", ";
-            }
-
-            usageText += "--" + option.name;
-            usageText += getParamName(option);
-
-            usageColumn.push(usageText);
-            descriptionColumn.push(getDiagnosticText(option.description));
-
-            // Set the new margin for the description column if necessary.
-            marginLength = Math.max(usageText.length, marginLength);
-        }
-
-        // Special case that can't fit in the loop.
-        var usageText = " @<" + getDiagnosticText(Diagnostics.file) + ">";
-        usageColumn.push(usageText);
-        descriptionColumn.push(getDiagnosticText(Diagnostics.Insert_command_line_options_and_files_from_a_file));
-        marginLength = Math.max(usageText.length, marginLength);
-
-        // Print out each row, aligning all the descriptions on the same column.
-        for (var i = 0; i < usageColumn.length; i++) {
-            var usage = usageColumn[i];
-            var description = descriptionColumn[i];
-            output += usage + makePadding(marginLength - usage.length + 2) + description + sys.newLine;
-        }
-
-        sys.write(output);
-        return;
-
-        function getParamName(option: CommandLineOption) {
-            if (option.paramName !== undefined) {
-                return " " + getDiagnosticText(option.paramName);
-            }
-            return "";
-        }
-
-        function makePadding(paddingLength: number): string {
-            return Array(paddingLength + 1).join(" ");
-        }
-    }
-}
-
-ts.executeCommandLine(sys.args);
+/// <reference path="core.ts"/>
+/// <reference path="sys.ts"/>
+/// <reference path="types.ts"/>
+/// <reference path="scanner.ts"/>
+/// <reference path="parser.ts"/>
+/// <reference path="binder.ts"/>
+/// <reference path="checker.ts"/>
+/// <reference path="emitter.ts"/>
+/// <reference path="commandLineParser.ts"/>
+
+module ts {
+    var version = "1.3.0.0";
+
+    /**
+     * Checks to see if the locale is in the appropriate format,
+     * and if it is, attempts to set the appropriate language.
+     */
+    function validateLocaleAndSetLanguage(locale: string, errors: Diagnostic[]): boolean {
+        var matchResult = /^([a-z]+)([_\-]([a-z]+))?$/.exec(locale.toLowerCase());
+
+        if (!matchResult) {
+            errors.push(createCompilerDiagnostic(Diagnostics.Locale_must_be_of_the_form_language_or_language_territory_For_example_0_or_1, 'en', 'ja-jp'));
+            return false;
+        }
+
+        var language = matchResult[1];
+        var territory = matchResult[3];
+
+        // First try the entire locale, then fall back to just language if that's all we have.
+        if (!trySetLanguageAndTerritory(language, territory, errors) &&
+            !trySetLanguageAndTerritory(language, undefined, errors)) {
+
+            errors.push(createCompilerDiagnostic(Diagnostics.Unsupported_locale_0, locale));
+            return false;
+        }
+
+        return true;
+    }
+
+    function trySetLanguageAndTerritory(language: string, territory: string, errors: Diagnostic[]): boolean {
+        var compilerFilePath = normalizePath(sys.getExecutingFilePath());
+        var containingDirectoryPath = getDirectoryPath(compilerFilePath);
+
+        var filePath = combinePaths(containingDirectoryPath, language);
+
+        if (territory) {
+            filePath = filePath + "-" + territory;
+        }
+
+        filePath = sys.resolvePath(combinePaths(filePath, "diagnosticMessages.generated.json"));
+
+        if (!sys.fileExists(filePath)) {
+            return false;
+        }
+
+        // TODO: Add codePage support for readFile?
+        try {
+            var fileContents = sys.readFile(filePath);
+        }
+        catch (e) {
+            errors.push(createCompilerDiagnostic(Diagnostics.Unable_to_open_file_0, filePath));
+            return false;
+        }
+        try {
+            ts.localizedDiagnosticMessages = JSON.parse(fileContents);
+        }
+        catch (e) {
+            errors.push(createCompilerDiagnostic(Diagnostics.Corrupted_locale_file_0, filePath));
+            return false;
+        }
+
+        return true;
+    }
+
+    function countLines(program: Program): number {
+        var count = 0;
+        forEach(program.getSourceFiles(), file => {
+            count += file.getLineAndCharacterFromPosition(file.end).line;
+        });
+        return count;
+    }
+
+    function getDiagnosticText(message: DiagnosticMessage, ...args: any[]): string {
+        var diagnostic: Diagnostic = createCompilerDiagnostic.apply(undefined, arguments);
+        return diagnostic.messageText;
+    }
+
+    function reportDiagnostic(diagnostic: Diagnostic) {
+        var output = "";
+        
+        if (diagnostic.file) {
+            var loc = diagnostic.file.getLineAndCharacterFromPosition(diagnostic.start);
+
+            output += diagnostic.file.filename + "(" + loc.line + "," + loc.character + "): ";
+        }
+
+        var category = DiagnosticCategory[diagnostic.category].toLowerCase();
+        output += category + " TS" + diagnostic.code + ": " + diagnostic.messageText + sys.newLine;
+
+        sys.write(output);
+    }
+
+    function reportDiagnostics(diagnostics: Diagnostic[]) {
+        for (var i = 0; i < diagnostics.length; i++) {
+            reportDiagnostic(diagnostics[i]);
+        }
+    }
+
+    function padLeft(s: string, length: number) {
+        while (s.length < length) {
+            s = " " + s;
+        }
+        return s;
+    }
+
+    function padRight(s: string, length: number) {
+        while (s.length < length) {
+            s = s + " ";
+        }
+
+        return s;
+    }
+
+    function reportStatisticalValue(name: string, value: string) {
+        sys.write(padRight(name + ":", 12) + padLeft(value.toString(), 10) + sys.newLine);
+    }
+
+    function reportCountStatistic(name: string, count: number) {
+        reportStatisticalValue(name, "" + count);
+    }
+
+    function reportTimeStatistic(name: string, time: number) {
+        reportStatisticalValue(name, (time / 1000).toFixed(2) + "s");
+    }
+
+    function createCompilerHost(options: CompilerOptions): CompilerHost {
+        var currentDirectory: string;
+        var existingDirectories: Map<boolean> = {};
+
+        function getCanonicalFileName(fileName: string): string {
+            // if underlying system can distinguish between two files whose names differs only in cases then file name already in canonical form.
+            // otherwise use toLowerCase as a canonical form.
+            return sys.useCaseSensitiveFileNames ? fileName : fileName.toLowerCase();
+        }
+        
+        // returned by CScript sys environment
+        var unsupportedFileEncodingErrorCode = -2147024809;
+        
+        function getSourceFile(filename: string, languageVersion: ScriptTarget, onError?: (message: string) => void): SourceFile {
+            try {
+                var text = sys.readFile(filename, options.charset);
+            }
+            catch (e) {
+                if (onError) {
+                    onError(e.number === unsupportedFileEncodingErrorCode ? 
+                                getDiagnosticText(Diagnostics.Unsupported_file_encoding) :
+                                e.message);
+                }
+                text = "";
+            }
+            return text !== undefined ? createSourceFile(filename, text, languageVersion, /*version:*/ "0") : undefined;
+        }
+
+        function writeFile(fileName: string, data: string, writeByteOrderMark: boolean, onError?: (message: string) => void) {
+
+            function directoryExists(directoryPath: string): boolean {
+                if (hasProperty(existingDirectories, directoryPath)) {
+                    return true;
+                }
+                if (sys.directoryExists(directoryPath)) {
+                    existingDirectories[directoryPath] = true;
+                    return true;
+                }
+                return false;
+            }
+
+            function ensureDirectoriesExist(directoryPath: string) {
+                if (directoryPath.length > getRootLength(directoryPath) && !directoryExists(directoryPath)) {
+                    var parentDirectory = getDirectoryPath(directoryPath);
+                    ensureDirectoriesExist(parentDirectory);
+                    sys.createDirectory(directoryPath);
+                }
+            }
+
+            try {
+                ensureDirectoriesExist(getDirectoryPath(normalizePath(fileName)));
+                sys.writeFile(fileName, data, writeByteOrderMark);
+            }
+            catch (e) {
+                if (onError) onError(e.message);
+            }
+        }
+
+        return {
+            getSourceFile,
+            getDefaultLibFilename: options => combinePaths(getDirectoryPath(normalizePath(sys.getExecutingFilePath())), options.target === ScriptTarget.ES6 ? "lib.es6.d.ts" : "lib.d.ts"),
+            writeFile,
+            getCurrentDirectory: () => currentDirectory || (currentDirectory = sys.getCurrentDirectory()),
+            useCaseSensitiveFileNames: () => sys.useCaseSensitiveFileNames,
+            getCanonicalFileName,
+            getNewLine: () => sys.newLine
+        };
+    }
+
+    export function executeCommandLine(args: string[]): void {
+        var commandLine = parseCommandLine(args);
+        var compilerOptions = commandLine.options;
+
+        if (compilerOptions.locale) {
+            if (typeof JSON === "undefined") {
+                reportDiagnostic(createCompilerDiagnostic(Diagnostics.The_current_host_does_not_support_the_0_option, "--locale"));
+                return sys.exit(1);
+            }
+
+            validateLocaleAndSetLanguage(commandLine.options.locale, commandLine.errors);
+        }
+
+        // If there are any errors due to command line parsing and/or
+        // setting up localization, report them and quit.
+        if (commandLine.errors.length > 0) {
+            reportDiagnostics(commandLine.errors);
+            return sys.exit(EmitReturnStatus.CompilerOptionsErrors);
+        }
+
+        if (compilerOptions.version) {
+            reportDiagnostic(createCompilerDiagnostic(Diagnostics.Version_0, version));
+            return sys.exit(EmitReturnStatus.Succeeded);
+        }
+
+        if (compilerOptions.help) {
+            printVersion();
+            printHelp();
+            return sys.exit(EmitReturnStatus.Succeeded);
+        }
+
+        if (commandLine.filenames.length === 0) {
+            printVersion();
+            printHelp();
+            return sys.exit(EmitReturnStatus.CompilerOptionsErrors);
+        }
+
+        var defaultCompilerHost = createCompilerHost(compilerOptions);
+        
+        if (compilerOptions.watch) {
+            if (!sys.watchFile) {
+                reportDiagnostic(createCompilerDiagnostic(Diagnostics.The_current_host_does_not_support_the_0_option, "--watch"));
+                return sys.exit(EmitReturnStatus.CompilerOptionsErrors);
+            }
+
+            watchProgram(commandLine, defaultCompilerHost);
+        }
+        else {
+            var result = compile(commandLine, defaultCompilerHost).exitStatus
+            return sys.exit(result);
+        }
+    }
+
+    /**
+     * Compiles the program once, and then watches all given and referenced files for changes.
+     * Upon detecting a file change, watchProgram will queue up file modification events for the next
+     * 250ms and then perform a recompilation. The reasoning is that in some cases, an editor can
+     * save all files at once, and we'd like to just perform a single recompilation.
+     */
+    function watchProgram(commandLine: ParsedCommandLine, compilerHost: CompilerHost): void {
+        var watchers: Map<FileWatcher> = {};
+        var updatedFiles: Map<boolean> = {};
+
+        // Compile the program the first time and watch all given/referenced files.
+        var program = compile(commandLine, compilerHost).program;
+        reportDiagnostic(createCompilerDiagnostic(Diagnostics.Compilation_complete_Watching_for_file_changes));
+        addWatchers(program);
+        return;
+
+        function addWatchers(program: Program) {
+            forEach(program.getSourceFiles(), f => {
+                var filename = getCanonicalName(f.filename);
+                watchers[filename] = sys.watchFile(filename, fileUpdated);
+            });
+        }
+
+        function removeWatchers(program: Program) {
+            forEach(program.getSourceFiles(), f => {
+                var filename = getCanonicalName(f.filename);
+                if (hasProperty(watchers, filename)) {
+                    watchers[filename].close();
+                }
+            });
+
+            watchers = {};
+        }
+
+        // Fired off whenever a file is changed.
+        function fileUpdated(filename: string) {
+            var firstNotification = isEmpty(updatedFiles);
+            updatedFiles[getCanonicalName(filename)] = true;
+
+            // Only start this off when the first file change comes in,
+            // so that we can batch up all further changes.
+            if (firstNotification) {
+                setTimeout(() => {
+                    var changedFiles = updatedFiles;
+                    updatedFiles = {};
+
+                    recompile(changedFiles);
+                }, 250);
+            }
+        }
+
+        function recompile(changedFiles: Map<boolean>) {
+            reportDiagnostic(createCompilerDiagnostic(Diagnostics.File_change_detected_Compiling));
+            // Remove all the watchers, as we may not be watching every file
+            // specified since the last compilation cycle.
+            removeWatchers(program);
+
+            // Reuse source files from the last compilation so long as they weren't changed.
+            var oldSourceFiles = arrayToMap(
+                filter(program.getSourceFiles(), file => !hasProperty(changedFiles, getCanonicalName(file.filename))),
+                file => getCanonicalName(file.filename));
+
+            // We create a new compiler host for this compilation cycle.
+            // This new host is effectively the same except that 'getSourceFile'
+            // will try to reuse the SourceFiles from the last compilation cycle
+            // so long as they were not modified.
+            var newCompilerHost = clone(compilerHost);
+            newCompilerHost.getSourceFile = (fileName, languageVersion, onError) => {
+                fileName = getCanonicalName(fileName);
+
+                var sourceFile = lookUp(oldSourceFiles, fileName);
+                if (sourceFile) {
+                    return sourceFile;
+                }
+
+                return compilerHost.getSourceFile(fileName, languageVersion, onError);
+            };
+
+            program = compile(commandLine, newCompilerHost).program;
+            reportDiagnostic(createCompilerDiagnostic(Diagnostics.Compilation_complete_Watching_for_file_changes));
+            addWatchers(program);
+        }
+
+        function getCanonicalName(fileName: string) {
+            return compilerHost.getCanonicalFileName(fileName);
+        }
+    }
+
+    function compile(commandLine: ParsedCommandLine, compilerHost: CompilerHost) {
+        var parseStart = new Date().getTime();
+        var compilerOptions = commandLine.options;
+        var program = createProgram(commandLine.filenames, compilerOptions, compilerHost);
+
+        var bindStart = new Date().getTime();
+        var errors: Diagnostic[] = program.getDiagnostics();
+        var exitStatus: EmitReturnStatus;
+
+        if (errors.length) {
+            var checkStart = bindStart;
+            var emitStart = bindStart;
+            var reportStart = bindStart;
+            exitStatus = EmitReturnStatus.AllOutputGenerationSkipped;
+        }
+        else {
+            var checker = program.getTypeChecker(/*fullTypeCheckMode*/ true);
+            var checkStart = new Date().getTime();
+            errors = checker.getDiagnostics();
+            if (checker.isEmitBlocked()) {
+                exitStatus = EmitReturnStatus.AllOutputGenerationSkipped;
+            }
+            else {
+                var emitStart = new Date().getTime();
+                var emitOutput = checker.emitFiles();
+                var emitErrors = emitOutput.diagnostics;
+                exitStatus = emitOutput.emitResultStatus;
+                var reportStart = new Date().getTime();
+                errors = concatenate(errors, emitErrors);
+            }
+        }
+
+        reportDiagnostics(errors);
+        if (commandLine.options.diagnostics) {
+            var memoryUsed = sys.getMemoryUsage ? sys.getMemoryUsage() : -1;
+            reportCountStatistic("Files", program.getSourceFiles().length);
+            reportCountStatistic("Lines", countLines(program));
+            reportCountStatistic("Nodes", checker ? checker.getNodeCount() : 0);
+            reportCountStatistic("Identifiers", checker ? checker.getIdentifierCount() : 0);
+            reportCountStatistic("Symbols", checker ? checker.getSymbolCount() : 0);
+            reportCountStatistic("Types", checker ? checker.getTypeCount() : 0);
+            if (memoryUsed >= 0) {
+                reportStatisticalValue("Memory used", Math.round(memoryUsed / 1000) + "K");
+            }
+            reportTimeStatistic("Parse time", bindStart - parseStart);
+            reportTimeStatistic("Bind time", checkStart - bindStart);
+            reportTimeStatistic("Check time", emitStart - checkStart);
+            reportTimeStatistic("Emit time", reportStart - emitStart);
+            reportTimeStatistic("Total time", reportStart - parseStart);
+        }
+
+        return { program, exitStatus };
+    }
+
+    function printVersion() {
+        sys.write(getDiagnosticText(Diagnostics.Version_0, version) + sys.newLine);
+    }
+
+    function printHelp() {
+        var output = "";
+
+        // We want to align our "syntax" and "examples" commands to a certain margin.
+        var syntaxLength = getDiagnosticText(Diagnostics.Syntax_Colon_0, "").length;
+        var examplesLength = getDiagnosticText(Diagnostics.Examples_Colon_0, "").length;
+        var marginLength = Math.max(syntaxLength, examplesLength);
+
+        // Build up the syntactic skeleton.
+        var syntax = makePadding(marginLength - syntaxLength);
+        syntax += "tsc [" + getDiagnosticText(Diagnostics.options) + "] [" + getDiagnosticText(Diagnostics.file) + " ...]";
+
+        output += getDiagnosticText(Diagnostics.Syntax_Colon_0, syntax);
+        output += sys.newLine + sys.newLine;
+
+        // Build up the list of examples.
+        var padding = makePadding(marginLength);
+        output += getDiagnosticText(Diagnostics.Examples_Colon_0, makePadding(marginLength - examplesLength) + "tsc hello.ts") + sys.newLine;
+        output += padding + "tsc --out file.js file.ts" + sys.newLine;
+        output += padding + "tsc @args.txt" + sys.newLine;
+        output += sys.newLine;
+
+        output += getDiagnosticText(Diagnostics.Options_Colon) + sys.newLine;
+
+        // Sort our options by their names, (e.g. "--noImplicitAny" comes before "--watch")
+        var optsList = optionDeclarations.slice();
+        optsList.sort((a, b) => compareValues<string>(a.name.toLowerCase(), b.name.toLowerCase()));
+
+        // We want our descriptions to align at the same column in our output,
+        // so we keep track of the longest option usage string.
+        var marginLength = 0;
+        var usageColumn: string[] = []; // Things like "-d, --declaration" go in here.
+        var descriptionColumn: string[] = [];
+
+        for (var i = 0; i < optsList.length; i++) {
+            var option = optsList[i];
+
+            // If an option lacks a description,
+            // it is not officially supported.
+            if (!option.description) {
+                continue;
+            }
+
+            var usageText = " ";
+            if (option.shortName) {
+                usageText += "-" + option.shortName;
+                usageText += getParamName(option);
+                usageText += ", ";
+            }
+
+            usageText += "--" + option.name;
+            usageText += getParamName(option);
+
+            usageColumn.push(usageText);
+            descriptionColumn.push(getDiagnosticText(option.description));
+
+            // Set the new margin for the description column if necessary.
+            marginLength = Math.max(usageText.length, marginLength);
+        }
+
+        // Special case that can't fit in the loop.
+        var usageText = " @<" + getDiagnosticText(Diagnostics.file) + ">";
+        usageColumn.push(usageText);
+        descriptionColumn.push(getDiagnosticText(Diagnostics.Insert_command_line_options_and_files_from_a_file));
+        marginLength = Math.max(usageText.length, marginLength);
+
+        // Print out each row, aligning all the descriptions on the same column.
+        for (var i = 0; i < usageColumn.length; i++) {
+            var usage = usageColumn[i];
+            var description = descriptionColumn[i];
+            output += usage + makePadding(marginLength - usage.length + 2) + description + sys.newLine;
+        }
+
+        sys.write(output);
+        return;
+
+        function getParamName(option: CommandLineOption) {
+            if (option.paramName !== undefined) {
+                return " " + getDiagnosticText(option.paramName);
+            }
+            return "";
+        }
+
+        function makePadding(paddingLength: number): string {
+            return Array(paddingLength + 1).join(" ");
+        }
+    }
+}
+
+ts.executeCommandLine(sys.args);