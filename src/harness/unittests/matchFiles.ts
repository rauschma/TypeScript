/// <reference path="..\harness.ts" />
/// <reference path="..\virtualFileSystem.ts" />

namespace ts {
    const caseInsensitiveBasePath = "c:/dev/";
    const caseInsensitiveTsconfigPath = "c:/dev/tsconfig.json";
    const caseInsensitiveHost = new Utils.MockParseConfigHost(caseInsensitiveBasePath, /*useCaseSensitiveFileNames*/ false, [
        "c:/dev/a.ts",
        "c:/dev/a.d.ts",
        "c:/dev/a.js",
        "c:/dev/b.ts",
        "c:/dev/b.js",
        "c:/dev/c.d.ts",
        "c:/dev/z/a.ts",
        "c:/dev/z/abz.ts",
        "c:/dev/z/aba.ts",
        "c:/dev/z/b.ts",
        "c:/dev/z/bbz.ts",
        "c:/dev/z/bba.ts",
        "c:/dev/x/a.ts",
        "c:/dev/x/aa.ts",
        "c:/dev/x/b.ts",
        "c:/dev/x/y/a.ts",
        "c:/dev/x/y/b.ts",
        "c:/dev/js/a.js",
        "c:/dev/js/b.js",
        "c:/dev/js/d.min.js",
        "c:/dev/js/ab.min.js",
        "c:/ext/ext.ts",
        "c:/ext/b/a..b.ts"
    ]);

    const caseSensitiveBasePath = "/dev/";
    const caseSensitiveHost = new Utils.MockParseConfigHost(caseSensitiveBasePath, /*useCaseSensitiveFileNames*/ true, [
        "/dev/a.ts",
        "/dev/a.d.ts",
        "/dev/a.js",
        "/dev/b.ts",
        "/dev/b.js",
        "/dev/A.ts",
        "/dev/B.ts",
        "/dev/c.d.ts",
        "/dev/z/a.ts",
        "/dev/z/abz.ts",
        "/dev/z/aba.ts",
        "/dev/z/b.ts",
        "/dev/z/bbz.ts",
        "/dev/z/bba.ts",
        "/dev/x/a.ts",
        "/dev/x/b.ts",
        "/dev/x/y/a.ts",
        "/dev/x/y/b.ts",
        "/dev/js/a.js",
        "/dev/js/b.js",
    ]);

    const caseInsensitiveMixedExtensionHost = new Utils.MockParseConfigHost(caseInsensitiveBasePath, /*useCaseSensitiveFileNames*/ false, [
        "c:/dev/a.ts",
        "c:/dev/a.d.ts",
        "c:/dev/a.js",
        "c:/dev/b.tsx",
        "c:/dev/b.d.ts",
        "c:/dev/b.jsx",
        "c:/dev/c.tsx",
        "c:/dev/c.js",
        "c:/dev/d.js",
        "c:/dev/e.jsx",
        "c:/dev/f.other"
    ]);

    const caseInsensitiveCommonFoldersHost = new Utils.MockParseConfigHost(caseInsensitiveBasePath, /*useCaseSensitiveFileNames*/ false, [
        "c:/dev/a.ts",
        "c:/dev/a.d.ts",
        "c:/dev/a.js",
        "c:/dev/b.ts",
        "c:/dev/node_modules/a.ts",
        "c:/dev/bower_components/a.ts",
        "c:/dev/jspm_packages/a.ts"
    ]);

    const caseInsensitiveDottedFoldersHost = new Utils.MockParseConfigHost(caseInsensitiveBasePath, /*useCaseSensitiveFileNames*/ false, [
        "c:/dev/x/d.ts",
        "c:/dev/x/y/d.ts",
        "c:/dev/x/y/.e.ts",
        "c:/dev/x/.y/a.ts",
        "c:/dev/.z/.b.ts",
        "c:/dev/.z/c.ts",
        "c:/dev/w/.u/e.ts",
        "c:/dev/g.min.js/.g/g.ts"
    ]);

<<<<<<< HEAD
    function assertParsed(actual: ts.ParsedCommandLine, expected: ts.ParsedCommandLine): void {
        assert.deepEqual(actual.fileNames, expected.fileNames);
        assert.deepEqual(actual.wildcardDirectories, expected.wildcardDirectories);
        assert.deepEqual(actual.errors, expected.errors);
    }
=======
    const defaultExcludes = ["node_modules", "bower_components", "jspm_packages"];
>>>>>>> 3bdff73c

    describe("matchFiles", () => {
        describe("with literal file list", () => {
            it("without exclusions", () => {
                const json = {
                    files: [
                        "a.ts",
                        "b.ts"
                    ]
                };
                const expected: ts.ParsedCommandLine = {
                    options: {},
                    errors: [],
                    fileNames: [
                        "c:/dev/a.ts",
                        "c:/dev/b.ts"
                    ],
                    wildcardDirectories: {},
                };
                const actual = ts.parseJsonConfigFileContent(json, caseInsensitiveHost, caseInsensitiveBasePath);
                assertParsed(actual, expected);
            });
            it("missing files are still present", () => {
                const json = {
                    files: [
                        "z.ts",
                        "x.ts"
                    ]
                };
                const expected: ts.ParsedCommandLine = {
                    options: {},
                    errors: [],
                    fileNames: [
                        "c:/dev/z.ts",
                        "c:/dev/x.ts"
                    ],
                    wildcardDirectories: {},
                };
                const actual = ts.parseJsonConfigFileContent(json, caseInsensitiveHost, caseInsensitiveBasePath);
                assertParsed(actual, expected);
            });
            it("are not removed due to excludes", () => {
                const json = {
                    files: [
                        "a.ts",
                        "b.ts"
                    ],
                    exclude: [
                        "b.ts"
                    ]
                };
                const expected: ts.ParsedCommandLine = {
                    options: {},
                    errors: [],
                    fileNames: [
                        "c:/dev/a.ts",
                        "c:/dev/b.ts"
                    ],
                    wildcardDirectories: {},
                };
                const actual = ts.parseJsonConfigFileContent(json, caseInsensitiveHost, caseInsensitiveBasePath);
                assertParsed(actual, expected);
            });
        });

        describe("with literal include list", () => {
            it("without exclusions", () => {
                const json = {
                    include: [
                        "a.ts",
                        "b.ts"
                    ]
                };
                const expected: ts.ParsedCommandLine = {
                    options: {},
                    errors: [],
                    fileNames: [
                        "c:/dev/a.ts",
                        "c:/dev/b.ts"
                    ],
                    wildcardDirectories: {},
                };
                const actual = ts.parseJsonConfigFileContent(json, caseInsensitiveHost, caseInsensitiveBasePath);
                assertParsed(actual, expected);
            });
            it("with non .ts file extensions are excluded", () => {
                const json = {
                    include: [
                        "a.js",
                        "b.js"
                    ]
                };
                const expected: ts.ParsedCommandLine = {
                    options: {},
                    errors: [
                        ts.createCompilerDiagnostic(ts.Diagnostics.No_inputs_were_found_in_config_file_0_Specified_include_paths_were_1_and_exclude_paths_were_2,
                            caseInsensitiveTsconfigPath, JSON.stringify(json.include), JSON.stringify(defaultExcludes))
                    ],
                    fileNames: [],
                    wildcardDirectories: {},
                };
<<<<<<< HEAD
                const actual = ts.parseJsonConfigFileContent(json, caseInsensitiveHost, caseInsensitiveBasePath);
                assertParsed(actual, expected);
=======
                const actual = ts.parseJsonConfigFileContent(json, caseInsensitiveHost, caseInsensitiveBasePath, undefined, caseInsensitiveTsconfigPath);
                assert.deepEqual(actual.fileNames, expected.fileNames);
                assert.deepEqual(actual.wildcardDirectories, expected.wildcardDirectories);
                assert.deepEqual(actual.errors, expected.errors);
>>>>>>> 3bdff73c
            });
            it("with missing files are excluded", () => {
                const json = {
                    include: [
                        "z.ts",
                        "x.ts"
                    ]
                };
                const expected: ts.ParsedCommandLine = {
                    options: {},
                    errors: [
                        ts.createCompilerDiagnostic(ts.Diagnostics.No_inputs_were_found_in_config_file_0_Specified_include_paths_were_1_and_exclude_paths_were_2,
                            caseInsensitiveTsconfigPath, JSON.stringify(json.include), JSON.stringify(defaultExcludes))
                    ],
                    fileNames: [],
                    wildcardDirectories: {},
                };
<<<<<<< HEAD
                const actual = ts.parseJsonConfigFileContent(json, caseInsensitiveHost, caseInsensitiveBasePath);
                assertParsed(actual, expected);
=======
                const actual = ts.parseJsonConfigFileContent(json, caseInsensitiveHost, caseInsensitiveBasePath, undefined, caseInsensitiveTsconfigPath);
                assert.deepEqual(actual.fileNames, expected.fileNames);
                assert.deepEqual(actual.wildcardDirectories, expected.wildcardDirectories);
                assert.deepEqual(actual.errors, expected.errors);
>>>>>>> 3bdff73c
            });
            it("with literal excludes", () => {
                const json = {
                    include: [
                        "a.ts",
                        "b.ts"
                    ],
                    exclude: [
                        "b.ts"
                    ]
                };
                const expected: ts.ParsedCommandLine = {
                    options: {},
                    errors: [],
                    fileNames: [
                        "c:/dev/a.ts"
                    ],
                    wildcardDirectories: {},
                };
                const actual = ts.parseJsonConfigFileContent(json, caseInsensitiveHost, caseInsensitiveBasePath);
                assertParsed(actual, expected);
            });
            it("with wildcard excludes", () => {
                const json = {
                    include: [
                        "a.ts",
                        "b.ts",
                        "z/a.ts",
                        "z/abz.ts",
                        "z/aba.ts",
                        "x/b.ts"
                    ],
                    exclude: [
                        "*.ts",
                        "z/??z.ts",
                        "*/b.ts"
                    ]
                };
                const expected: ts.ParsedCommandLine = {
                    options: {},
                    errors: [],
                    fileNames: [
                        "c:/dev/z/a.ts",
                        "c:/dev/z/aba.ts"
                    ],
                    wildcardDirectories: {},
                };
                const actual = ts.parseJsonConfigFileContent(json, caseInsensitiveHost, caseInsensitiveBasePath);
                assertParsed(actual, expected);
            });
            it("with recursive excludes", () => {
                const json = {
                    include: [
                        "a.ts",
                        "b.ts",
                        "x/a.ts",
                        "x/b.ts",
                        "x/y/a.ts",
                        "x/y/b.ts"
                    ],
                    exclude: [
                        "**/b.ts"
                    ]
                };
                const expected: ts.ParsedCommandLine = {
                    options: {},
                    errors: [],
                    fileNames: [
                        "c:/dev/a.ts",
                        "c:/dev/x/a.ts",
                        "c:/dev/x/y/a.ts"
                    ],
                    wildcardDirectories: {},
                };
                const actual = ts.parseJsonConfigFileContent(json, caseInsensitiveHost, caseInsensitiveBasePath);
                assertParsed(actual, expected);
            });
            it("with case sensitive exclude", () => {
                const json = {
                    include: [
                        "B.ts"
                    ],
                    exclude: [
                        "**/b.ts"
                    ]
                };
                const expected: ts.ParsedCommandLine = {
                    options: {},
                    errors: [],
                    fileNames: [
                        "/dev/B.ts"
                    ],
                    wildcardDirectories: {},
                };
                const actual = ts.parseJsonConfigFileContent(json, caseSensitiveHost, caseSensitiveBasePath);
                assertParsed(actual, expected);
            });
            it("with common package folders and no exclusions", () => {
                const json = {
                    include: [
                        "a.ts",
                        "b.ts",
                        "node_modules/a.ts",
                        "bower_components/a.ts",
                        "jspm_packages/a.ts"
                    ]
                };
                const expected: ts.ParsedCommandLine = {
                    options: {},
                    errors: [],
                    fileNames: [
                        "c:/dev/a.ts",
                        "c:/dev/b.ts"
                    ],
                    wildcardDirectories: {},
                };
                const actual = ts.parseJsonConfigFileContent(json, caseInsensitiveCommonFoldersHost, caseInsensitiveBasePath);
                assertParsed(actual, expected);
            });
            it("with common package folders and exclusions", () => {
                const json = {
                    include: [
                        "a.ts",
                        "b.ts",
                        "node_modules/a.ts",
                        "bower_components/a.ts",
                        "jspm_packages/a.ts"
                    ],
                    exclude: [
                        "a.ts",
                        "b.ts"
                    ]
                };
                const expected: ts.ParsedCommandLine = {
                    options: {},
                    errors: [],
                    fileNames: [
                        "c:/dev/bower_components/a.ts",
                        "c:/dev/jspm_packages/a.ts",
                        "c:/dev/node_modules/a.ts"
                    ],
                    wildcardDirectories: {},
                };
                const actual = ts.parseJsonConfigFileContent(json, caseInsensitiveCommonFoldersHost, caseInsensitiveBasePath);
                assertParsed(actual, expected);
            });
            it("with common package folders and empty exclude", () => {
                const json = {
                    include: [
                        "a.ts",
                        "b.ts",
                        "node_modules/a.ts",
                        "bower_components/a.ts",
                        "jspm_packages/a.ts"
                    ],
                    exclude: <string[]>[]
                };
                const expected: ts.ParsedCommandLine = {
                    options: {},
                    errors: [],
                    fileNames: [
                        "c:/dev/a.ts",
                        "c:/dev/b.ts",
                        "c:/dev/bower_components/a.ts",
                        "c:/dev/jspm_packages/a.ts",
                        "c:/dev/node_modules/a.ts"
                    ],
                    wildcardDirectories: {},
                };
                const actual = ts.parseJsonConfigFileContent(json, caseInsensitiveCommonFoldersHost, caseInsensitiveBasePath);
                assertParsed(actual, expected);
            });
        });

        describe("with wildcard include list", () => {
            it("same named declarations are excluded", () => {
                const json = {
                    include: [
                        "*.ts"
                    ]
                };
                const expected: ts.ParsedCommandLine = {
                    options: {},
                    errors: [],
                    fileNames: [
                        "c:/dev/a.ts",
                        "c:/dev/b.ts",
                        "c:/dev/c.d.ts"
                    ],
                    wildcardDirectories: {
                        "c:/dev": ts.WatchDirectoryFlags.None
                    },
                };
                const actual = ts.parseJsonConfigFileContent(json, caseInsensitiveHost, caseInsensitiveBasePath);
                assertParsed(actual, expected);
            });
            it("`*` matches only ts files", () => {
                const json = {
                    include: [
                        "*"
                    ]
                };
                const expected: ts.ParsedCommandLine = {
                    options: {},
                    errors: [],
                    fileNames: [
                        "c:/dev/a.ts",
                        "c:/dev/b.ts",
                        "c:/dev/c.d.ts"
                    ],
                    wildcardDirectories: {
                        "c:/dev": ts.WatchDirectoryFlags.None
                    },
                };
                const actual = ts.parseJsonConfigFileContent(json, caseInsensitiveHost, caseInsensitiveBasePath);
                assertParsed(actual, expected);
            });
            it("`?` matches only a single character", () => {
                const json = {
                    include: [
                        "x/?.ts"
                    ]
                };
                const expected: ts.ParsedCommandLine = {
                    options: {},
                    errors: [],
                    fileNames: [
                        "c:/dev/x/a.ts",
                        "c:/dev/x/b.ts"
                    ],
                    wildcardDirectories: {
                        "c:/dev/x": ts.WatchDirectoryFlags.None
                    },
                };
                const actual = ts.parseJsonConfigFileContent(json, caseInsensitiveHost, caseInsensitiveBasePath);
                assertParsed(actual, expected);
            });
            it("with recursive directory", () => {
                const json = {
                    include: [
                        "**/a.ts"
                    ]
                };
                const expected: ts.ParsedCommandLine = {
                    options: {},
                    errors: [],
                    fileNames: [
                        "c:/dev/a.ts",
                        "c:/dev/x/a.ts",
                        "c:/dev/x/y/a.ts",
                        "c:/dev/z/a.ts"
                    ],
                    wildcardDirectories: {
                        "c:/dev": ts.WatchDirectoryFlags.Recursive
                    },
                };
                const actual = ts.parseJsonConfigFileContent(json, caseInsensitiveHost, caseInsensitiveBasePath);
                assertParsed(actual, expected);
            });
            it("with multiple recursive directories", () => {
                const json = {
                    include: [
                        "x/y/**/a.ts",
                        "x/**/a.ts",
                        "z/**/a.ts"
                    ]
                };
                const expected: ts.ParsedCommandLine = {
                    options: {},
                    errors: [],
                    fileNames: [
                        "c:/dev/x/a.ts",
                        "c:/dev/x/y/a.ts",
                        "c:/dev/z/a.ts"
                    ],
                    wildcardDirectories: {
                        "c:/dev/x": ts.WatchDirectoryFlags.Recursive,
                        "c:/dev/z": ts.WatchDirectoryFlags.Recursive
                    },
                };
                const actual = ts.parseJsonConfigFileContent(json, caseInsensitiveHost, caseInsensitiveBasePath);
                assertParsed(actual, expected);
            });
            it("case sensitive", () => {
                const json = {
                    include: [
                        "**/A.ts"
                    ]
                };
                const expected: ts.ParsedCommandLine = {
                    options: {},
                    errors: [],
                    fileNames: [
                        "/dev/A.ts"
                    ],
                    wildcardDirectories: {
                        "/dev": ts.WatchDirectoryFlags.Recursive
                    },
                };
                const actual = ts.parseJsonConfigFileContent(json, caseSensitiveHost, caseSensitiveBasePath);
                assertParsed(actual, expected);
            });
            it("with missing files are excluded", () => {
                const json = {
                    include: [
                        "*/z.ts"
                    ]
                };
                const expected: ts.ParsedCommandLine = {
                    options: {},
                    errors: [
                        ts.createCompilerDiagnostic(ts.Diagnostics.No_inputs_were_found_in_config_file_0_Specified_include_paths_were_1_and_exclude_paths_were_2,
                            caseInsensitiveTsconfigPath, JSON.stringify(json.include), JSON.stringify(defaultExcludes))
                    ],
                    fileNames: [],
                    wildcardDirectories: {
                        "c:/dev": ts.WatchDirectoryFlags.Recursive
                    },
                };
<<<<<<< HEAD
                const actual = ts.parseJsonConfigFileContent(json, caseInsensitiveHost, caseInsensitiveBasePath);
                assertParsed(actual, expected);
=======
                const actual = ts.parseJsonConfigFileContent(json, caseInsensitiveHost, caseInsensitiveBasePath, undefined, caseInsensitiveTsconfigPath);
                assert.deepEqual(actual.fileNames, expected.fileNames);
                assert.deepEqual(actual.wildcardDirectories, expected.wildcardDirectories);
                assert.deepEqual(actual.errors, expected.errors);
>>>>>>> 3bdff73c
            });
            it("always include literal files", () => {
                const json = {
                    files: [
                        "a.ts"
                    ],
                    include: [
                        "*/z.ts"
                    ],
                    exclude: [
                        "**/a.ts"
                    ]
                };
                const expected: ts.ParsedCommandLine = {
                    options: {},
                    errors: [],
                    fileNames: [
                        "c:/dev/a.ts"
                    ],
                    wildcardDirectories: {
                        "c:/dev": ts.WatchDirectoryFlags.Recursive
                    },
                };
                const actual = ts.parseJsonConfigFileContent(json, caseInsensitiveHost, caseInsensitiveBasePath);
                assertParsed(actual, expected);
            });
            it("exclude folders", () => {
                const json = {
                    include: [
                        "**/*"
                    ],
                    exclude: [
                        "z",
                        "x"
                    ]
                };
                const expected: ts.ParsedCommandLine = {
                    options: {},
                    errors: [],
                    fileNames: [
                        "c:/dev/a.ts",
                        "c:/dev/b.ts",
                        "c:/dev/c.d.ts"
                    ],
                    wildcardDirectories: {
                        "c:/dev": ts.WatchDirectoryFlags.Recursive
                    }
                };
                const actual = ts.parseJsonConfigFileContent(json, caseInsensitiveHost, caseInsensitiveBasePath);
                assertParsed(actual, expected);
            });
            it("with common package folders and no exclusions", () => {
                const json = {
                    include: [
                        "**/a.ts"
                    ]
                };
                const expected: ts.ParsedCommandLine = {
                    options: {},
                    errors: [],
                    fileNames: [
                        "c:/dev/a.ts"
                    ],
                    wildcardDirectories: {
                        "c:/dev": ts.WatchDirectoryFlags.Recursive
                    },
                };
                const actual = ts.parseJsonConfigFileContent(json, caseInsensitiveCommonFoldersHost, caseInsensitiveBasePath);
                assertParsed(actual, expected);
            });
            it("with common package folders and exclusions", () => {
                const json = {
                    include: [
                        "**/a.ts"
                    ],
                    exclude: [
                        "a.ts"
                    ]
                };
                const expected: ts.ParsedCommandLine = {
                    options: {},
                    errors: [],
                    fileNames: [
                        "c:/dev/bower_components/a.ts",
                        "c:/dev/jspm_packages/a.ts",
                        "c:/dev/node_modules/a.ts"
                    ],
                    wildcardDirectories: {
                        "c:/dev": ts.WatchDirectoryFlags.Recursive
                    },
                };
                const actual = ts.parseJsonConfigFileContent(json, caseInsensitiveCommonFoldersHost, caseInsensitiveBasePath);
                assertParsed(actual, expected);
            });
            it("with common package folders and empty exclude", () => {
                const json = {
                    include: [
                        "**/a.ts"
                    ],
                    exclude: <string[]>[]
                };
                const expected: ts.ParsedCommandLine = {
                    options: {},
                    errors: [],
                    fileNames: [
                        "c:/dev/a.ts",
                        "c:/dev/bower_components/a.ts",
                        "c:/dev/jspm_packages/a.ts",
                        "c:/dev/node_modules/a.ts"
                    ],
                    wildcardDirectories: {
                        "c:/dev": ts.WatchDirectoryFlags.Recursive
                    },
                };
                const actual = ts.parseJsonConfigFileContent(json, caseInsensitiveCommonFoldersHost, caseInsensitiveBasePath);
                assertParsed(actual, expected);
            });
            it("exclude .js files when allowJs=false", () => {
                const json = {
                    compilerOptions: {
                        allowJs: false
                    },
                    include: [
                        "js/*"
                    ]
                };
                const expected: ts.ParsedCommandLine = {
                    options: {
                        allowJs: false
                    },
                    errors: [
                        ts.createCompilerDiagnostic(ts.Diagnostics.No_inputs_were_found_in_config_file_0_Specified_include_paths_were_1_and_exclude_paths_were_2,
                            caseInsensitiveTsconfigPath, JSON.stringify(json.include), JSON.stringify(defaultExcludes))
                    ],
                    fileNames: [],
                    wildcardDirectories: {
                        "c:/dev/js": ts.WatchDirectoryFlags.None
                    }
                };
<<<<<<< HEAD
                const actual = ts.parseJsonConfigFileContent(json, caseInsensitiveHost, caseInsensitiveBasePath);
                assertParsed(actual, expected);
=======
                const actual = ts.parseJsonConfigFileContent(json, caseInsensitiveHost, caseInsensitiveBasePath, undefined, caseInsensitiveTsconfigPath);
                assert.deepEqual(actual.fileNames, expected.fileNames);
                assert.deepEqual(actual.wildcardDirectories, expected.wildcardDirectories);
                assert.deepEqual(actual.errors, expected.errors);
>>>>>>> 3bdff73c
            });
            it("include .js files when allowJs=true", () => {
                const json = {
                    compilerOptions: {
                        allowJs: true
                    },
                    include: [
                        "js/*"
                    ]
                };
                const expected: ts.ParsedCommandLine = {
                    options: {
                        allowJs: true
                    },
                    errors: [],
                    fileNames: [
                        "c:/dev/js/a.js",
                        "c:/dev/js/b.js"
                    ],
                    wildcardDirectories: {
                        "c:/dev/js": ts.WatchDirectoryFlags.None
                    }
                };
                const actual = ts.parseJsonConfigFileContent(json, caseInsensitiveHost, caseInsensitiveBasePath);
                assertParsed(actual, expected);
            });
            it("include explicitly listed .min.js files when allowJs=true", () => {
                const json = {
                    compilerOptions: {
                        allowJs: true
                    },
                    include: [
                        "js/*.min.js"
                    ]
                };
                const expected: ts.ParsedCommandLine = {
                    options: {
                        allowJs: true
                    },
                    errors: [],
                    fileNames: [
                        "c:/dev/js/ab.min.js",
                        "c:/dev/js/d.min.js"
                    ],
                    wildcardDirectories: {
                        "c:/dev/js": ts.WatchDirectoryFlags.None
                    }
                };
                const actual = ts.parseJsonConfigFileContent(json, caseInsensitiveHost, caseInsensitiveBasePath);
                assertParsed(actual, expected);
            });
            it("include paths outside of the project", () => {
                const json = {
                    include: [
                        "*",
                        "c:/ext/*"
                    ]
                };
                const expected: ts.ParsedCommandLine = {
                    options: {},
                    errors: [],
                    fileNames: [
                        "c:/dev/a.ts",
                        "c:/dev/b.ts",
                        "c:/dev/c.d.ts",
                        "c:/ext/ext.ts"
                    ],
                    wildcardDirectories: {
                        "c:/dev": ts.WatchDirectoryFlags.None,
                        "c:/ext": ts.WatchDirectoryFlags.None
                    }
                };
                const actual = ts.parseJsonConfigFileContent(json, caseInsensitiveHost, caseInsensitiveBasePath);
                assertParsed(actual, expected);
            });
            it("include paths outside of the project using relative paths", () => {
                const json = {
                    include: [
                        "*",
                        "../ext/*"
                    ],
                    exclude: [
                        "**"
                    ]
                };
                const expected: ts.ParsedCommandLine = {
                    options: {},
                    errors: [],
                    fileNames: [
                        "c:/ext/ext.ts"
                    ],
                    wildcardDirectories: {
                        "c:/ext": ts.WatchDirectoryFlags.None
                    }
                };
                const actual = ts.parseJsonConfigFileContent(json, caseInsensitiveHost, caseInsensitiveBasePath);
                assertParsed(actual, expected);
            });
            it("exclude paths outside of the project using relative paths", () => {
                const json = {
                    include: [
                        "c:/**/*"
                    ],
                    exclude: [
                        "../**"
                    ]
                };
                const expected: ts.ParsedCommandLine = {
                    options: {},
                    errors: [
                        ts.createCompilerDiagnostic(ts.Diagnostics.No_inputs_were_found_in_config_file_0_Specified_include_paths_were_1_and_exclude_paths_were_2,
                            caseInsensitiveTsconfigPath, JSON.stringify(json.include), JSON.stringify(json.exclude))]
                    ,
                    fileNames: [],
                    wildcardDirectories: {}
                };
<<<<<<< HEAD
                const actual = ts.parseJsonConfigFileContent(json, caseInsensitiveHost, caseInsensitiveBasePath);
                assertParsed(actual, expected);
=======
                const actual = ts.parseJsonConfigFileContent(json, caseInsensitiveHost, caseInsensitiveBasePath, undefined, caseInsensitiveTsconfigPath);
                assert.deepEqual(actual.fileNames, expected.fileNames);
                assert.deepEqual(actual.wildcardDirectories, expected.wildcardDirectories);
                assert.deepEqual(actual.errors, expected.errors);
>>>>>>> 3bdff73c
            });
            it("include files with .. in their name", () => {
                const json = {
                    include: [
                        "c:/ext/b/a..b.ts"
                    ],
                    exclude: [
                        "**"
                    ]
                };
                const expected: ts.ParsedCommandLine = {
                    options: {},
                    errors: [],
                    fileNames: [
                        "c:/ext/b/a..b.ts"
                    ],
                    wildcardDirectories: {}
                };
                const actual = ts.parseJsonConfigFileContent(json, caseInsensitiveHost, caseInsensitiveBasePath);
                assertParsed(actual, expected);
            });
            it("exclude files with .. in their name", () => {
                const json = {
                    include: [
                        "c:/ext/**/*"
                    ],
                    exclude: [
                        "c:/ext/b/a..b.ts"
                    ]
                };
                const expected: ts.ParsedCommandLine = {
                    options: {},
                    errors: [],
                    fileNames: [
                        "c:/ext/ext.ts",
                    ],
                    wildcardDirectories: {
                        "c:/ext": ts.WatchDirectoryFlags.Recursive
                    }
                };
                const actual = ts.parseJsonConfigFileContent(json, caseInsensitiveHost, caseInsensitiveBasePath);
                assertParsed(actual, expected);
            });
            it("with jsx=none, allowJs=false", () => {
                const json = {
                    compilerOptions: {
                        allowJs: false
                    }
                };
                const expected: ts.ParsedCommandLine = {
                    options: {
                        allowJs: false
                    },
                    errors: [],
                    fileNames: [
                        "c:/dev/a.ts",
                        "c:/dev/b.tsx",
                        "c:/dev/c.tsx",
                    ],
                    wildcardDirectories: {
                        "c:/dev": ts.WatchDirectoryFlags.Recursive
                    }
                };
                const actual = ts.parseJsonConfigFileContent(json, caseInsensitiveMixedExtensionHost, caseInsensitiveBasePath);
                assertParsed(actual, expected);
            });
            it("with jsx=preserve, allowJs=false", () => {
                const json = {
                    compilerOptions: {
                        jsx: "preserve",
                        allowJs: false
                    }
                };
                const expected: ts.ParsedCommandLine = {
                    options: {
                        jsx: ts.JsxEmit.Preserve,
                        allowJs: false
                    },
                    errors: [],
                    fileNames: [
                        "c:/dev/a.ts",
                        "c:/dev/b.tsx",
                        "c:/dev/c.tsx",
                    ],
                    wildcardDirectories: {
                        "c:/dev": ts.WatchDirectoryFlags.Recursive
                    }
                };
                const actual = ts.parseJsonConfigFileContent(json, caseInsensitiveMixedExtensionHost, caseInsensitiveBasePath);
                assertParsed(actual, expected);
            });
            it("with jsx=none, allowJs=true", () => {
                const json = {
                    compilerOptions: {
                        allowJs: true
                    }
                };
                const expected: ts.ParsedCommandLine = {
                    options: {
                        allowJs: true
                    },
                    errors: [],
                    fileNames: [
                        "c:/dev/a.ts",
                        "c:/dev/b.tsx",
                        "c:/dev/c.tsx",
                        "c:/dev/d.js",
                        "c:/dev/e.jsx",
                    ],
                    wildcardDirectories: {
                        "c:/dev": ts.WatchDirectoryFlags.Recursive
                    }
                };
                const actual = ts.parseJsonConfigFileContent(json, caseInsensitiveMixedExtensionHost, caseInsensitiveBasePath);
                assertParsed(actual, expected);
            });
            it("with jsx=preserve, allowJs=true", () => {
                const json = {
                    compilerOptions: {
                        jsx: "preserve",
                        allowJs: true
                    }
                };
                const expected: ts.ParsedCommandLine = {
                    options: {
                        jsx: ts.JsxEmit.Preserve,
                        allowJs: true
                    },
                    errors: [],
                    fileNames: [
                        "c:/dev/a.ts",
                        "c:/dev/b.tsx",
                        "c:/dev/c.tsx",
                        "c:/dev/d.js",
                        "c:/dev/e.jsx",
                    ],
                    wildcardDirectories: {
                        "c:/dev": ts.WatchDirectoryFlags.Recursive
                    }
                };
                const actual = ts.parseJsonConfigFileContent(json, caseInsensitiveMixedExtensionHost, caseInsensitiveBasePath);
                assertParsed(actual, expected);
            });
            it("exclude .min.js files using wildcards", () => {
                const json = {
                    compilerOptions: {
                        allowJs: true
                    },
                    include: [
                        "js/*.min.js"
                    ],
                    exclude: [
                        "js/a*"
                    ]
                };
                const expected: ts.ParsedCommandLine = {
                    options: {
                        allowJs: true
                    },
                    errors: [],
                    fileNames: [
                        "c:/dev/js/d.min.js"
                    ],
                    wildcardDirectories: {
                        "c:/dev/js": ts.WatchDirectoryFlags.None
                    }
                };
                const actual = ts.parseJsonConfigFileContent(json, caseInsensitiveHost, caseInsensitiveBasePath);
                assertParsed(actual, expected);
            });
            describe("with trailing recursive directory", () => {
                it("in includes", () => {
                    const json = {
                        include: [
                            "**"
                        ]
                    };
                    const expected: ts.ParsedCommandLine = {
                        options: {},
                        errors: [
                            ts.createCompilerDiagnostic(ts.Diagnostics.File_specification_cannot_end_in_a_recursive_directory_wildcard_Asterisk_Asterisk_Colon_0, "**"),
                            ts.createCompilerDiagnostic(ts.Diagnostics.No_inputs_were_found_in_config_file_0_Specified_include_paths_were_1_and_exclude_paths_were_2,
                                caseInsensitiveTsconfigPath, JSON.stringify(json.include), JSON.stringify(defaultExcludes))
                        ],
                        fileNames: [],
                        wildcardDirectories: {}
                    };
<<<<<<< HEAD
                    const actual = ts.parseJsonConfigFileContent(json, caseInsensitiveHost, caseInsensitiveBasePath);
                    assertParsed(actual, expected);
=======
                    const actual = ts.parseJsonConfigFileContent(json, caseInsensitiveHost, caseInsensitiveBasePath, undefined, caseInsensitiveTsconfigPath);
                    assert.deepEqual(actual.fileNames, expected.fileNames);
                    assert.deepEqual(actual.wildcardDirectories, expected.wildcardDirectories);
                    assert.deepEqual(actual.errors, expected.errors);
>>>>>>> 3bdff73c
                });
                it("in excludes", () => {
                    const json = {
                        include: [
                            "**/*"
                        ],
                        exclude: [
                            "**"
                        ]
                    };
                    const expected: ts.ParsedCommandLine = {
                        options: {},
                        errors: [
                            ts.createCompilerDiagnostic(ts.Diagnostics.No_inputs_were_found_in_config_file_0_Specified_include_paths_were_1_and_exclude_paths_were_2,
                                caseInsensitiveTsconfigPath, JSON.stringify(json.include), JSON.stringify(json.exclude))
                        ],
                        fileNames: [],
                        wildcardDirectories: {}
                    };
<<<<<<< HEAD
                    const actual = ts.parseJsonConfigFileContent(json, caseInsensitiveHost, caseInsensitiveBasePath);
                    assertParsed(actual, expected);
=======
                    const actual = ts.parseJsonConfigFileContent(json, caseInsensitiveHost, caseInsensitiveBasePath, undefined, caseInsensitiveTsconfigPath);
                    assert.deepEqual(actual.fileNames, expected.fileNames);
                    assert.deepEqual(actual.wildcardDirectories, expected.wildcardDirectories);
                    assert.deepEqual(actual.errors, expected.errors);
>>>>>>> 3bdff73c
                });
            });
            describe("with multiple recursive directory patterns", () => {
                it("in includes", () => {
                    const json = {
                        include: [
                            "**/x/**/*"
                        ]
                    };
                    const expected: ts.ParsedCommandLine = {
                        options: {},
                        errors: [
                            ts.createCompilerDiagnostic(ts.Diagnostics.File_specification_cannot_contain_multiple_recursive_directory_wildcards_Asterisk_Asterisk_Colon_0, "**/x/**/*"),
                            ts.createCompilerDiagnostic(ts.Diagnostics.No_inputs_were_found_in_config_file_0_Specified_include_paths_were_1_and_exclude_paths_were_2,
                                caseInsensitiveTsconfigPath, JSON.stringify(json.include), JSON.stringify(defaultExcludes))
                        ],
                        fileNames: [],
                        wildcardDirectories: {}
                    };
<<<<<<< HEAD
                    const actual = ts.parseJsonConfigFileContent(json, caseInsensitiveHost, caseInsensitiveBasePath);
                    assertParsed(actual, expected);
=======
                    const actual = ts.parseJsonConfigFileContent(json, caseInsensitiveHost, caseInsensitiveBasePath, undefined, caseInsensitiveTsconfigPath);
                    assert.deepEqual(actual.fileNames, expected.fileNames);
                    assert.deepEqual(actual.wildcardDirectories, expected.wildcardDirectories);
                    assert.deepEqual(actual.errors, expected.errors);
>>>>>>> 3bdff73c
                });
                it("in excludes", () => {
                    const json = {
                        include: [
                            "**/a.ts"
                        ],
                        exclude: [
                            "**/x/**"
                        ]
                    };
                    const expected: ts.ParsedCommandLine = {
                        options: {},
                        errors: [
                            ts.createCompilerDiagnostic(ts.Diagnostics.File_specification_cannot_contain_multiple_recursive_directory_wildcards_Asterisk_Asterisk_Colon_0, "**/x/**")
                        ],
                        fileNames: [
                            "c:/dev/a.ts",
                            "c:/dev/x/a.ts",
                            "c:/dev/x/y/a.ts",
                            "c:/dev/z/a.ts"
                        ],
                        wildcardDirectories: {
                            "c:/dev": ts.WatchDirectoryFlags.Recursive
                        }
                    };
                    const actual = ts.parseJsonConfigFileContent(json, caseInsensitiveHost, caseInsensitiveBasePath);
                    assertParsed(actual, expected);
                });
            });

            describe("with parent directory symbols after a recursive directory pattern", () => {
                it("in includes immediately after", () => {
                    const json = {
                        include: [
                            "**/../*"
                        ]
                    };
                    const expected: ts.ParsedCommandLine = {
                        options: {},
                        errors: [
                            ts.createCompilerDiagnostic(ts.Diagnostics.File_specification_cannot_contain_a_parent_directory_that_appears_after_a_recursive_directory_wildcard_Asterisk_Asterisk_Colon_0, "**/../*"),
                            ts.createCompilerDiagnostic(ts.Diagnostics.No_inputs_were_found_in_config_file_0_Specified_include_paths_were_1_and_exclude_paths_were_2,
                                caseInsensitiveTsconfigPath, JSON.stringify(json.include), JSON.stringify(defaultExcludes))
                        ],
                        fileNames: [],
                        wildcardDirectories: {}
                    };
<<<<<<< HEAD
                    const actual = ts.parseJsonConfigFileContent(json, caseInsensitiveHost, caseInsensitiveBasePath);
                    assertParsed(actual, expected);
=======
                    const actual = ts.parseJsonConfigFileContent(json, caseInsensitiveHost, caseInsensitiveBasePath, undefined, caseInsensitiveTsconfigPath);
                    assert.deepEqual(actual.fileNames, expected.fileNames);
                    assert.deepEqual(actual.wildcardDirectories, expected.wildcardDirectories);
                    assert.deepEqual(actual.errors, expected.errors);
>>>>>>> 3bdff73c
                });

                it("in includes after a subdirectory", () => {
                    const json = {
                        include: [
                            "**/y/../*"
                        ]
                    };
                    const expected: ts.ParsedCommandLine = {
                        options: {},
                        errors: [
                            ts.createCompilerDiagnostic(ts.Diagnostics.File_specification_cannot_contain_a_parent_directory_that_appears_after_a_recursive_directory_wildcard_Asterisk_Asterisk_Colon_0, "**/y/../*"),
                            ts.createCompilerDiagnostic(ts.Diagnostics.No_inputs_were_found_in_config_file_0_Specified_include_paths_were_1_and_exclude_paths_were_2,
                                caseInsensitiveTsconfigPath, JSON.stringify(json.include), JSON.stringify(defaultExcludes))
                        ],
                        fileNames: [],
                        wildcardDirectories: {}
                    };
<<<<<<< HEAD
                    const actual = ts.parseJsonConfigFileContent(json, caseInsensitiveHost, caseInsensitiveBasePath);
                    assertParsed(actual, expected);
=======
                    const actual = ts.parseJsonConfigFileContent(json, caseInsensitiveHost, caseInsensitiveBasePath, undefined, caseInsensitiveTsconfigPath);
                    assert.deepEqual(actual.fileNames, expected.fileNames);
                    assert.deepEqual(actual.wildcardDirectories, expected.wildcardDirectories);
                    assert.deepEqual(actual.errors, expected.errors);
>>>>>>> 3bdff73c
                });

                it("in excludes immediately after", () => {
                    const json = {
                        include: [
                            "**/a.ts"
                        ],
                        exclude: [
                            "**/.."
                        ]
                    };
                    const expected: ts.ParsedCommandLine = {
                        options: {},
                        errors: [
                            ts.createCompilerDiagnostic(ts.Diagnostics.File_specification_cannot_contain_a_parent_directory_that_appears_after_a_recursive_directory_wildcard_Asterisk_Asterisk_Colon_0, "**/..")
                        ],
                        fileNames: [
                            "c:/dev/a.ts",
                            "c:/dev/x/a.ts",
                            "c:/dev/x/y/a.ts",
                            "c:/dev/z/a.ts"
                        ],
                        wildcardDirectories: {
                            "c:/dev": ts.WatchDirectoryFlags.Recursive
                        }
                    };
                    const actual = ts.parseJsonConfigFileContent(json, caseInsensitiveHost, caseInsensitiveBasePath);
                    assertParsed(actual, expected);
                });

                it("in excludes after a subdirectory", () => {
                    const json = {
                        include: [
                            "**/a.ts"
                        ],
                        exclude: [
                            "**/y/.."
                        ]
                    };
                    const expected: ts.ParsedCommandLine = {
                        options: {},
                        errors: [
                            ts.createCompilerDiagnostic(ts.Diagnostics.File_specification_cannot_contain_a_parent_directory_that_appears_after_a_recursive_directory_wildcard_Asterisk_Asterisk_Colon_0, "**/y/..")
                        ],
                        fileNames: [
                            "c:/dev/a.ts",
                            "c:/dev/x/a.ts",
                            "c:/dev/x/y/a.ts",
                            "c:/dev/z/a.ts"
                        ],
                        wildcardDirectories: {
                            "c:/dev": ts.WatchDirectoryFlags.Recursive
                        }
                    };
                    const actual = ts.parseJsonConfigFileContent(json, caseInsensitiveHost, caseInsensitiveBasePath);
                    assertParsed(actual, expected);
                });
            });

            describe("with implicit globbification", () => {
                it("Expands 'z' to 'z/**/*'", () => {
                    const json = {
                        include: ["z"]
                    };
                    const expected: ts.ParsedCommandLine = {
                        options: {},
                        errors: [],
                        fileNames: [ "a.ts", "aba.ts", "abz.ts", "b.ts", "bba.ts", "bbz.ts" ].map(x => `c:/dev/z/${x}`),
                        wildcardDirectories: {
                            "c:/dev/z": ts.WatchDirectoryFlags.Recursive
                        }
                    };
                    const actual = ts.parseJsonConfigFileContent(json, caseInsensitiveHost, caseInsensitiveBasePath);
                    assertParsed(actual, expected);
                });
            });
        });
        describe("with files or folders that begin with a .", () => {
            it("that are not explicitly included", () => {
                const json = {
                    include: [
                        "x/**/*",
                        "w/*/*"
                    ]
                };
                const expected: ts.ParsedCommandLine = {
                    options: {},
                    errors: [],
                    fileNames: [
                        "c:/dev/x/d.ts",
                        "c:/dev/x/y/d.ts",
                    ],
                    wildcardDirectories: {
                        "c:/dev/x": ts.WatchDirectoryFlags.Recursive,
                        "c:/dev/w": ts.WatchDirectoryFlags.Recursive
                    }
                };
                const actual = ts.parseJsonConfigFileContent(json, caseInsensitiveDottedFoldersHost, caseInsensitiveBasePath);
                assertParsed(actual, expected);
            });
            describe("that are explicitly included", () => {
                it("without wildcards", () => {
                    const json = {
                        include: [
                            "x/.y/a.ts",
                            "c:/dev/.z/.b.ts"
                        ]
                    };
                    const expected: ts.ParsedCommandLine = {
                        options: {},
                        errors: [],
                        fileNames: [
                            "c:/dev/.z/.b.ts",
                            "c:/dev/x/.y/a.ts"
                        ],
                        wildcardDirectories: {}
                    };
                    const actual = ts.parseJsonConfigFileContent(json, caseInsensitiveDottedFoldersHost, caseInsensitiveBasePath);
                    assertParsed(actual, expected);
                });
                it("with recursive wildcards that match directories", () => {
                    const json = {
                        include: [
                            "**/.*/*"
                        ]
                    };
                    const expected: ts.ParsedCommandLine = {
                        options: {},
                        errors: [],
                        fileNames: [
                            "c:/dev/.z/c.ts",
                            "c:/dev/g.min.js/.g/g.ts",
                            "c:/dev/w/.u/e.ts",
                            "c:/dev/x/.y/a.ts"
                        ],
                        wildcardDirectories: {
                            "c:/dev": ts.WatchDirectoryFlags.Recursive
                        }
                    };
                    const actual = ts.parseJsonConfigFileContent(json, caseInsensitiveDottedFoldersHost, caseInsensitiveBasePath);
                    assertParsed(actual, expected);
                });
                it("with recursive wildcards that match nothing", () => {
                    const json = {
                        include: [
                            "x/**/.y/*",
                            ".z/**/.*"
                        ]
                    };
                    const expected: ts.ParsedCommandLine = {
                        options: {},
                        errors: [],
                        fileNames: [
                            "c:/dev/.z/.b.ts",
                            "c:/dev/x/.y/a.ts"
                        ],
                        wildcardDirectories: {
                            "c:/dev/.z": ts.WatchDirectoryFlags.Recursive,
                            "c:/dev/x": ts.WatchDirectoryFlags.Recursive
                        }
                    };
                    const actual = ts.parseJsonConfigFileContent(json, caseInsensitiveDottedFoldersHost, caseInsensitiveBasePath);
                    assertParsed(actual, expected);
                });
                it("with wildcard excludes that implicitly exclude dotted files", () => {
                    const json = {
                        include: [
                            "**/.*/*"
                        ],
                        exclude: [
                            "**/*"
                        ]
                    };
                    const expected: ts.ParsedCommandLine = {
                        options: {},
                        errors: [
                            ts.createCompilerDiagnostic(ts.Diagnostics.No_inputs_were_found_in_config_file_0_Specified_include_paths_were_1_and_exclude_paths_were_2,
                                caseInsensitiveTsconfigPath, JSON.stringify(json.include), JSON.stringify(json.exclude))
                        ],
                        fileNames: [],
                        wildcardDirectories: {}
                    };
<<<<<<< HEAD
                    const actual = ts.parseJsonConfigFileContent(json, caseInsensitiveDottedFoldersHost, caseInsensitiveBasePath);
                    assertParsed(actual, expected);
=======
                    const actual = ts.parseJsonConfigFileContent(json, caseInsensitiveDottedFoldersHost, caseInsensitiveBasePath, undefined, caseInsensitiveTsconfigPath);
                    assert.deepEqual(actual.fileNames, expected.fileNames);
                    assert.deepEqual(actual.wildcardDirectories, expected.wildcardDirectories);
                    assert.deepEqual(actual.errors, expected.errors);
>>>>>>> 3bdff73c
                });
            });
        });
    });
}<|MERGE_RESOLUTION|>--- conflicted
+++ resolved
@@ -1,1368 +1,1289 @@
-/// <reference path="..\harness.ts" />
-/// <reference path="..\virtualFileSystem.ts" />
-
-namespace ts {
-    const caseInsensitiveBasePath = "c:/dev/";
-    const caseInsensitiveTsconfigPath = "c:/dev/tsconfig.json";
-    const caseInsensitiveHost = new Utils.MockParseConfigHost(caseInsensitiveBasePath, /*useCaseSensitiveFileNames*/ false, [
-        "c:/dev/a.ts",
-        "c:/dev/a.d.ts",
-        "c:/dev/a.js",
-        "c:/dev/b.ts",
-        "c:/dev/b.js",
-        "c:/dev/c.d.ts",
-        "c:/dev/z/a.ts",
-        "c:/dev/z/abz.ts",
-        "c:/dev/z/aba.ts",
-        "c:/dev/z/b.ts",
-        "c:/dev/z/bbz.ts",
-        "c:/dev/z/bba.ts",
-        "c:/dev/x/a.ts",
-        "c:/dev/x/aa.ts",
-        "c:/dev/x/b.ts",
-        "c:/dev/x/y/a.ts",
-        "c:/dev/x/y/b.ts",
-        "c:/dev/js/a.js",
-        "c:/dev/js/b.js",
-        "c:/dev/js/d.min.js",
-        "c:/dev/js/ab.min.js",
-        "c:/ext/ext.ts",
-        "c:/ext/b/a..b.ts"
-    ]);
-
-    const caseSensitiveBasePath = "/dev/";
-    const caseSensitiveHost = new Utils.MockParseConfigHost(caseSensitiveBasePath, /*useCaseSensitiveFileNames*/ true, [
-        "/dev/a.ts",
-        "/dev/a.d.ts",
-        "/dev/a.js",
-        "/dev/b.ts",
-        "/dev/b.js",
-        "/dev/A.ts",
-        "/dev/B.ts",
-        "/dev/c.d.ts",
-        "/dev/z/a.ts",
-        "/dev/z/abz.ts",
-        "/dev/z/aba.ts",
-        "/dev/z/b.ts",
-        "/dev/z/bbz.ts",
-        "/dev/z/bba.ts",
-        "/dev/x/a.ts",
-        "/dev/x/b.ts",
-        "/dev/x/y/a.ts",
-        "/dev/x/y/b.ts",
-        "/dev/js/a.js",
-        "/dev/js/b.js",
-    ]);
-
-    const caseInsensitiveMixedExtensionHost = new Utils.MockParseConfigHost(caseInsensitiveBasePath, /*useCaseSensitiveFileNames*/ false, [
-        "c:/dev/a.ts",
-        "c:/dev/a.d.ts",
-        "c:/dev/a.js",
-        "c:/dev/b.tsx",
-        "c:/dev/b.d.ts",
-        "c:/dev/b.jsx",
-        "c:/dev/c.tsx",
-        "c:/dev/c.js",
-        "c:/dev/d.js",
-        "c:/dev/e.jsx",
-        "c:/dev/f.other"
-    ]);
-
-    const caseInsensitiveCommonFoldersHost = new Utils.MockParseConfigHost(caseInsensitiveBasePath, /*useCaseSensitiveFileNames*/ false, [
-        "c:/dev/a.ts",
-        "c:/dev/a.d.ts",
-        "c:/dev/a.js",
-        "c:/dev/b.ts",
-        "c:/dev/node_modules/a.ts",
-        "c:/dev/bower_components/a.ts",
-        "c:/dev/jspm_packages/a.ts"
-    ]);
-
-    const caseInsensitiveDottedFoldersHost = new Utils.MockParseConfigHost(caseInsensitiveBasePath, /*useCaseSensitiveFileNames*/ false, [
-        "c:/dev/x/d.ts",
-        "c:/dev/x/y/d.ts",
-        "c:/dev/x/y/.e.ts",
-        "c:/dev/x/.y/a.ts",
-        "c:/dev/.z/.b.ts",
-        "c:/dev/.z/c.ts",
-        "c:/dev/w/.u/e.ts",
-        "c:/dev/g.min.js/.g/g.ts"
-    ]);
-
-<<<<<<< HEAD
-    function assertParsed(actual: ts.ParsedCommandLine, expected: ts.ParsedCommandLine): void {
-        assert.deepEqual(actual.fileNames, expected.fileNames);
-        assert.deepEqual(actual.wildcardDirectories, expected.wildcardDirectories);
-        assert.deepEqual(actual.errors, expected.errors);
-    }
-=======
-    const defaultExcludes = ["node_modules", "bower_components", "jspm_packages"];
->>>>>>> 3bdff73c
-
-    describe("matchFiles", () => {
-        describe("with literal file list", () => {
-            it("without exclusions", () => {
-                const json = {
-                    files: [
-                        "a.ts",
-                        "b.ts"
-                    ]
-                };
-                const expected: ts.ParsedCommandLine = {
-                    options: {},
-                    errors: [],
-                    fileNames: [
-                        "c:/dev/a.ts",
-                        "c:/dev/b.ts"
-                    ],
-                    wildcardDirectories: {},
-                };
-                const actual = ts.parseJsonConfigFileContent(json, caseInsensitiveHost, caseInsensitiveBasePath);
-                assertParsed(actual, expected);
-            });
-            it("missing files are still present", () => {
-                const json = {
-                    files: [
-                        "z.ts",
-                        "x.ts"
-                    ]
-                };
-                const expected: ts.ParsedCommandLine = {
-                    options: {},
-                    errors: [],
-                    fileNames: [
-                        "c:/dev/z.ts",
-                        "c:/dev/x.ts"
-                    ],
-                    wildcardDirectories: {},
-                };
-                const actual = ts.parseJsonConfigFileContent(json, caseInsensitiveHost, caseInsensitiveBasePath);
-                assertParsed(actual, expected);
-            });
-            it("are not removed due to excludes", () => {
-                const json = {
-                    files: [
-                        "a.ts",
-                        "b.ts"
-                    ],
-                    exclude: [
-                        "b.ts"
-                    ]
-                };
-                const expected: ts.ParsedCommandLine = {
-                    options: {},
-                    errors: [],
-                    fileNames: [
-                        "c:/dev/a.ts",
-                        "c:/dev/b.ts"
-                    ],
-                    wildcardDirectories: {},
-                };
-                const actual = ts.parseJsonConfigFileContent(json, caseInsensitiveHost, caseInsensitiveBasePath);
-                assertParsed(actual, expected);
-            });
-        });
-
-        describe("with literal include list", () => {
-            it("without exclusions", () => {
-                const json = {
-                    include: [
-                        "a.ts",
-                        "b.ts"
-                    ]
-                };
-                const expected: ts.ParsedCommandLine = {
-                    options: {},
-                    errors: [],
-                    fileNames: [
-                        "c:/dev/a.ts",
-                        "c:/dev/b.ts"
-                    ],
-                    wildcardDirectories: {},
-                };
-                const actual = ts.parseJsonConfigFileContent(json, caseInsensitiveHost, caseInsensitiveBasePath);
-                assertParsed(actual, expected);
-            });
-            it("with non .ts file extensions are excluded", () => {
-                const json = {
-                    include: [
-                        "a.js",
-                        "b.js"
-                    ]
-                };
-                const expected: ts.ParsedCommandLine = {
-                    options: {},
-                    errors: [
-                        ts.createCompilerDiagnostic(ts.Diagnostics.No_inputs_were_found_in_config_file_0_Specified_include_paths_were_1_and_exclude_paths_were_2,
-                            caseInsensitiveTsconfigPath, JSON.stringify(json.include), JSON.stringify(defaultExcludes))
-                    ],
-                    fileNames: [],
-                    wildcardDirectories: {},
-                };
-<<<<<<< HEAD
-                const actual = ts.parseJsonConfigFileContent(json, caseInsensitiveHost, caseInsensitiveBasePath);
-                assertParsed(actual, expected);
-=======
-                const actual = ts.parseJsonConfigFileContent(json, caseInsensitiveHost, caseInsensitiveBasePath, undefined, caseInsensitiveTsconfigPath);
-                assert.deepEqual(actual.fileNames, expected.fileNames);
-                assert.deepEqual(actual.wildcardDirectories, expected.wildcardDirectories);
-                assert.deepEqual(actual.errors, expected.errors);
->>>>>>> 3bdff73c
-            });
-            it("with missing files are excluded", () => {
-                const json = {
-                    include: [
-                        "z.ts",
-                        "x.ts"
-                    ]
-                };
-                const expected: ts.ParsedCommandLine = {
-                    options: {},
-                    errors: [
-                        ts.createCompilerDiagnostic(ts.Diagnostics.No_inputs_were_found_in_config_file_0_Specified_include_paths_were_1_and_exclude_paths_were_2,
-                            caseInsensitiveTsconfigPath, JSON.stringify(json.include), JSON.stringify(defaultExcludes))
-                    ],
-                    fileNames: [],
-                    wildcardDirectories: {},
-                };
-<<<<<<< HEAD
-                const actual = ts.parseJsonConfigFileContent(json, caseInsensitiveHost, caseInsensitiveBasePath);
-                assertParsed(actual, expected);
-=======
-                const actual = ts.parseJsonConfigFileContent(json, caseInsensitiveHost, caseInsensitiveBasePath, undefined, caseInsensitiveTsconfigPath);
-                assert.deepEqual(actual.fileNames, expected.fileNames);
-                assert.deepEqual(actual.wildcardDirectories, expected.wildcardDirectories);
-                assert.deepEqual(actual.errors, expected.errors);
->>>>>>> 3bdff73c
-            });
-            it("with literal excludes", () => {
-                const json = {
-                    include: [
-                        "a.ts",
-                        "b.ts"
-                    ],
-                    exclude: [
-                        "b.ts"
-                    ]
-                };
-                const expected: ts.ParsedCommandLine = {
-                    options: {},
-                    errors: [],
-                    fileNames: [
-                        "c:/dev/a.ts"
-                    ],
-                    wildcardDirectories: {},
-                };
-                const actual = ts.parseJsonConfigFileContent(json, caseInsensitiveHost, caseInsensitiveBasePath);
-                assertParsed(actual, expected);
-            });
-            it("with wildcard excludes", () => {
-                const json = {
-                    include: [
-                        "a.ts",
-                        "b.ts",
-                        "z/a.ts",
-                        "z/abz.ts",
-                        "z/aba.ts",
-                        "x/b.ts"
-                    ],
-                    exclude: [
-                        "*.ts",
-                        "z/??z.ts",
-                        "*/b.ts"
-                    ]
-                };
-                const expected: ts.ParsedCommandLine = {
-                    options: {},
-                    errors: [],
-                    fileNames: [
-                        "c:/dev/z/a.ts",
-                        "c:/dev/z/aba.ts"
-                    ],
-                    wildcardDirectories: {},
-                };
-                const actual = ts.parseJsonConfigFileContent(json, caseInsensitiveHost, caseInsensitiveBasePath);
-                assertParsed(actual, expected);
-            });
-            it("with recursive excludes", () => {
-                const json = {
-                    include: [
-                        "a.ts",
-                        "b.ts",
-                        "x/a.ts",
-                        "x/b.ts",
-                        "x/y/a.ts",
-                        "x/y/b.ts"
-                    ],
-                    exclude: [
-                        "**/b.ts"
-                    ]
-                };
-                const expected: ts.ParsedCommandLine = {
-                    options: {},
-                    errors: [],
-                    fileNames: [
-                        "c:/dev/a.ts",
-                        "c:/dev/x/a.ts",
-                        "c:/dev/x/y/a.ts"
-                    ],
-                    wildcardDirectories: {},
-                };
-                const actual = ts.parseJsonConfigFileContent(json, caseInsensitiveHost, caseInsensitiveBasePath);
-                assertParsed(actual, expected);
-            });
-            it("with case sensitive exclude", () => {
-                const json = {
-                    include: [
-                        "B.ts"
-                    ],
-                    exclude: [
-                        "**/b.ts"
-                    ]
-                };
-                const expected: ts.ParsedCommandLine = {
-                    options: {},
-                    errors: [],
-                    fileNames: [
-                        "/dev/B.ts"
-                    ],
-                    wildcardDirectories: {},
-                };
-                const actual = ts.parseJsonConfigFileContent(json, caseSensitiveHost, caseSensitiveBasePath);
-                assertParsed(actual, expected);
-            });
-            it("with common package folders and no exclusions", () => {
-                const json = {
-                    include: [
-                        "a.ts",
-                        "b.ts",
-                        "node_modules/a.ts",
-                        "bower_components/a.ts",
-                        "jspm_packages/a.ts"
-                    ]
-                };
-                const expected: ts.ParsedCommandLine = {
-                    options: {},
-                    errors: [],
-                    fileNames: [
-                        "c:/dev/a.ts",
-                        "c:/dev/b.ts"
-                    ],
-                    wildcardDirectories: {},
-                };
-                const actual = ts.parseJsonConfigFileContent(json, caseInsensitiveCommonFoldersHost, caseInsensitiveBasePath);
-                assertParsed(actual, expected);
-            });
-            it("with common package folders and exclusions", () => {
-                const json = {
-                    include: [
-                        "a.ts",
-                        "b.ts",
-                        "node_modules/a.ts",
-                        "bower_components/a.ts",
-                        "jspm_packages/a.ts"
-                    ],
-                    exclude: [
-                        "a.ts",
-                        "b.ts"
-                    ]
-                };
-                const expected: ts.ParsedCommandLine = {
-                    options: {},
-                    errors: [],
-                    fileNames: [
-                        "c:/dev/bower_components/a.ts",
-                        "c:/dev/jspm_packages/a.ts",
-                        "c:/dev/node_modules/a.ts"
-                    ],
-                    wildcardDirectories: {},
-                };
-                const actual = ts.parseJsonConfigFileContent(json, caseInsensitiveCommonFoldersHost, caseInsensitiveBasePath);
-                assertParsed(actual, expected);
-            });
-            it("with common package folders and empty exclude", () => {
-                const json = {
-                    include: [
-                        "a.ts",
-                        "b.ts",
-                        "node_modules/a.ts",
-                        "bower_components/a.ts",
-                        "jspm_packages/a.ts"
-                    ],
-                    exclude: <string[]>[]
-                };
-                const expected: ts.ParsedCommandLine = {
-                    options: {},
-                    errors: [],
-                    fileNames: [
-                        "c:/dev/a.ts",
-                        "c:/dev/b.ts",
-                        "c:/dev/bower_components/a.ts",
-                        "c:/dev/jspm_packages/a.ts",
-                        "c:/dev/node_modules/a.ts"
-                    ],
-                    wildcardDirectories: {},
-                };
-                const actual = ts.parseJsonConfigFileContent(json, caseInsensitiveCommonFoldersHost, caseInsensitiveBasePath);
-                assertParsed(actual, expected);
-            });
-        });
-
-        describe("with wildcard include list", () => {
-            it("same named declarations are excluded", () => {
-                const json = {
-                    include: [
-                        "*.ts"
-                    ]
-                };
-                const expected: ts.ParsedCommandLine = {
-                    options: {},
-                    errors: [],
-                    fileNames: [
-                        "c:/dev/a.ts",
-                        "c:/dev/b.ts",
-                        "c:/dev/c.d.ts"
-                    ],
-                    wildcardDirectories: {
-                        "c:/dev": ts.WatchDirectoryFlags.None
-                    },
-                };
-                const actual = ts.parseJsonConfigFileContent(json, caseInsensitiveHost, caseInsensitiveBasePath);
-                assertParsed(actual, expected);
-            });
-            it("`*` matches only ts files", () => {
-                const json = {
-                    include: [
-                        "*"
-                    ]
-                };
-                const expected: ts.ParsedCommandLine = {
-                    options: {},
-                    errors: [],
-                    fileNames: [
-                        "c:/dev/a.ts",
-                        "c:/dev/b.ts",
-                        "c:/dev/c.d.ts"
-                    ],
-                    wildcardDirectories: {
-                        "c:/dev": ts.WatchDirectoryFlags.None
-                    },
-                };
-                const actual = ts.parseJsonConfigFileContent(json, caseInsensitiveHost, caseInsensitiveBasePath);
-                assertParsed(actual, expected);
-            });
-            it("`?` matches only a single character", () => {
-                const json = {
-                    include: [
-                        "x/?.ts"
-                    ]
-                };
-                const expected: ts.ParsedCommandLine = {
-                    options: {},
-                    errors: [],
-                    fileNames: [
-                        "c:/dev/x/a.ts",
-                        "c:/dev/x/b.ts"
-                    ],
-                    wildcardDirectories: {
-                        "c:/dev/x": ts.WatchDirectoryFlags.None
-                    },
-                };
-                const actual = ts.parseJsonConfigFileContent(json, caseInsensitiveHost, caseInsensitiveBasePath);
-                assertParsed(actual, expected);
-            });
-            it("with recursive directory", () => {
-                const json = {
-                    include: [
-                        "**/a.ts"
-                    ]
-                };
-                const expected: ts.ParsedCommandLine = {
-                    options: {},
-                    errors: [],
-                    fileNames: [
-                        "c:/dev/a.ts",
-                        "c:/dev/x/a.ts",
-                        "c:/dev/x/y/a.ts",
-                        "c:/dev/z/a.ts"
-                    ],
-                    wildcardDirectories: {
-                        "c:/dev": ts.WatchDirectoryFlags.Recursive
-                    },
-                };
-                const actual = ts.parseJsonConfigFileContent(json, caseInsensitiveHost, caseInsensitiveBasePath);
-                assertParsed(actual, expected);
-            });
-            it("with multiple recursive directories", () => {
-                const json = {
-                    include: [
-                        "x/y/**/a.ts",
-                        "x/**/a.ts",
-                        "z/**/a.ts"
-                    ]
-                };
-                const expected: ts.ParsedCommandLine = {
-                    options: {},
-                    errors: [],
-                    fileNames: [
-                        "c:/dev/x/a.ts",
-                        "c:/dev/x/y/a.ts",
-                        "c:/dev/z/a.ts"
-                    ],
-                    wildcardDirectories: {
-                        "c:/dev/x": ts.WatchDirectoryFlags.Recursive,
-                        "c:/dev/z": ts.WatchDirectoryFlags.Recursive
-                    },
-                };
-                const actual = ts.parseJsonConfigFileContent(json, caseInsensitiveHost, caseInsensitiveBasePath);
-                assertParsed(actual, expected);
-            });
-            it("case sensitive", () => {
-                const json = {
-                    include: [
-                        "**/A.ts"
-                    ]
-                };
-                const expected: ts.ParsedCommandLine = {
-                    options: {},
-                    errors: [],
-                    fileNames: [
-                        "/dev/A.ts"
-                    ],
-                    wildcardDirectories: {
-                        "/dev": ts.WatchDirectoryFlags.Recursive
-                    },
-                };
-                const actual = ts.parseJsonConfigFileContent(json, caseSensitiveHost, caseSensitiveBasePath);
-                assertParsed(actual, expected);
-            });
-            it("with missing files are excluded", () => {
-                const json = {
-                    include: [
-                        "*/z.ts"
-                    ]
-                };
-                const expected: ts.ParsedCommandLine = {
-                    options: {},
-                    errors: [
-                        ts.createCompilerDiagnostic(ts.Diagnostics.No_inputs_were_found_in_config_file_0_Specified_include_paths_were_1_and_exclude_paths_were_2,
-                            caseInsensitiveTsconfigPath, JSON.stringify(json.include), JSON.stringify(defaultExcludes))
-                    ],
-                    fileNames: [],
-                    wildcardDirectories: {
-                        "c:/dev": ts.WatchDirectoryFlags.Recursive
-                    },
-                };
-<<<<<<< HEAD
-                const actual = ts.parseJsonConfigFileContent(json, caseInsensitiveHost, caseInsensitiveBasePath);
-                assertParsed(actual, expected);
-=======
-                const actual = ts.parseJsonConfigFileContent(json, caseInsensitiveHost, caseInsensitiveBasePath, undefined, caseInsensitiveTsconfigPath);
-                assert.deepEqual(actual.fileNames, expected.fileNames);
-                assert.deepEqual(actual.wildcardDirectories, expected.wildcardDirectories);
-                assert.deepEqual(actual.errors, expected.errors);
->>>>>>> 3bdff73c
-            });
-            it("always include literal files", () => {
-                const json = {
-                    files: [
-                        "a.ts"
-                    ],
-                    include: [
-                        "*/z.ts"
-                    ],
-                    exclude: [
-                        "**/a.ts"
-                    ]
-                };
-                const expected: ts.ParsedCommandLine = {
-                    options: {},
-                    errors: [],
-                    fileNames: [
-                        "c:/dev/a.ts"
-                    ],
-                    wildcardDirectories: {
-                        "c:/dev": ts.WatchDirectoryFlags.Recursive
-                    },
-                };
-                const actual = ts.parseJsonConfigFileContent(json, caseInsensitiveHost, caseInsensitiveBasePath);
-                assertParsed(actual, expected);
-            });
-            it("exclude folders", () => {
-                const json = {
-                    include: [
-                        "**/*"
-                    ],
-                    exclude: [
-                        "z",
-                        "x"
-                    ]
-                };
-                const expected: ts.ParsedCommandLine = {
-                    options: {},
-                    errors: [],
-                    fileNames: [
-                        "c:/dev/a.ts",
-                        "c:/dev/b.ts",
-                        "c:/dev/c.d.ts"
-                    ],
-                    wildcardDirectories: {
-                        "c:/dev": ts.WatchDirectoryFlags.Recursive
-                    }
-                };
-                const actual = ts.parseJsonConfigFileContent(json, caseInsensitiveHost, caseInsensitiveBasePath);
-                assertParsed(actual, expected);
-            });
-            it("with common package folders and no exclusions", () => {
-                const json = {
-                    include: [
-                        "**/a.ts"
-                    ]
-                };
-                const expected: ts.ParsedCommandLine = {
-                    options: {},
-                    errors: [],
-                    fileNames: [
-                        "c:/dev/a.ts"
-                    ],
-                    wildcardDirectories: {
-                        "c:/dev": ts.WatchDirectoryFlags.Recursive
-                    },
-                };
-                const actual = ts.parseJsonConfigFileContent(json, caseInsensitiveCommonFoldersHost, caseInsensitiveBasePath);
-                assertParsed(actual, expected);
-            });
-            it("with common package folders and exclusions", () => {
-                const json = {
-                    include: [
-                        "**/a.ts"
-                    ],
-                    exclude: [
-                        "a.ts"
-                    ]
-                };
-                const expected: ts.ParsedCommandLine = {
-                    options: {},
-                    errors: [],
-                    fileNames: [
-                        "c:/dev/bower_components/a.ts",
-                        "c:/dev/jspm_packages/a.ts",
-                        "c:/dev/node_modules/a.ts"
-                    ],
-                    wildcardDirectories: {
-                        "c:/dev": ts.WatchDirectoryFlags.Recursive
-                    },
-                };
-                const actual = ts.parseJsonConfigFileContent(json, caseInsensitiveCommonFoldersHost, caseInsensitiveBasePath);
-                assertParsed(actual, expected);
-            });
-            it("with common package folders and empty exclude", () => {
-                const json = {
-                    include: [
-                        "**/a.ts"
-                    ],
-                    exclude: <string[]>[]
-                };
-                const expected: ts.ParsedCommandLine = {
-                    options: {},
-                    errors: [],
-                    fileNames: [
-                        "c:/dev/a.ts",
-                        "c:/dev/bower_components/a.ts",
-                        "c:/dev/jspm_packages/a.ts",
-                        "c:/dev/node_modules/a.ts"
-                    ],
-                    wildcardDirectories: {
-                        "c:/dev": ts.WatchDirectoryFlags.Recursive
-                    },
-                };
-                const actual = ts.parseJsonConfigFileContent(json, caseInsensitiveCommonFoldersHost, caseInsensitiveBasePath);
-                assertParsed(actual, expected);
-            });
-            it("exclude .js files when allowJs=false", () => {
-                const json = {
-                    compilerOptions: {
-                        allowJs: false
-                    },
-                    include: [
-                        "js/*"
-                    ]
-                };
-                const expected: ts.ParsedCommandLine = {
-                    options: {
-                        allowJs: false
-                    },
-                    errors: [
-                        ts.createCompilerDiagnostic(ts.Diagnostics.No_inputs_were_found_in_config_file_0_Specified_include_paths_were_1_and_exclude_paths_were_2,
-                            caseInsensitiveTsconfigPath, JSON.stringify(json.include), JSON.stringify(defaultExcludes))
-                    ],
-                    fileNames: [],
-                    wildcardDirectories: {
-                        "c:/dev/js": ts.WatchDirectoryFlags.None
-                    }
-                };
-<<<<<<< HEAD
-                const actual = ts.parseJsonConfigFileContent(json, caseInsensitiveHost, caseInsensitiveBasePath);
-                assertParsed(actual, expected);
-=======
-                const actual = ts.parseJsonConfigFileContent(json, caseInsensitiveHost, caseInsensitiveBasePath, undefined, caseInsensitiveTsconfigPath);
-                assert.deepEqual(actual.fileNames, expected.fileNames);
-                assert.deepEqual(actual.wildcardDirectories, expected.wildcardDirectories);
-                assert.deepEqual(actual.errors, expected.errors);
->>>>>>> 3bdff73c
-            });
-            it("include .js files when allowJs=true", () => {
-                const json = {
-                    compilerOptions: {
-                        allowJs: true
-                    },
-                    include: [
-                        "js/*"
-                    ]
-                };
-                const expected: ts.ParsedCommandLine = {
-                    options: {
-                        allowJs: true
-                    },
-                    errors: [],
-                    fileNames: [
-                        "c:/dev/js/a.js",
-                        "c:/dev/js/b.js"
-                    ],
-                    wildcardDirectories: {
-                        "c:/dev/js": ts.WatchDirectoryFlags.None
-                    }
-                };
-                const actual = ts.parseJsonConfigFileContent(json, caseInsensitiveHost, caseInsensitiveBasePath);
-                assertParsed(actual, expected);
-            });
-            it("include explicitly listed .min.js files when allowJs=true", () => {
-                const json = {
-                    compilerOptions: {
-                        allowJs: true
-                    },
-                    include: [
-                        "js/*.min.js"
-                    ]
-                };
-                const expected: ts.ParsedCommandLine = {
-                    options: {
-                        allowJs: true
-                    },
-                    errors: [],
-                    fileNames: [
-                        "c:/dev/js/ab.min.js",
-                        "c:/dev/js/d.min.js"
-                    ],
-                    wildcardDirectories: {
-                        "c:/dev/js": ts.WatchDirectoryFlags.None
-                    }
-                };
-                const actual = ts.parseJsonConfigFileContent(json, caseInsensitiveHost, caseInsensitiveBasePath);
-                assertParsed(actual, expected);
-            });
-            it("include paths outside of the project", () => {
-                const json = {
-                    include: [
-                        "*",
-                        "c:/ext/*"
-                    ]
-                };
-                const expected: ts.ParsedCommandLine = {
-                    options: {},
-                    errors: [],
-                    fileNames: [
-                        "c:/dev/a.ts",
-                        "c:/dev/b.ts",
-                        "c:/dev/c.d.ts",
-                        "c:/ext/ext.ts"
-                    ],
-                    wildcardDirectories: {
-                        "c:/dev": ts.WatchDirectoryFlags.None,
-                        "c:/ext": ts.WatchDirectoryFlags.None
-                    }
-                };
-                const actual = ts.parseJsonConfigFileContent(json, caseInsensitiveHost, caseInsensitiveBasePath);
-                assertParsed(actual, expected);
-            });
-            it("include paths outside of the project using relative paths", () => {
-                const json = {
-                    include: [
-                        "*",
-                        "../ext/*"
-                    ],
-                    exclude: [
-                        "**"
-                    ]
-                };
-                const expected: ts.ParsedCommandLine = {
-                    options: {},
-                    errors: [],
-                    fileNames: [
-                        "c:/ext/ext.ts"
-                    ],
-                    wildcardDirectories: {
-                        "c:/ext": ts.WatchDirectoryFlags.None
-                    }
-                };
-                const actual = ts.parseJsonConfigFileContent(json, caseInsensitiveHost, caseInsensitiveBasePath);
-                assertParsed(actual, expected);
-            });
-            it("exclude paths outside of the project using relative paths", () => {
-                const json = {
-                    include: [
-                        "c:/**/*"
-                    ],
-                    exclude: [
-                        "../**"
-                    ]
-                };
-                const expected: ts.ParsedCommandLine = {
-                    options: {},
-                    errors: [
-                        ts.createCompilerDiagnostic(ts.Diagnostics.No_inputs_were_found_in_config_file_0_Specified_include_paths_were_1_and_exclude_paths_were_2,
-                            caseInsensitiveTsconfigPath, JSON.stringify(json.include), JSON.stringify(json.exclude))]
-                    ,
-                    fileNames: [],
-                    wildcardDirectories: {}
-                };
-<<<<<<< HEAD
-                const actual = ts.parseJsonConfigFileContent(json, caseInsensitiveHost, caseInsensitiveBasePath);
-                assertParsed(actual, expected);
-=======
-                const actual = ts.parseJsonConfigFileContent(json, caseInsensitiveHost, caseInsensitiveBasePath, undefined, caseInsensitiveTsconfigPath);
-                assert.deepEqual(actual.fileNames, expected.fileNames);
-                assert.deepEqual(actual.wildcardDirectories, expected.wildcardDirectories);
-                assert.deepEqual(actual.errors, expected.errors);
->>>>>>> 3bdff73c
-            });
-            it("include files with .. in their name", () => {
-                const json = {
-                    include: [
-                        "c:/ext/b/a..b.ts"
-                    ],
-                    exclude: [
-                        "**"
-                    ]
-                };
-                const expected: ts.ParsedCommandLine = {
-                    options: {},
-                    errors: [],
-                    fileNames: [
-                        "c:/ext/b/a..b.ts"
-                    ],
-                    wildcardDirectories: {}
-                };
-                const actual = ts.parseJsonConfigFileContent(json, caseInsensitiveHost, caseInsensitiveBasePath);
-                assertParsed(actual, expected);
-            });
-            it("exclude files with .. in their name", () => {
-                const json = {
-                    include: [
-                        "c:/ext/**/*"
-                    ],
-                    exclude: [
-                        "c:/ext/b/a..b.ts"
-                    ]
-                };
-                const expected: ts.ParsedCommandLine = {
-                    options: {},
-                    errors: [],
-                    fileNames: [
-                        "c:/ext/ext.ts",
-                    ],
-                    wildcardDirectories: {
-                        "c:/ext": ts.WatchDirectoryFlags.Recursive
-                    }
-                };
-                const actual = ts.parseJsonConfigFileContent(json, caseInsensitiveHost, caseInsensitiveBasePath);
-                assertParsed(actual, expected);
-            });
-            it("with jsx=none, allowJs=false", () => {
-                const json = {
-                    compilerOptions: {
-                        allowJs: false
-                    }
-                };
-                const expected: ts.ParsedCommandLine = {
-                    options: {
-                        allowJs: false
-                    },
-                    errors: [],
-                    fileNames: [
-                        "c:/dev/a.ts",
-                        "c:/dev/b.tsx",
-                        "c:/dev/c.tsx",
-                    ],
-                    wildcardDirectories: {
-                        "c:/dev": ts.WatchDirectoryFlags.Recursive
-                    }
-                };
-                const actual = ts.parseJsonConfigFileContent(json, caseInsensitiveMixedExtensionHost, caseInsensitiveBasePath);
-                assertParsed(actual, expected);
-            });
-            it("with jsx=preserve, allowJs=false", () => {
-                const json = {
-                    compilerOptions: {
-                        jsx: "preserve",
-                        allowJs: false
-                    }
-                };
-                const expected: ts.ParsedCommandLine = {
-                    options: {
-                        jsx: ts.JsxEmit.Preserve,
-                        allowJs: false
-                    },
-                    errors: [],
-                    fileNames: [
-                        "c:/dev/a.ts",
-                        "c:/dev/b.tsx",
-                        "c:/dev/c.tsx",
-                    ],
-                    wildcardDirectories: {
-                        "c:/dev": ts.WatchDirectoryFlags.Recursive
-                    }
-                };
-                const actual = ts.parseJsonConfigFileContent(json, caseInsensitiveMixedExtensionHost, caseInsensitiveBasePath);
-                assertParsed(actual, expected);
-            });
-            it("with jsx=none, allowJs=true", () => {
-                const json = {
-                    compilerOptions: {
-                        allowJs: true
-                    }
-                };
-                const expected: ts.ParsedCommandLine = {
-                    options: {
-                        allowJs: true
-                    },
-                    errors: [],
-                    fileNames: [
-                        "c:/dev/a.ts",
-                        "c:/dev/b.tsx",
-                        "c:/dev/c.tsx",
-                        "c:/dev/d.js",
-                        "c:/dev/e.jsx",
-                    ],
-                    wildcardDirectories: {
-                        "c:/dev": ts.WatchDirectoryFlags.Recursive
-                    }
-                };
-                const actual = ts.parseJsonConfigFileContent(json, caseInsensitiveMixedExtensionHost, caseInsensitiveBasePath);
-                assertParsed(actual, expected);
-            });
-            it("with jsx=preserve, allowJs=true", () => {
-                const json = {
-                    compilerOptions: {
-                        jsx: "preserve",
-                        allowJs: true
-                    }
-                };
-                const expected: ts.ParsedCommandLine = {
-                    options: {
-                        jsx: ts.JsxEmit.Preserve,
-                        allowJs: true
-                    },
-                    errors: [],
-                    fileNames: [
-                        "c:/dev/a.ts",
-                        "c:/dev/b.tsx",
-                        "c:/dev/c.tsx",
-                        "c:/dev/d.js",
-                        "c:/dev/e.jsx",
-                    ],
-                    wildcardDirectories: {
-                        "c:/dev": ts.WatchDirectoryFlags.Recursive
-                    }
-                };
-                const actual = ts.parseJsonConfigFileContent(json, caseInsensitiveMixedExtensionHost, caseInsensitiveBasePath);
-                assertParsed(actual, expected);
-            });
-            it("exclude .min.js files using wildcards", () => {
-                const json = {
-                    compilerOptions: {
-                        allowJs: true
-                    },
-                    include: [
-                        "js/*.min.js"
-                    ],
-                    exclude: [
-                        "js/a*"
-                    ]
-                };
-                const expected: ts.ParsedCommandLine = {
-                    options: {
-                        allowJs: true
-                    },
-                    errors: [],
-                    fileNames: [
-                        "c:/dev/js/d.min.js"
-                    ],
-                    wildcardDirectories: {
-                        "c:/dev/js": ts.WatchDirectoryFlags.None
-                    }
-                };
-                const actual = ts.parseJsonConfigFileContent(json, caseInsensitiveHost, caseInsensitiveBasePath);
-                assertParsed(actual, expected);
-            });
-            describe("with trailing recursive directory", () => {
-                it("in includes", () => {
-                    const json = {
-                        include: [
-                            "**"
-                        ]
-                    };
-                    const expected: ts.ParsedCommandLine = {
-                        options: {},
-                        errors: [
-                            ts.createCompilerDiagnostic(ts.Diagnostics.File_specification_cannot_end_in_a_recursive_directory_wildcard_Asterisk_Asterisk_Colon_0, "**"),
-                            ts.createCompilerDiagnostic(ts.Diagnostics.No_inputs_were_found_in_config_file_0_Specified_include_paths_were_1_and_exclude_paths_were_2,
-                                caseInsensitiveTsconfigPath, JSON.stringify(json.include), JSON.stringify(defaultExcludes))
-                        ],
-                        fileNames: [],
-                        wildcardDirectories: {}
-                    };
-<<<<<<< HEAD
-                    const actual = ts.parseJsonConfigFileContent(json, caseInsensitiveHost, caseInsensitiveBasePath);
-                    assertParsed(actual, expected);
-=======
-                    const actual = ts.parseJsonConfigFileContent(json, caseInsensitiveHost, caseInsensitiveBasePath, undefined, caseInsensitiveTsconfigPath);
-                    assert.deepEqual(actual.fileNames, expected.fileNames);
-                    assert.deepEqual(actual.wildcardDirectories, expected.wildcardDirectories);
-                    assert.deepEqual(actual.errors, expected.errors);
->>>>>>> 3bdff73c
-                });
-                it("in excludes", () => {
-                    const json = {
-                        include: [
-                            "**/*"
-                        ],
-                        exclude: [
-                            "**"
-                        ]
-                    };
-                    const expected: ts.ParsedCommandLine = {
-                        options: {},
-                        errors: [
-                            ts.createCompilerDiagnostic(ts.Diagnostics.No_inputs_were_found_in_config_file_0_Specified_include_paths_were_1_and_exclude_paths_were_2,
-                                caseInsensitiveTsconfigPath, JSON.stringify(json.include), JSON.stringify(json.exclude))
-                        ],
-                        fileNames: [],
-                        wildcardDirectories: {}
-                    };
-<<<<<<< HEAD
-                    const actual = ts.parseJsonConfigFileContent(json, caseInsensitiveHost, caseInsensitiveBasePath);
-                    assertParsed(actual, expected);
-=======
-                    const actual = ts.parseJsonConfigFileContent(json, caseInsensitiveHost, caseInsensitiveBasePath, undefined, caseInsensitiveTsconfigPath);
-                    assert.deepEqual(actual.fileNames, expected.fileNames);
-                    assert.deepEqual(actual.wildcardDirectories, expected.wildcardDirectories);
-                    assert.deepEqual(actual.errors, expected.errors);
->>>>>>> 3bdff73c
-                });
-            });
-            describe("with multiple recursive directory patterns", () => {
-                it("in includes", () => {
-                    const json = {
-                        include: [
-                            "**/x/**/*"
-                        ]
-                    };
-                    const expected: ts.ParsedCommandLine = {
-                        options: {},
-                        errors: [
-                            ts.createCompilerDiagnostic(ts.Diagnostics.File_specification_cannot_contain_multiple_recursive_directory_wildcards_Asterisk_Asterisk_Colon_0, "**/x/**/*"),
-                            ts.createCompilerDiagnostic(ts.Diagnostics.No_inputs_were_found_in_config_file_0_Specified_include_paths_were_1_and_exclude_paths_were_2,
-                                caseInsensitiveTsconfigPath, JSON.stringify(json.include), JSON.stringify(defaultExcludes))
-                        ],
-                        fileNames: [],
-                        wildcardDirectories: {}
-                    };
-<<<<<<< HEAD
-                    const actual = ts.parseJsonConfigFileContent(json, caseInsensitiveHost, caseInsensitiveBasePath);
-                    assertParsed(actual, expected);
-=======
-                    const actual = ts.parseJsonConfigFileContent(json, caseInsensitiveHost, caseInsensitiveBasePath, undefined, caseInsensitiveTsconfigPath);
-                    assert.deepEqual(actual.fileNames, expected.fileNames);
-                    assert.deepEqual(actual.wildcardDirectories, expected.wildcardDirectories);
-                    assert.deepEqual(actual.errors, expected.errors);
->>>>>>> 3bdff73c
-                });
-                it("in excludes", () => {
-                    const json = {
-                        include: [
-                            "**/a.ts"
-                        ],
-                        exclude: [
-                            "**/x/**"
-                        ]
-                    };
-                    const expected: ts.ParsedCommandLine = {
-                        options: {},
-                        errors: [
-                            ts.createCompilerDiagnostic(ts.Diagnostics.File_specification_cannot_contain_multiple_recursive_directory_wildcards_Asterisk_Asterisk_Colon_0, "**/x/**")
-                        ],
-                        fileNames: [
-                            "c:/dev/a.ts",
-                            "c:/dev/x/a.ts",
-                            "c:/dev/x/y/a.ts",
-                            "c:/dev/z/a.ts"
-                        ],
-                        wildcardDirectories: {
-                            "c:/dev": ts.WatchDirectoryFlags.Recursive
-                        }
-                    };
-                    const actual = ts.parseJsonConfigFileContent(json, caseInsensitiveHost, caseInsensitiveBasePath);
-                    assertParsed(actual, expected);
-                });
-            });
-
-            describe("with parent directory symbols after a recursive directory pattern", () => {
-                it("in includes immediately after", () => {
-                    const json = {
-                        include: [
-                            "**/../*"
-                        ]
-                    };
-                    const expected: ts.ParsedCommandLine = {
-                        options: {},
-                        errors: [
-                            ts.createCompilerDiagnostic(ts.Diagnostics.File_specification_cannot_contain_a_parent_directory_that_appears_after_a_recursive_directory_wildcard_Asterisk_Asterisk_Colon_0, "**/../*"),
-                            ts.createCompilerDiagnostic(ts.Diagnostics.No_inputs_were_found_in_config_file_0_Specified_include_paths_were_1_and_exclude_paths_were_2,
-                                caseInsensitiveTsconfigPath, JSON.stringify(json.include), JSON.stringify(defaultExcludes))
-                        ],
-                        fileNames: [],
-                        wildcardDirectories: {}
-                    };
-<<<<<<< HEAD
-                    const actual = ts.parseJsonConfigFileContent(json, caseInsensitiveHost, caseInsensitiveBasePath);
-                    assertParsed(actual, expected);
-=======
-                    const actual = ts.parseJsonConfigFileContent(json, caseInsensitiveHost, caseInsensitiveBasePath, undefined, caseInsensitiveTsconfigPath);
-                    assert.deepEqual(actual.fileNames, expected.fileNames);
-                    assert.deepEqual(actual.wildcardDirectories, expected.wildcardDirectories);
-                    assert.deepEqual(actual.errors, expected.errors);
->>>>>>> 3bdff73c
-                });
-
-                it("in includes after a subdirectory", () => {
-                    const json = {
-                        include: [
-                            "**/y/../*"
-                        ]
-                    };
-                    const expected: ts.ParsedCommandLine = {
-                        options: {},
-                        errors: [
-                            ts.createCompilerDiagnostic(ts.Diagnostics.File_specification_cannot_contain_a_parent_directory_that_appears_after_a_recursive_directory_wildcard_Asterisk_Asterisk_Colon_0, "**/y/../*"),
-                            ts.createCompilerDiagnostic(ts.Diagnostics.No_inputs_were_found_in_config_file_0_Specified_include_paths_were_1_and_exclude_paths_were_2,
-                                caseInsensitiveTsconfigPath, JSON.stringify(json.include), JSON.stringify(defaultExcludes))
-                        ],
-                        fileNames: [],
-                        wildcardDirectories: {}
-                    };
-<<<<<<< HEAD
-                    const actual = ts.parseJsonConfigFileContent(json, caseInsensitiveHost, caseInsensitiveBasePath);
-                    assertParsed(actual, expected);
-=======
-                    const actual = ts.parseJsonConfigFileContent(json, caseInsensitiveHost, caseInsensitiveBasePath, undefined, caseInsensitiveTsconfigPath);
-                    assert.deepEqual(actual.fileNames, expected.fileNames);
-                    assert.deepEqual(actual.wildcardDirectories, expected.wildcardDirectories);
-                    assert.deepEqual(actual.errors, expected.errors);
->>>>>>> 3bdff73c
-                });
-
-                it("in excludes immediately after", () => {
-                    const json = {
-                        include: [
-                            "**/a.ts"
-                        ],
-                        exclude: [
-                            "**/.."
-                        ]
-                    };
-                    const expected: ts.ParsedCommandLine = {
-                        options: {},
-                        errors: [
-                            ts.createCompilerDiagnostic(ts.Diagnostics.File_specification_cannot_contain_a_parent_directory_that_appears_after_a_recursive_directory_wildcard_Asterisk_Asterisk_Colon_0, "**/..")
-                        ],
-                        fileNames: [
-                            "c:/dev/a.ts",
-                            "c:/dev/x/a.ts",
-                            "c:/dev/x/y/a.ts",
-                            "c:/dev/z/a.ts"
-                        ],
-                        wildcardDirectories: {
-                            "c:/dev": ts.WatchDirectoryFlags.Recursive
-                        }
-                    };
-                    const actual = ts.parseJsonConfigFileContent(json, caseInsensitiveHost, caseInsensitiveBasePath);
-                    assertParsed(actual, expected);
-                });
-
-                it("in excludes after a subdirectory", () => {
-                    const json = {
-                        include: [
-                            "**/a.ts"
-                        ],
-                        exclude: [
-                            "**/y/.."
-                        ]
-                    };
-                    const expected: ts.ParsedCommandLine = {
-                        options: {},
-                        errors: [
-                            ts.createCompilerDiagnostic(ts.Diagnostics.File_specification_cannot_contain_a_parent_directory_that_appears_after_a_recursive_directory_wildcard_Asterisk_Asterisk_Colon_0, "**/y/..")
-                        ],
-                        fileNames: [
-                            "c:/dev/a.ts",
-                            "c:/dev/x/a.ts",
-                            "c:/dev/x/y/a.ts",
-                            "c:/dev/z/a.ts"
-                        ],
-                        wildcardDirectories: {
-                            "c:/dev": ts.WatchDirectoryFlags.Recursive
-                        }
-                    };
-                    const actual = ts.parseJsonConfigFileContent(json, caseInsensitiveHost, caseInsensitiveBasePath);
-                    assertParsed(actual, expected);
-                });
-            });
-
-            describe("with implicit globbification", () => {
-                it("Expands 'z' to 'z/**/*'", () => {
-                    const json = {
-                        include: ["z"]
-                    };
-                    const expected: ts.ParsedCommandLine = {
-                        options: {},
-                        errors: [],
-                        fileNames: [ "a.ts", "aba.ts", "abz.ts", "b.ts", "bba.ts", "bbz.ts" ].map(x => `c:/dev/z/${x}`),
-                        wildcardDirectories: {
-                            "c:/dev/z": ts.WatchDirectoryFlags.Recursive
-                        }
-                    };
-                    const actual = ts.parseJsonConfigFileContent(json, caseInsensitiveHost, caseInsensitiveBasePath);
-                    assertParsed(actual, expected);
-                });
-            });
-        });
-        describe("with files or folders that begin with a .", () => {
-            it("that are not explicitly included", () => {
-                const json = {
-                    include: [
-                        "x/**/*",
-                        "w/*/*"
-                    ]
-                };
-                const expected: ts.ParsedCommandLine = {
-                    options: {},
-                    errors: [],
-                    fileNames: [
-                        "c:/dev/x/d.ts",
-                        "c:/dev/x/y/d.ts",
-                    ],
-                    wildcardDirectories: {
-                        "c:/dev/x": ts.WatchDirectoryFlags.Recursive,
-                        "c:/dev/w": ts.WatchDirectoryFlags.Recursive
-                    }
-                };
-                const actual = ts.parseJsonConfigFileContent(json, caseInsensitiveDottedFoldersHost, caseInsensitiveBasePath);
-                assertParsed(actual, expected);
-            });
-            describe("that are explicitly included", () => {
-                it("without wildcards", () => {
-                    const json = {
-                        include: [
-                            "x/.y/a.ts",
-                            "c:/dev/.z/.b.ts"
-                        ]
-                    };
-                    const expected: ts.ParsedCommandLine = {
-                        options: {},
-                        errors: [],
-                        fileNames: [
-                            "c:/dev/.z/.b.ts",
-                            "c:/dev/x/.y/a.ts"
-                        ],
-                        wildcardDirectories: {}
-                    };
-                    const actual = ts.parseJsonConfigFileContent(json, caseInsensitiveDottedFoldersHost, caseInsensitiveBasePath);
-                    assertParsed(actual, expected);
-                });
-                it("with recursive wildcards that match directories", () => {
-                    const json = {
-                        include: [
-                            "**/.*/*"
-                        ]
-                    };
-                    const expected: ts.ParsedCommandLine = {
-                        options: {},
-                        errors: [],
-                        fileNames: [
-                            "c:/dev/.z/c.ts",
-                            "c:/dev/g.min.js/.g/g.ts",
-                            "c:/dev/w/.u/e.ts",
-                            "c:/dev/x/.y/a.ts"
-                        ],
-                        wildcardDirectories: {
-                            "c:/dev": ts.WatchDirectoryFlags.Recursive
-                        }
-                    };
-                    const actual = ts.parseJsonConfigFileContent(json, caseInsensitiveDottedFoldersHost, caseInsensitiveBasePath);
-                    assertParsed(actual, expected);
-                });
-                it("with recursive wildcards that match nothing", () => {
-                    const json = {
-                        include: [
-                            "x/**/.y/*",
-                            ".z/**/.*"
-                        ]
-                    };
-                    const expected: ts.ParsedCommandLine = {
-                        options: {},
-                        errors: [],
-                        fileNames: [
-                            "c:/dev/.z/.b.ts",
-                            "c:/dev/x/.y/a.ts"
-                        ],
-                        wildcardDirectories: {
-                            "c:/dev/.z": ts.WatchDirectoryFlags.Recursive,
-                            "c:/dev/x": ts.WatchDirectoryFlags.Recursive
-                        }
-                    };
-                    const actual = ts.parseJsonConfigFileContent(json, caseInsensitiveDottedFoldersHost, caseInsensitiveBasePath);
-                    assertParsed(actual, expected);
-                });
-                it("with wildcard excludes that implicitly exclude dotted files", () => {
-                    const json = {
-                        include: [
-                            "**/.*/*"
-                        ],
-                        exclude: [
-                            "**/*"
-                        ]
-                    };
-                    const expected: ts.ParsedCommandLine = {
-                        options: {},
-                        errors: [
-                            ts.createCompilerDiagnostic(ts.Diagnostics.No_inputs_were_found_in_config_file_0_Specified_include_paths_were_1_and_exclude_paths_were_2,
-                                caseInsensitiveTsconfigPath, JSON.stringify(json.include), JSON.stringify(json.exclude))
-                        ],
-                        fileNames: [],
-                        wildcardDirectories: {}
-                    };
-<<<<<<< HEAD
-                    const actual = ts.parseJsonConfigFileContent(json, caseInsensitiveDottedFoldersHost, caseInsensitiveBasePath);
-                    assertParsed(actual, expected);
-=======
-                    const actual = ts.parseJsonConfigFileContent(json, caseInsensitiveDottedFoldersHost, caseInsensitiveBasePath, undefined, caseInsensitiveTsconfigPath);
-                    assert.deepEqual(actual.fileNames, expected.fileNames);
-                    assert.deepEqual(actual.wildcardDirectories, expected.wildcardDirectories);
-                    assert.deepEqual(actual.errors, expected.errors);
->>>>>>> 3bdff73c
-                });
-            });
-        });
-    });
+/// <reference path="..\harness.ts" />
+/// <reference path="..\virtualFileSystem.ts" />
+
+namespace ts {
+    const caseInsensitiveBasePath = "c:/dev/";
+    const caseInsensitiveTsconfigPath = "c:/dev/tsconfig.json";
+    const caseInsensitiveHost = new Utils.MockParseConfigHost(caseInsensitiveBasePath, /*useCaseSensitiveFileNames*/ false, [
+        "c:/dev/a.ts",
+        "c:/dev/a.d.ts",
+        "c:/dev/a.js",
+        "c:/dev/b.ts",
+        "c:/dev/b.js",
+        "c:/dev/c.d.ts",
+        "c:/dev/z/a.ts",
+        "c:/dev/z/abz.ts",
+        "c:/dev/z/aba.ts",
+        "c:/dev/z/b.ts",
+        "c:/dev/z/bbz.ts",
+        "c:/dev/z/bba.ts",
+        "c:/dev/x/a.ts",
+        "c:/dev/x/aa.ts",
+        "c:/dev/x/b.ts",
+        "c:/dev/x/y/a.ts",
+        "c:/dev/x/y/b.ts",
+        "c:/dev/js/a.js",
+        "c:/dev/js/b.js",
+        "c:/dev/js/d.min.js",
+        "c:/dev/js/ab.min.js",
+        "c:/ext/ext.ts",
+        "c:/ext/b/a..b.ts"
+    ]);
+
+    const caseSensitiveBasePath = "/dev/";
+    const caseSensitiveHost = new Utils.MockParseConfigHost(caseSensitiveBasePath, /*useCaseSensitiveFileNames*/ true, [
+        "/dev/a.ts",
+        "/dev/a.d.ts",
+        "/dev/a.js",
+        "/dev/b.ts",
+        "/dev/b.js",
+        "/dev/A.ts",
+        "/dev/B.ts",
+        "/dev/c.d.ts",
+        "/dev/z/a.ts",
+        "/dev/z/abz.ts",
+        "/dev/z/aba.ts",
+        "/dev/z/b.ts",
+        "/dev/z/bbz.ts",
+        "/dev/z/bba.ts",
+        "/dev/x/a.ts",
+        "/dev/x/b.ts",
+        "/dev/x/y/a.ts",
+        "/dev/x/y/b.ts",
+        "/dev/js/a.js",
+        "/dev/js/b.js",
+    ]);
+
+    const caseInsensitiveMixedExtensionHost = new Utils.MockParseConfigHost(caseInsensitiveBasePath, /*useCaseSensitiveFileNames*/ false, [
+        "c:/dev/a.ts",
+        "c:/dev/a.d.ts",
+        "c:/dev/a.js",
+        "c:/dev/b.tsx",
+        "c:/dev/b.d.ts",
+        "c:/dev/b.jsx",
+        "c:/dev/c.tsx",
+        "c:/dev/c.js",
+        "c:/dev/d.js",
+        "c:/dev/e.jsx",
+        "c:/dev/f.other"
+    ]);
+
+    const caseInsensitiveCommonFoldersHost = new Utils.MockParseConfigHost(caseInsensitiveBasePath, /*useCaseSensitiveFileNames*/ false, [
+        "c:/dev/a.ts",
+        "c:/dev/a.d.ts",
+        "c:/dev/a.js",
+        "c:/dev/b.ts",
+        "c:/dev/node_modules/a.ts",
+        "c:/dev/bower_components/a.ts",
+        "c:/dev/jspm_packages/a.ts"
+    ]);
+
+    const caseInsensitiveDottedFoldersHost = new Utils.MockParseConfigHost(caseInsensitiveBasePath, /*useCaseSensitiveFileNames*/ false, [
+        "c:/dev/x/d.ts",
+        "c:/dev/x/y/d.ts",
+        "c:/dev/x/y/.e.ts",
+        "c:/dev/x/.y/a.ts",
+        "c:/dev/.z/.b.ts",
+        "c:/dev/.z/c.ts",
+        "c:/dev/w/.u/e.ts",
+        "c:/dev/g.min.js/.g/g.ts"
+    ]);
+
+    const defaultExcludes = ["node_modules", "bower_components", "jspm_packages"];
+
+    function assertParsed(actual: ts.ParsedCommandLine, expected: ts.ParsedCommandLine): void {
+        assert.deepEqual(actual.fileNames, expected.fileNames);
+        assert.deepEqual(actual.wildcardDirectories, expected.wildcardDirectories);
+        assert.deepEqual(actual.errors, expected.errors);
+    }
+
+    describe("matchFiles", () => {
+        describe("with literal file list", () => {
+            it("without exclusions", () => {
+                const json = {
+                    files: [
+                        "a.ts",
+                        "b.ts"
+                    ]
+                };
+                const expected: ts.ParsedCommandLine = {
+                    options: {},
+                    errors: [],
+                    fileNames: [
+                        "c:/dev/a.ts",
+                        "c:/dev/b.ts"
+                    ],
+                    wildcardDirectories: {},
+                };
+                const actual = ts.parseJsonConfigFileContent(json, caseInsensitiveHost, caseInsensitiveBasePath);
+                assertParsed(actual, expected);
+            });
+            it("missing files are still present", () => {
+                const json = {
+                    files: [
+                        "z.ts",
+                        "x.ts"
+                    ]
+                };
+                const expected: ts.ParsedCommandLine = {
+                    options: {},
+                    errors: [],
+                    fileNames: [
+                        "c:/dev/z.ts",
+                        "c:/dev/x.ts"
+                    ],
+                    wildcardDirectories: {},
+                };
+                const actual = ts.parseJsonConfigFileContent(json, caseInsensitiveHost, caseInsensitiveBasePath);
+                assertParsed(actual, expected);
+            });
+            it("are not removed due to excludes", () => {
+                const json = {
+                    files: [
+                        "a.ts",
+                        "b.ts"
+                    ],
+                    exclude: [
+                        "b.ts"
+                    ]
+                };
+                const expected: ts.ParsedCommandLine = {
+                    options: {},
+                    errors: [],
+                    fileNames: [
+                        "c:/dev/a.ts",
+                        "c:/dev/b.ts"
+                    ],
+                    wildcardDirectories: {},
+                };
+                const actual = ts.parseJsonConfigFileContent(json, caseInsensitiveHost, caseInsensitiveBasePath);
+                assertParsed(actual, expected);
+            });
+        });
+
+        describe("with literal include list", () => {
+            it("without exclusions", () => {
+                const json = {
+                    include: [
+                        "a.ts",
+                        "b.ts"
+                    ]
+                };
+                const expected: ts.ParsedCommandLine = {
+                    options: {},
+                    errors: [],
+                    fileNames: [
+                        "c:/dev/a.ts",
+                        "c:/dev/b.ts"
+                    ],
+                    wildcardDirectories: {},
+                };
+                const actual = ts.parseJsonConfigFileContent(json, caseInsensitiveHost, caseInsensitiveBasePath);
+                assertParsed(actual, expected);
+            });
+            it("with non .ts file extensions are excluded", () => {
+                const json = {
+                    include: [
+                        "a.js",
+                        "b.js"
+                    ]
+                };
+                const expected: ts.ParsedCommandLine = {
+                    options: {},
+                    errors: [
+                        ts.createCompilerDiagnostic(ts.Diagnostics.No_inputs_were_found_in_config_file_0_Specified_include_paths_were_1_and_exclude_paths_were_2,
+                            caseInsensitiveTsconfigPath, JSON.stringify(json.include), JSON.stringify(defaultExcludes))
+                    ],
+                    fileNames: [],
+                    wildcardDirectories: {},
+                };
+                const actual = ts.parseJsonConfigFileContent(json, caseInsensitiveHost, caseInsensitiveBasePath, undefined, caseInsensitiveTsconfigPath);
+                assertParsed(actual, expected);
+            });
+            it("with missing files are excluded", () => {
+                const json = {
+                    include: [
+                        "z.ts",
+                        "x.ts"
+                    ]
+                };
+                const expected: ts.ParsedCommandLine = {
+                    options: {},
+                    errors: [
+                        ts.createCompilerDiagnostic(ts.Diagnostics.No_inputs_were_found_in_config_file_0_Specified_include_paths_were_1_and_exclude_paths_were_2,
+                            caseInsensitiveTsconfigPath, JSON.stringify(json.include), JSON.stringify(defaultExcludes))
+                    ],
+                    fileNames: [],
+                    wildcardDirectories: {},
+                };
+                const actual = ts.parseJsonConfigFileContent(json, caseInsensitiveHost, caseInsensitiveBasePath, undefined, caseInsensitiveTsconfigPath);
+                assertParsed(actual, expected);
+            });
+            it("with literal excludes", () => {
+                const json = {
+                    include: [
+                        "a.ts",
+                        "b.ts"
+                    ],
+                    exclude: [
+                        "b.ts"
+                    ]
+                };
+                const expected: ts.ParsedCommandLine = {
+                    options: {},
+                    errors: [],
+                    fileNames: [
+                        "c:/dev/a.ts"
+                    ],
+                    wildcardDirectories: {},
+                };
+                const actual = ts.parseJsonConfigFileContent(json, caseInsensitiveHost, caseInsensitiveBasePath);
+                assertParsed(actual, expected);
+            });
+            it("with wildcard excludes", () => {
+                const json = {
+                    include: [
+                        "a.ts",
+                        "b.ts",
+                        "z/a.ts",
+                        "z/abz.ts",
+                        "z/aba.ts",
+                        "x/b.ts"
+                    ],
+                    exclude: [
+                        "*.ts",
+                        "z/??z.ts",
+                        "*/b.ts"
+                    ]
+                };
+                const expected: ts.ParsedCommandLine = {
+                    options: {},
+                    errors: [],
+                    fileNames: [
+                        "c:/dev/z/a.ts",
+                        "c:/dev/z/aba.ts"
+                    ],
+                    wildcardDirectories: {},
+                };
+                const actual = ts.parseJsonConfigFileContent(json, caseInsensitiveHost, caseInsensitiveBasePath);
+                assertParsed(actual, expected);
+            });
+            it("with recursive excludes", () => {
+                const json = {
+                    include: [
+                        "a.ts",
+                        "b.ts",
+                        "x/a.ts",
+                        "x/b.ts",
+                        "x/y/a.ts",
+                        "x/y/b.ts"
+                    ],
+                    exclude: [
+                        "**/b.ts"
+                    ]
+                };
+                const expected: ts.ParsedCommandLine = {
+                    options: {},
+                    errors: [],
+                    fileNames: [
+                        "c:/dev/a.ts",
+                        "c:/dev/x/a.ts",
+                        "c:/dev/x/y/a.ts"
+                    ],
+                    wildcardDirectories: {},
+                };
+                const actual = ts.parseJsonConfigFileContent(json, caseInsensitiveHost, caseInsensitiveBasePath);
+                assertParsed(actual, expected);
+            });
+            it("with case sensitive exclude", () => {
+                const json = {
+                    include: [
+                        "B.ts"
+                    ],
+                    exclude: [
+                        "**/b.ts"
+                    ]
+                };
+                const expected: ts.ParsedCommandLine = {
+                    options: {},
+                    errors: [],
+                    fileNames: [
+                        "/dev/B.ts"
+                    ],
+                    wildcardDirectories: {},
+                };
+                const actual = ts.parseJsonConfigFileContent(json, caseSensitiveHost, caseSensitiveBasePath);
+                assertParsed(actual, expected);
+            });
+            it("with common package folders and no exclusions", () => {
+                const json = {
+                    include: [
+                        "a.ts",
+                        "b.ts",
+                        "node_modules/a.ts",
+                        "bower_components/a.ts",
+                        "jspm_packages/a.ts"
+                    ]
+                };
+                const expected: ts.ParsedCommandLine = {
+                    options: {},
+                    errors: [],
+                    fileNames: [
+                        "c:/dev/a.ts",
+                        "c:/dev/b.ts"
+                    ],
+                    wildcardDirectories: {},
+                };
+                const actual = ts.parseJsonConfigFileContent(json, caseInsensitiveCommonFoldersHost, caseInsensitiveBasePath);
+                assertParsed(actual, expected);
+            });
+            it("with common package folders and exclusions", () => {
+                const json = {
+                    include: [
+                        "a.ts",
+                        "b.ts",
+                        "node_modules/a.ts",
+                        "bower_components/a.ts",
+                        "jspm_packages/a.ts"
+                    ],
+                    exclude: [
+                        "a.ts",
+                        "b.ts"
+                    ]
+                };
+                const expected: ts.ParsedCommandLine = {
+                    options: {},
+                    errors: [],
+                    fileNames: [
+                        "c:/dev/bower_components/a.ts",
+                        "c:/dev/jspm_packages/a.ts",
+                        "c:/dev/node_modules/a.ts"
+                    ],
+                    wildcardDirectories: {},
+                };
+                const actual = ts.parseJsonConfigFileContent(json, caseInsensitiveCommonFoldersHost, caseInsensitiveBasePath);
+                assertParsed(actual, expected);
+            });
+            it("with common package folders and empty exclude", () => {
+                const json = {
+                    include: [
+                        "a.ts",
+                        "b.ts",
+                        "node_modules/a.ts",
+                        "bower_components/a.ts",
+                        "jspm_packages/a.ts"
+                    ],
+                    exclude: <string[]>[]
+                };
+                const expected: ts.ParsedCommandLine = {
+                    options: {},
+                    errors: [],
+                    fileNames: [
+                        "c:/dev/a.ts",
+                        "c:/dev/b.ts",
+                        "c:/dev/bower_components/a.ts",
+                        "c:/dev/jspm_packages/a.ts",
+                        "c:/dev/node_modules/a.ts"
+                    ],
+                    wildcardDirectories: {},
+                };
+                const actual = ts.parseJsonConfigFileContent(json, caseInsensitiveCommonFoldersHost, caseInsensitiveBasePath);
+                assertParsed(actual, expected);
+            });
+        });
+
+        describe("with wildcard include list", () => {
+            it("same named declarations are excluded", () => {
+                const json = {
+                    include: [
+                        "*.ts"
+                    ]
+                };
+                const expected: ts.ParsedCommandLine = {
+                    options: {},
+                    errors: [],
+                    fileNames: [
+                        "c:/dev/a.ts",
+                        "c:/dev/b.ts",
+                        "c:/dev/c.d.ts"
+                    ],
+                    wildcardDirectories: {
+                        "c:/dev": ts.WatchDirectoryFlags.None
+                    },
+                };
+                const actual = ts.parseJsonConfigFileContent(json, caseInsensitiveHost, caseInsensitiveBasePath);
+                assertParsed(actual, expected);
+            });
+            it("`*` matches only ts files", () => {
+                const json = {
+                    include: [
+                        "*"
+                    ]
+                };
+                const expected: ts.ParsedCommandLine = {
+                    options: {},
+                    errors: [],
+                    fileNames: [
+                        "c:/dev/a.ts",
+                        "c:/dev/b.ts",
+                        "c:/dev/c.d.ts"
+                    ],
+                    wildcardDirectories: {
+                        "c:/dev": ts.WatchDirectoryFlags.None
+                    },
+                };
+                const actual = ts.parseJsonConfigFileContent(json, caseInsensitiveHost, caseInsensitiveBasePath);
+                assertParsed(actual, expected);
+            });
+            it("`?` matches only a single character", () => {
+                const json = {
+                    include: [
+                        "x/?.ts"
+                    ]
+                };
+                const expected: ts.ParsedCommandLine = {
+                    options: {},
+                    errors: [],
+                    fileNames: [
+                        "c:/dev/x/a.ts",
+                        "c:/dev/x/b.ts"
+                    ],
+                    wildcardDirectories: {
+                        "c:/dev/x": ts.WatchDirectoryFlags.None
+                    },
+                };
+                const actual = ts.parseJsonConfigFileContent(json, caseInsensitiveHost, caseInsensitiveBasePath);
+                assertParsed(actual, expected);
+            });
+            it("with recursive directory", () => {
+                const json = {
+                    include: [
+                        "**/a.ts"
+                    ]
+                };
+                const expected: ts.ParsedCommandLine = {
+                    options: {},
+                    errors: [],
+                    fileNames: [
+                        "c:/dev/a.ts",
+                        "c:/dev/x/a.ts",
+                        "c:/dev/x/y/a.ts",
+                        "c:/dev/z/a.ts"
+                    ],
+                    wildcardDirectories: {
+                        "c:/dev": ts.WatchDirectoryFlags.Recursive
+                    },
+                };
+                const actual = ts.parseJsonConfigFileContent(json, caseInsensitiveHost, caseInsensitiveBasePath);
+                assertParsed(actual, expected);
+            });
+            it("with multiple recursive directories", () => {
+                const json = {
+                    include: [
+                        "x/y/**/a.ts",
+                        "x/**/a.ts",
+                        "z/**/a.ts"
+                    ]
+                };
+                const expected: ts.ParsedCommandLine = {
+                    options: {},
+                    errors: [],
+                    fileNames: [
+                        "c:/dev/x/a.ts",
+                        "c:/dev/x/y/a.ts",
+                        "c:/dev/z/a.ts"
+                    ],
+                    wildcardDirectories: {
+                        "c:/dev/x": ts.WatchDirectoryFlags.Recursive,
+                        "c:/dev/z": ts.WatchDirectoryFlags.Recursive
+                    },
+                };
+                const actual = ts.parseJsonConfigFileContent(json, caseInsensitiveHost, caseInsensitiveBasePath);
+                assertParsed(actual, expected);
+            });
+            it("case sensitive", () => {
+                const json = {
+                    include: [
+                        "**/A.ts"
+                    ]
+                };
+                const expected: ts.ParsedCommandLine = {
+                    options: {},
+                    errors: [],
+                    fileNames: [
+                        "/dev/A.ts"
+                    ],
+                    wildcardDirectories: {
+                        "/dev": ts.WatchDirectoryFlags.Recursive
+                    },
+                };
+                const actual = ts.parseJsonConfigFileContent(json, caseSensitiveHost, caseSensitiveBasePath);
+                assertParsed(actual, expected);
+            });
+            it("with missing files are excluded", () => {
+                const json = {
+                    include: [
+                        "*/z.ts"
+                    ]
+                };
+                const expected: ts.ParsedCommandLine = {
+                    options: {},
+                    errors: [
+                        ts.createCompilerDiagnostic(ts.Diagnostics.No_inputs_were_found_in_config_file_0_Specified_include_paths_were_1_and_exclude_paths_were_2,
+                            caseInsensitiveTsconfigPath, JSON.stringify(json.include), JSON.stringify(defaultExcludes))
+                    ],
+                    fileNames: [],
+                    wildcardDirectories: {
+                        "c:/dev": ts.WatchDirectoryFlags.Recursive
+                    },
+                };
+                const actual = ts.parseJsonConfigFileContent(json, caseInsensitiveHost, caseInsensitiveBasePath, undefined, caseInsensitiveTsconfigPath);
+                assertParsed(actual, expected);
+            });
+            it("always include literal files", () => {
+                const json = {
+                    files: [
+                        "a.ts"
+                    ],
+                    include: [
+                        "*/z.ts"
+                    ],
+                    exclude: [
+                        "**/a.ts"
+                    ]
+                };
+                const expected: ts.ParsedCommandLine = {
+                    options: {},
+                    errors: [],
+                    fileNames: [
+                        "c:/dev/a.ts"
+                    ],
+                    wildcardDirectories: {
+                        "c:/dev": ts.WatchDirectoryFlags.Recursive
+                    },
+                };
+                const actual = ts.parseJsonConfigFileContent(json, caseInsensitiveHost, caseInsensitiveBasePath);
+                assertParsed(actual, expected);
+            });
+            it("exclude folders", () => {
+                const json = {
+                    include: [
+                        "**/*"
+                    ],
+                    exclude: [
+                        "z",
+                        "x"
+                    ]
+                };
+                const expected: ts.ParsedCommandLine = {
+                    options: {},
+                    errors: [],
+                    fileNames: [
+                        "c:/dev/a.ts",
+                        "c:/dev/b.ts",
+                        "c:/dev/c.d.ts"
+                    ],
+                    wildcardDirectories: {
+                        "c:/dev": ts.WatchDirectoryFlags.Recursive
+                    }
+                };
+                const actual = ts.parseJsonConfigFileContent(json, caseInsensitiveHost, caseInsensitiveBasePath);
+                assertParsed(actual, expected);
+            });
+            it("with common package folders and no exclusions", () => {
+                const json = {
+                    include: [
+                        "**/a.ts"
+                    ]
+                };
+                const expected: ts.ParsedCommandLine = {
+                    options: {},
+                    errors: [],
+                    fileNames: [
+                        "c:/dev/a.ts"
+                    ],
+                    wildcardDirectories: {
+                        "c:/dev": ts.WatchDirectoryFlags.Recursive
+                    },
+                };
+                const actual = ts.parseJsonConfigFileContent(json, caseInsensitiveCommonFoldersHost, caseInsensitiveBasePath);
+                assertParsed(actual, expected);
+            });
+            it("with common package folders and exclusions", () => {
+                const json = {
+                    include: [
+                        "**/a.ts"
+                    ],
+                    exclude: [
+                        "a.ts"
+                    ]
+                };
+                const expected: ts.ParsedCommandLine = {
+                    options: {},
+                    errors: [],
+                    fileNames: [
+                        "c:/dev/bower_components/a.ts",
+                        "c:/dev/jspm_packages/a.ts",
+                        "c:/dev/node_modules/a.ts"
+                    ],
+                    wildcardDirectories: {
+                        "c:/dev": ts.WatchDirectoryFlags.Recursive
+                    },
+                };
+                const actual = ts.parseJsonConfigFileContent(json, caseInsensitiveCommonFoldersHost, caseInsensitiveBasePath);
+                assertParsed(actual, expected);
+            });
+            it("with common package folders and empty exclude", () => {
+                const json = {
+                    include: [
+                        "**/a.ts"
+                    ],
+                    exclude: <string[]>[]
+                };
+                const expected: ts.ParsedCommandLine = {
+                    options: {},
+                    errors: [],
+                    fileNames: [
+                        "c:/dev/a.ts",
+                        "c:/dev/bower_components/a.ts",
+                        "c:/dev/jspm_packages/a.ts",
+                        "c:/dev/node_modules/a.ts"
+                    ],
+                    wildcardDirectories: {
+                        "c:/dev": ts.WatchDirectoryFlags.Recursive
+                    },
+                };
+                const actual = ts.parseJsonConfigFileContent(json, caseInsensitiveCommonFoldersHost, caseInsensitiveBasePath);
+                assertParsed(actual, expected);
+            });
+            it("exclude .js files when allowJs=false", () => {
+                const json = {
+                    compilerOptions: {
+                        allowJs: false
+                    },
+                    include: [
+                        "js/*"
+                    ]
+                };
+                const expected: ts.ParsedCommandLine = {
+                    options: {
+                        allowJs: false
+                    },
+                    errors: [
+                        ts.createCompilerDiagnostic(ts.Diagnostics.No_inputs_were_found_in_config_file_0_Specified_include_paths_were_1_and_exclude_paths_were_2,
+                            caseInsensitiveTsconfigPath, JSON.stringify(json.include), JSON.stringify(defaultExcludes))
+                    ],
+                    fileNames: [],
+                    wildcardDirectories: {
+                        "c:/dev/js": ts.WatchDirectoryFlags.None
+                    }
+                };
+                const actual = ts.parseJsonConfigFileContent(json, caseInsensitiveHost, caseInsensitiveBasePath, undefined, caseInsensitiveTsconfigPath);
+                assertParsed(actual, expected);
+            });
+            it("include .js files when allowJs=true", () => {
+                const json = {
+                    compilerOptions: {
+                        allowJs: true
+                    },
+                    include: [
+                        "js/*"
+                    ]
+                };
+                const expected: ts.ParsedCommandLine = {
+                    options: {
+                        allowJs: true
+                    },
+                    errors: [],
+                    fileNames: [
+                        "c:/dev/js/a.js",
+                        "c:/dev/js/b.js"
+                    ],
+                    wildcardDirectories: {
+                        "c:/dev/js": ts.WatchDirectoryFlags.None
+                    }
+                };
+                const actual = ts.parseJsonConfigFileContent(json, caseInsensitiveHost, caseInsensitiveBasePath);
+                assertParsed(actual, expected);
+            });
+            it("include explicitly listed .min.js files when allowJs=true", () => {
+                const json = {
+                    compilerOptions: {
+                        allowJs: true
+                    },
+                    include: [
+                        "js/*.min.js"
+                    ]
+                };
+                const expected: ts.ParsedCommandLine = {
+                    options: {
+                        allowJs: true
+                    },
+                    errors: [],
+                    fileNames: [
+                        "c:/dev/js/ab.min.js",
+                        "c:/dev/js/d.min.js"
+                    ],
+                    wildcardDirectories: {
+                        "c:/dev/js": ts.WatchDirectoryFlags.None
+                    }
+                };
+                const actual = ts.parseJsonConfigFileContent(json, caseInsensitiveHost, caseInsensitiveBasePath);
+                assertParsed(actual, expected);
+            });
+            it("include paths outside of the project", () => {
+                const json = {
+                    include: [
+                        "*",
+                        "c:/ext/*"
+                    ]
+                };
+                const expected: ts.ParsedCommandLine = {
+                    options: {},
+                    errors: [],
+                    fileNames: [
+                        "c:/dev/a.ts",
+                        "c:/dev/b.ts",
+                        "c:/dev/c.d.ts",
+                        "c:/ext/ext.ts"
+                    ],
+                    wildcardDirectories: {
+                        "c:/dev": ts.WatchDirectoryFlags.None,
+                        "c:/ext": ts.WatchDirectoryFlags.None
+                    }
+                };
+                const actual = ts.parseJsonConfigFileContent(json, caseInsensitiveHost, caseInsensitiveBasePath);
+                assertParsed(actual, expected);
+            });
+            it("include paths outside of the project using relative paths", () => {
+                const json = {
+                    include: [
+                        "*",
+                        "../ext/*"
+                    ],
+                    exclude: [
+                        "**"
+                    ]
+                };
+                const expected: ts.ParsedCommandLine = {
+                    options: {},
+                    errors: [],
+                    fileNames: [
+                        "c:/ext/ext.ts"
+                    ],
+                    wildcardDirectories: {
+                        "c:/ext": ts.WatchDirectoryFlags.None
+                    }
+                };
+                const actual = ts.parseJsonConfigFileContent(json, caseInsensitiveHost, caseInsensitiveBasePath);
+                assertParsed(actual, expected);
+            });
+            it("exclude paths outside of the project using relative paths", () => {
+                const json = {
+                    include: [
+                        "c:/**/*"
+                    ],
+                    exclude: [
+                        "../**"
+                    ]
+                };
+                const expected: ts.ParsedCommandLine = {
+                    options: {},
+                    errors: [
+                        ts.createCompilerDiagnostic(ts.Diagnostics.No_inputs_were_found_in_config_file_0_Specified_include_paths_were_1_and_exclude_paths_were_2,
+                            caseInsensitiveTsconfigPath, JSON.stringify(json.include), JSON.stringify(json.exclude))]
+                    ,
+                    fileNames: [],
+                    wildcardDirectories: {}
+                };
+                const actual = ts.parseJsonConfigFileContent(json, caseInsensitiveHost, caseInsensitiveBasePath, undefined, caseInsensitiveTsconfigPath);
+                assertParsed(actual, expected);
+            });
+            it("include files with .. in their name", () => {
+                const json = {
+                    include: [
+                        "c:/ext/b/a..b.ts"
+                    ],
+                    exclude: [
+                        "**"
+                    ]
+                };
+                const expected: ts.ParsedCommandLine = {
+                    options: {},
+                    errors: [],
+                    fileNames: [
+                        "c:/ext/b/a..b.ts"
+                    ],
+                    wildcardDirectories: {}
+                };
+                const actual = ts.parseJsonConfigFileContent(json, caseInsensitiveHost, caseInsensitiveBasePath);
+                assertParsed(actual, expected);
+            });
+            it("exclude files with .. in their name", () => {
+                const json = {
+                    include: [
+                        "c:/ext/**/*"
+                    ],
+                    exclude: [
+                        "c:/ext/b/a..b.ts"
+                    ]
+                };
+                const expected: ts.ParsedCommandLine = {
+                    options: {},
+                    errors: [],
+                    fileNames: [
+                        "c:/ext/ext.ts",
+                    ],
+                    wildcardDirectories: {
+                        "c:/ext": ts.WatchDirectoryFlags.Recursive
+                    }
+                };
+                const actual = ts.parseJsonConfigFileContent(json, caseInsensitiveHost, caseInsensitiveBasePath);
+                assertParsed(actual, expected);
+            });
+            it("with jsx=none, allowJs=false", () => {
+                const json = {
+                    compilerOptions: {
+                        allowJs: false
+                    }
+                };
+                const expected: ts.ParsedCommandLine = {
+                    options: {
+                        allowJs: false
+                    },
+                    errors: [],
+                    fileNames: [
+                        "c:/dev/a.ts",
+                        "c:/dev/b.tsx",
+                        "c:/dev/c.tsx",
+                    ],
+                    wildcardDirectories: {
+                        "c:/dev": ts.WatchDirectoryFlags.Recursive
+                    }
+                };
+                const actual = ts.parseJsonConfigFileContent(json, caseInsensitiveMixedExtensionHost, caseInsensitiveBasePath);
+                assertParsed(actual, expected);
+            });
+            it("with jsx=preserve, allowJs=false", () => {
+                const json = {
+                    compilerOptions: {
+                        jsx: "preserve",
+                        allowJs: false
+                    }
+                };
+                const expected: ts.ParsedCommandLine = {
+                    options: {
+                        jsx: ts.JsxEmit.Preserve,
+                        allowJs: false
+                    },
+                    errors: [],
+                    fileNames: [
+                        "c:/dev/a.ts",
+                        "c:/dev/b.tsx",
+                        "c:/dev/c.tsx",
+                    ],
+                    wildcardDirectories: {
+                        "c:/dev": ts.WatchDirectoryFlags.Recursive
+                    }
+                };
+                const actual = ts.parseJsonConfigFileContent(json, caseInsensitiveMixedExtensionHost, caseInsensitiveBasePath);
+                assertParsed(actual, expected);
+            });
+            it("with jsx=none, allowJs=true", () => {
+                const json = {
+                    compilerOptions: {
+                        allowJs: true
+                    }
+                };
+                const expected: ts.ParsedCommandLine = {
+                    options: {
+                        allowJs: true
+                    },
+                    errors: [],
+                    fileNames: [
+                        "c:/dev/a.ts",
+                        "c:/dev/b.tsx",
+                        "c:/dev/c.tsx",
+                        "c:/dev/d.js",
+                        "c:/dev/e.jsx",
+                    ],
+                    wildcardDirectories: {
+                        "c:/dev": ts.WatchDirectoryFlags.Recursive
+                    }
+                };
+                const actual = ts.parseJsonConfigFileContent(json, caseInsensitiveMixedExtensionHost, caseInsensitiveBasePath);
+                assertParsed(actual, expected);
+            });
+            it("with jsx=preserve, allowJs=true", () => {
+                const json = {
+                    compilerOptions: {
+                        jsx: "preserve",
+                        allowJs: true
+                    }
+                };
+                const expected: ts.ParsedCommandLine = {
+                    options: {
+                        jsx: ts.JsxEmit.Preserve,
+                        allowJs: true
+                    },
+                    errors: [],
+                    fileNames: [
+                        "c:/dev/a.ts",
+                        "c:/dev/b.tsx",
+                        "c:/dev/c.tsx",
+                        "c:/dev/d.js",
+                        "c:/dev/e.jsx",
+                    ],
+                    wildcardDirectories: {
+                        "c:/dev": ts.WatchDirectoryFlags.Recursive
+                    }
+                };
+                const actual = ts.parseJsonConfigFileContent(json, caseInsensitiveMixedExtensionHost, caseInsensitiveBasePath);
+                assertParsed(actual, expected);
+            });
+            it("exclude .min.js files using wildcards", () => {
+                const json = {
+                    compilerOptions: {
+                        allowJs: true
+                    },
+                    include: [
+                        "js/*.min.js"
+                    ],
+                    exclude: [
+                        "js/a*"
+                    ]
+                };
+                const expected: ts.ParsedCommandLine = {
+                    options: {
+                        allowJs: true
+                    },
+                    errors: [],
+                    fileNames: [
+                        "c:/dev/js/d.min.js"
+                    ],
+                    wildcardDirectories: {
+                        "c:/dev/js": ts.WatchDirectoryFlags.None
+                    }
+                };
+                const actual = ts.parseJsonConfigFileContent(json, caseInsensitiveHost, caseInsensitiveBasePath);
+                assertParsed(actual, expected);
+            });
+            describe("with trailing recursive directory", () => {
+                it("in includes", () => {
+                    const json = {
+                        include: [
+                            "**"
+                        ]
+                    };
+                    const expected: ts.ParsedCommandLine = {
+                        options: {},
+                        errors: [
+                            ts.createCompilerDiagnostic(ts.Diagnostics.File_specification_cannot_end_in_a_recursive_directory_wildcard_Asterisk_Asterisk_Colon_0, "**"),
+                            ts.createCompilerDiagnostic(ts.Diagnostics.No_inputs_were_found_in_config_file_0_Specified_include_paths_were_1_and_exclude_paths_were_2,
+                                caseInsensitiveTsconfigPath, JSON.stringify(json.include), JSON.stringify(defaultExcludes))
+                        ],
+                        fileNames: [],
+                        wildcardDirectories: {}
+                    };
+                    const actual = ts.parseJsonConfigFileContent(json, caseInsensitiveHost, caseInsensitiveBasePath, undefined, caseInsensitiveTsconfigPath);
+                    assertParsed(actual, expected);
+                });
+                it("in excludes", () => {
+                    const json = {
+                        include: [
+                            "**/*"
+                        ],
+                        exclude: [
+                            "**"
+                        ]
+                    };
+                    const expected: ts.ParsedCommandLine = {
+                        options: {},
+                        errors: [
+                            ts.createCompilerDiagnostic(ts.Diagnostics.No_inputs_were_found_in_config_file_0_Specified_include_paths_were_1_and_exclude_paths_were_2,
+                                caseInsensitiveTsconfigPath, JSON.stringify(json.include), JSON.stringify(json.exclude))
+                        ],
+                        fileNames: [],
+                        wildcardDirectories: {}
+                    };
+                    const actual = ts.parseJsonConfigFileContent(json, caseInsensitiveHost, caseInsensitiveBasePath, undefined, caseInsensitiveTsconfigPath);
+                    assertParsed(actual, expected);
+                });
+            });
+            describe("with multiple recursive directory patterns", () => {
+                it("in includes", () => {
+                    const json = {
+                        include: [
+                            "**/x/**/*"
+                        ]
+                    };
+                    const expected: ts.ParsedCommandLine = {
+                        options: {},
+                        errors: [
+                            ts.createCompilerDiagnostic(ts.Diagnostics.File_specification_cannot_contain_multiple_recursive_directory_wildcards_Asterisk_Asterisk_Colon_0, "**/x/**/*"),
+                            ts.createCompilerDiagnostic(ts.Diagnostics.No_inputs_were_found_in_config_file_0_Specified_include_paths_were_1_and_exclude_paths_were_2,
+                                caseInsensitiveTsconfigPath, JSON.stringify(json.include), JSON.stringify(defaultExcludes))
+                        ],
+                        fileNames: [],
+                        wildcardDirectories: {}
+                    };
+                    const actual = ts.parseJsonConfigFileContent(json, caseInsensitiveHost, caseInsensitiveBasePath, undefined, caseInsensitiveTsconfigPath);
+                    assertParsed(actual, expected);
+                });
+                it("in excludes", () => {
+                    const json = {
+                        include: [
+                            "**/a.ts"
+                        ],
+                        exclude: [
+                            "**/x/**"
+                        ]
+                    };
+                    const expected: ts.ParsedCommandLine = {
+                        options: {},
+                        errors: [
+                            ts.createCompilerDiagnostic(ts.Diagnostics.File_specification_cannot_contain_multiple_recursive_directory_wildcards_Asterisk_Asterisk_Colon_0, "**/x/**")
+                        ],
+                        fileNames: [
+                            "c:/dev/a.ts",
+                            "c:/dev/x/a.ts",
+                            "c:/dev/x/y/a.ts",
+                            "c:/dev/z/a.ts"
+                        ],
+                        wildcardDirectories: {
+                            "c:/dev": ts.WatchDirectoryFlags.Recursive
+                        }
+                    };
+                    const actual = ts.parseJsonConfigFileContent(json, caseInsensitiveHost, caseInsensitiveBasePath);
+                    assertParsed(actual, expected);
+                });
+            });
+
+            describe("with parent directory symbols after a recursive directory pattern", () => {
+                it("in includes immediately after", () => {
+                    const json = {
+                        include: [
+                            "**/../*"
+                        ]
+                    };
+                    const expected: ts.ParsedCommandLine = {
+                        options: {},
+                        errors: [
+                            ts.createCompilerDiagnostic(ts.Diagnostics.File_specification_cannot_contain_a_parent_directory_that_appears_after_a_recursive_directory_wildcard_Asterisk_Asterisk_Colon_0, "**/../*"),
+                            ts.createCompilerDiagnostic(ts.Diagnostics.No_inputs_were_found_in_config_file_0_Specified_include_paths_were_1_and_exclude_paths_were_2,
+                                caseInsensitiveTsconfigPath, JSON.stringify(json.include), JSON.stringify(defaultExcludes))
+                        ],
+                        fileNames: [],
+                        wildcardDirectories: {}
+                    };
+                    const actual = ts.parseJsonConfigFileContent(json, caseInsensitiveHost, caseInsensitiveBasePath, undefined, caseInsensitiveTsconfigPath);
+                    assertParsed(actual, expected);
+                });
+
+                it("in includes after a subdirectory", () => {
+                    const json = {
+                        include: [
+                            "**/y/../*"
+                        ]
+                    };
+                    const expected: ts.ParsedCommandLine = {
+                        options: {},
+                        errors: [
+                            ts.createCompilerDiagnostic(ts.Diagnostics.File_specification_cannot_contain_a_parent_directory_that_appears_after_a_recursive_directory_wildcard_Asterisk_Asterisk_Colon_0, "**/y/../*"),
+                            ts.createCompilerDiagnostic(ts.Diagnostics.No_inputs_were_found_in_config_file_0_Specified_include_paths_were_1_and_exclude_paths_were_2,
+                                caseInsensitiveTsconfigPath, JSON.stringify(json.include), JSON.stringify(defaultExcludes))
+                        ],
+                        fileNames: [],
+                        wildcardDirectories: {}
+                    };
+                    const actual = ts.parseJsonConfigFileContent(json, caseInsensitiveHost, caseInsensitiveBasePath, undefined, caseInsensitiveTsconfigPath);
+                    assertParsed(actual, expected);
+                });
+
+                it("in excludes immediately after", () => {
+                    const json = {
+                        include: [
+                            "**/a.ts"
+                        ],
+                        exclude: [
+                            "**/.."
+                        ]
+                    };
+                    const expected: ts.ParsedCommandLine = {
+                        options: {},
+                        errors: [
+                            ts.createCompilerDiagnostic(ts.Diagnostics.File_specification_cannot_contain_a_parent_directory_that_appears_after_a_recursive_directory_wildcard_Asterisk_Asterisk_Colon_0, "**/..")
+                        ],
+                        fileNames: [
+                            "c:/dev/a.ts",
+                            "c:/dev/x/a.ts",
+                            "c:/dev/x/y/a.ts",
+                            "c:/dev/z/a.ts"
+                        ],
+                        wildcardDirectories: {
+                            "c:/dev": ts.WatchDirectoryFlags.Recursive
+                        }
+                    };
+                    const actual = ts.parseJsonConfigFileContent(json, caseInsensitiveHost, caseInsensitiveBasePath);
+                    assertParsed(actual, expected);
+                });
+
+                it("in excludes after a subdirectory", () => {
+                    const json = {
+                        include: [
+                            "**/a.ts"
+                        ],
+                        exclude: [
+                            "**/y/.."
+                        ]
+                    };
+                    const expected: ts.ParsedCommandLine = {
+                        options: {},
+                        errors: [
+                            ts.createCompilerDiagnostic(ts.Diagnostics.File_specification_cannot_contain_a_parent_directory_that_appears_after_a_recursive_directory_wildcard_Asterisk_Asterisk_Colon_0, "**/y/..")
+                        ],
+                        fileNames: [
+                            "c:/dev/a.ts",
+                            "c:/dev/x/a.ts",
+                            "c:/dev/x/y/a.ts",
+                            "c:/dev/z/a.ts"
+                        ],
+                        wildcardDirectories: {
+                            "c:/dev": ts.WatchDirectoryFlags.Recursive
+                        }
+                    };
+                    const actual = ts.parseJsonConfigFileContent(json, caseInsensitiveHost, caseInsensitiveBasePath);
+                    assertParsed(actual, expected);
+                });
+            });
+
+            describe("with implicit globbification", () => {
+                it("Expands 'z' to 'z/**/*'", () => {
+                    const json = {
+                        include: ["z"]
+                    };
+                    const expected: ts.ParsedCommandLine = {
+                        options: {},
+                        errors: [],
+                        fileNames: [ "a.ts", "aba.ts", "abz.ts", "b.ts", "bba.ts", "bbz.ts" ].map(x => `c:/dev/z/${x}`),
+                        wildcardDirectories: {
+                            "c:/dev/z": ts.WatchDirectoryFlags.Recursive
+                        }
+                    };
+                    const actual = ts.parseJsonConfigFileContent(json, caseInsensitiveHost, caseInsensitiveBasePath);
+                    assertParsed(actual, expected);
+                });
+            });
+        });
+        describe("with files or folders that begin with a .", () => {
+            it("that are not explicitly included", () => {
+                const json = {
+                    include: [
+                        "x/**/*",
+                        "w/*/*"
+                    ]
+                };
+                const expected: ts.ParsedCommandLine = {
+                    options: {},
+                    errors: [],
+                    fileNames: [
+                        "c:/dev/x/d.ts",
+                        "c:/dev/x/y/d.ts",
+                    ],
+                    wildcardDirectories: {
+                        "c:/dev/x": ts.WatchDirectoryFlags.Recursive,
+                        "c:/dev/w": ts.WatchDirectoryFlags.Recursive
+                    }
+                };
+                const actual = ts.parseJsonConfigFileContent(json, caseInsensitiveDottedFoldersHost, caseInsensitiveBasePath);
+                assertParsed(actual, expected);
+            });
+            describe("that are explicitly included", () => {
+                it("without wildcards", () => {
+                    const json = {
+                        include: [
+                            "x/.y/a.ts",
+                            "c:/dev/.z/.b.ts"
+                        ]
+                    };
+                    const expected: ts.ParsedCommandLine = {
+                        options: {},
+                        errors: [],
+                        fileNames: [
+                            "c:/dev/.z/.b.ts",
+                            "c:/dev/x/.y/a.ts"
+                        ],
+                        wildcardDirectories: {}
+                    };
+                    const actual = ts.parseJsonConfigFileContent(json, caseInsensitiveDottedFoldersHost, caseInsensitiveBasePath);
+                    assertParsed(actual, expected);
+                });
+                it("with recursive wildcards that match directories", () => {
+                    const json = {
+                        include: [
+                            "**/.*/*"
+                        ]
+                    };
+                    const expected: ts.ParsedCommandLine = {
+                        options: {},
+                        errors: [],
+                        fileNames: [
+                            "c:/dev/.z/c.ts",
+                            "c:/dev/g.min.js/.g/g.ts",
+                            "c:/dev/w/.u/e.ts",
+                            "c:/dev/x/.y/a.ts"
+                        ],
+                        wildcardDirectories: {
+                            "c:/dev": ts.WatchDirectoryFlags.Recursive
+                        }
+                    };
+                    const actual = ts.parseJsonConfigFileContent(json, caseInsensitiveDottedFoldersHost, caseInsensitiveBasePath);
+                    assertParsed(actual, expected);
+                });
+                it("with recursive wildcards that match nothing", () => {
+                    const json = {
+                        include: [
+                            "x/**/.y/*",
+                            ".z/**/.*"
+                        ]
+                    };
+                    const expected: ts.ParsedCommandLine = {
+                        options: {},
+                        errors: [],
+                        fileNames: [
+                            "c:/dev/.z/.b.ts",
+                            "c:/dev/x/.y/a.ts"
+                        ],
+                        wildcardDirectories: {
+                            "c:/dev/.z": ts.WatchDirectoryFlags.Recursive,
+                            "c:/dev/x": ts.WatchDirectoryFlags.Recursive
+                        }
+                    };
+                    const actual = ts.parseJsonConfigFileContent(json, caseInsensitiveDottedFoldersHost, caseInsensitiveBasePath);
+                    assertParsed(actual, expected);
+                });
+                it("with wildcard excludes that implicitly exclude dotted files", () => {
+                    const json = {
+                        include: [
+                            "**/.*/*"
+                        ],
+                        exclude: [
+                            "**/*"
+                        ]
+                    };
+                    const expected: ts.ParsedCommandLine = {
+                        options: {},
+                        errors: [
+                            ts.createCompilerDiagnostic(ts.Diagnostics.No_inputs_were_found_in_config_file_0_Specified_include_paths_were_1_and_exclude_paths_were_2,
+                                caseInsensitiveTsconfigPath, JSON.stringify(json.include), JSON.stringify(json.exclude))
+                        ],
+                        fileNames: [],
+                        wildcardDirectories: {}
+                    };
+                    const actual = ts.parseJsonConfigFileContent(json, caseInsensitiveDottedFoldersHost, caseInsensitiveBasePath, undefined, caseInsensitiveTsconfigPath);
+                    assertParsed(actual, expected);
+                });
+            });
+        });
+    });
 }