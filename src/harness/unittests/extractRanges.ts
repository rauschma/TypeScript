/// <reference path="extractTestHelpers.ts" />

namespace ts {
    function testExtractRangeFailed(caption: string, s: string, expectedErrors: string[]) {
        return it(caption, () => {
            const t = extractTest(s);
            const file = createSourceFile("a.ts", t.source, ScriptTarget.Latest, /*setParentNodes*/ true);
            const selectionRange = t.ranges.get("selection");
            if (!selectionRange) {
                throw new Error(`Test ${s} does not specify selection range`);
            }
            const result = refactor.extractSymbol.getRangeToExtract(file, createTextSpanFromRange(selectionRange));
            assert(result.targetRange === undefined, "failure expected");
            const sortedErrors = result.errors!.map(e => <string>e.messageText).sort();
            assert.deepEqual(sortedErrors, expectedErrors.sort(), "unexpected errors");
        });
    }

    function testExtractRange(s: string): void {
        const t = extractTest(s);
        const f = createSourceFile("a.ts", t.source, ScriptTarget.Latest, /*setParentNodes*/ true);
        const selectionRange = t.ranges.get("selection");
        if (!selectionRange) {
            throw new Error(`Test ${s} does not specify selection range`);
        }
        const result = refactor.extractSymbol.getRangeToExtract(f, createTextSpanFromRange(selectionRange));
        const expectedRange = t.ranges.get("extracted");
        if (expectedRange) {
<<<<<<< HEAD
            let start: number, end: number;
            const targetRange = result.targetRange!;
            if (isArray(targetRange.range)) {
                start = targetRange.range[0].getStart(f);
                end = last(targetRange.range).getEnd();
            }
            else {
                start = targetRange.range.getStart(f);
                end = targetRange.range.getEnd();
=======
            let pos: number, end: number;
            if (ts.isArray(result.targetRange.range)) {
                pos = result.targetRange.range[0].getStart(f);
                end = ts.lastOrUndefined(result.targetRange.range).getEnd();
            }
            else {
                pos = result.targetRange.range.getStart(f);
                end = result.targetRange.range.getEnd();
>>>>>>> 611ebc7a
            }
            assert.equal(pos, expectedRange.pos, "incorrect pos of range");
            assert.equal(end, expectedRange.end, "incorrect end of range");
        }
        else {
            assert.isTrue(!result.targetRange, `expected range to extract to be undefined`);
        }
    }

    describe("extractRanges", () => {
        it("get extract range from selection", () => {
            testExtractRange(`
                [#|
                [$|var x = 1;
                var y = 2;|]|]
            `);
            testExtractRange(`
                [#|
                var x = 1;
                var y = 2|];
            `);
            testExtractRange(`
                [#|var x = 1|];
                var y = 2;
            `);
            testExtractRange(`
                if ([#|[#extracted|a && b && c && d|]|]) {
                }
            `);
            testExtractRange(`
                if [#|(a && b && c && d|]) {
                }
            `);
            testExtractRange(`
                if (a && b && c && d) {
                [#|    [$|var x = 1;
                    console.log(x);|]    |]
                }
            `);
            testExtractRange(`
                [#|
                if (a) {
                    return 100;
                } |]
            `);
            testExtractRange(`
                function foo() {
                [#|    [$|if (a) {
                    }
                    return 100|] |]
                }
            `);
            testExtractRange(`
                [#|
                [$|l1:
                if (x) {
                    break l1;
                }|]|]
            `);
            testExtractRange(`
                [#|
                [$|l2:
                {
                    if (x) {
                    }
                    break l2;
                }|]|]
            `);
            testExtractRange(`
                while (true) {
                [#|    if(x) {
                    }
                    break;  |]
                }
            `);
            testExtractRange(`
                while (true) {
                [#|    if(x) {
                    }
                    continue;  |]
                }
            `);
            testExtractRange(`
                l3:
                {
                    [#|
                    if (x) {
                    }
                    break l3; |]
                }
            `);
            testExtractRange(`
                function f() {
                    while (true) {
                [#|
                        if (x) {
                            return;
                        } |]
                    }
                }
            `);
            testExtractRange(`
                function f() {
                    while (true) {
                [#|
                        [$|if (x) {
                        }
                        return;|]
                |]
                    }
                }
            `);
            testExtractRange(`
                function f() {
                    return [#|  [$|1 + 2|]  |]+ 3;
                    }
                }
            `);
            testExtractRange(`
                function f(x: number) {
                    [#|[$|try {
                        x++;
                    }
                    finally {
                        return 1;
                    }|]|]
                }
            `);

            // Variable statements
            testExtractRange(`[#|let x = [$|1|];|]`);
            testExtractRange(`[#|let x = [$|1|], y;|]`);
            testExtractRange(`[#|[$|let x = 1, y = 1;|]|]`);

            // Variable declarations
            testExtractRange(`let [#|x = [$|1|]|];`);
            testExtractRange(`let [#|x = [$|1|]|], y = 2;`);
            testExtractRange(`let x = 1, [#|y = [$|2|]|];`);

            // Return statements
            testExtractRange(`[#|return [$|1|];|]`);
        });

        testExtractRangeFailed("extractRangeFailed1",
        `
namespace A {
function f() {
    [#|
    let x = 1
    if (x) {
        return 10;
    }
    |]
}
}
        `,
        [
            refactor.extractSymbol.Messages.cannotExtractRangeContainingConditionalReturnStatement.message
        ]);

        testExtractRangeFailed("extractRangeFailed2",
        `
namespace A {
function f() {
    while (true) {
    [#|
        let x = 1
        if (x) {
            break;
        }
    |]
    }
}
}
        `,
        [
            refactor.extractSymbol.Messages.cannotExtractRangeContainingConditionalBreakOrContinueStatements.message
        ]);

        testExtractRangeFailed("extractRangeFailed3",
        `
namespace A {
function f() {
    while (true) {
    [#|
        let x = 1
        if (x) {
            continue;
        }
    |]
    }
}
}
        `,
        [
            refactor.extractSymbol.Messages.cannotExtractRangeContainingConditionalBreakOrContinueStatements.message
        ]);

        testExtractRangeFailed("extractRangeFailed4",
        `
namespace A {
function f() {
    l1: {
    [#|
        let x = 1
        if (x) {
            break l1;
        }
    |]
    }
}
}
        `,
        [
            refactor.extractSymbol.Messages.cannotExtractRangeContainingLabeledBreakOrContinueStatementWithTargetOutsideOfTheRange.message
        ]);

        testExtractRangeFailed("extractRangeFailed5",
        `
namespace A {
function f() {
    [#|
    try {
        f2()
        return 10;
    }
    catch (e) {
    }
    |]
}
function f2() {
}
}
        `,
        [
            refactor.extractSymbol.Messages.cannotExtractRangeContainingConditionalReturnStatement.message
        ]);

        testExtractRangeFailed("extractRangeFailed6",
        `
namespace A {
function f() {
    [#|
    try {
        f2()
    }
    catch (e) {
        return 10;
    }
    |]
}
function f2() {
}
}
        `,
        [
            refactor.extractSymbol.Messages.cannotExtractRangeContainingConditionalReturnStatement.message
        ]);

        testExtractRangeFailed("extractRangeFailed7",
        `
function test(x: number) {
while (x) {
    x--;
    [#|break;|]
}
}
        `,
        [
            refactor.extractSymbol.Messages.cannotExtractRangeContainingConditionalBreakOrContinueStatements.message
        ]);

        testExtractRangeFailed("extractRangeFailed8",
        `
function test(x: number) {
switch (x) {
    case 1:
        [#|break;|]
}
}
        `,
        [
            refactor.extractSymbol.Messages.cannotExtractRangeContainingConditionalBreakOrContinueStatements.message
        ]);

        testExtractRangeFailed("extractRangeFailed9",
        `var x = ([#||]1 + 2);`,
        [
            refactor.extractSymbol.Messages.cannotExtractEmpty.message
        ]);

        testExtractRangeFailed("extractRangeFailed10",
        `
            function f() {
                return 1 + [#|2 + 3|];
                }
            }
        `,
        [
            refactor.extractSymbol.Messages.cannotExtractRange.message
        ]);

        testExtractRangeFailed("extractRangeFailed11",
        `
            function f(x: number) {
                while (true) {
                    [#|try {
                        x++;
                    }
                    finally {
                        break;
                    }|]
                }
            }
        `,
        [
            refactor.extractSymbol.Messages.cannotExtractRangeContainingConditionalBreakOrContinueStatements.message
        ]);

        testExtractRangeFailed("extractRangeFailed12",
        `let [#|x|];`,
        [
            refactor.extractSymbol.Messages.statementOrExpressionExpected.message
        ]);

        testExtractRangeFailed("extractRangeFailed13",
        `[#|return;|]`,
        [
            refactor.extractSymbol.Messages.cannotExtractRange.message
        ]);

        testExtractRangeFailed("extractRangeFailed14",
        `
            switch(1) {
                case [#|1:
                    break;|]
            }
        `,
        [
            refactor.extractSymbol.Messages.cannotExtractRange.message
        ]);

        testExtractRangeFailed("extractRangeFailed15",
        `
            switch(1) {
                case [#|1:
                    break|];
            }
        `,
        [
            refactor.extractSymbol.Messages.cannotExtractRange.message
        ]);

        // Documentation only - it would be nice if the result were [$|1|]
        testExtractRangeFailed("extractRangeFailed16",
        `
            switch(1) {
                [#|case 1|]:
                    break;
            }
        `,
        [
            refactor.extractSymbol.Messages.cannotExtractRange.message
        ]);

        // Documentation only - it would be nice if the result were [$|1|]
        testExtractRangeFailed("extractRangeFailed17",
        `
            switch(1) {
                [#|case 1:|]
                    break;
            }
        `,
        [
            refactor.extractSymbol.Messages.cannotExtractRange.message
        ]);

        testExtractRangeFailed("extractRangeFailed18",
        `[#|{ 1;|] }`,
        [
            refactor.extractSymbol.Messages.cannotExtractRange.message
        ]);

        testExtractRangeFailed("extract-method-not-for-token-expression-statement", `[#|a|]`, [refactor.extractSymbol.Messages.cannotExtractIdentifier.message]);
    });
}<|MERGE_RESOLUTION|>--- conflicted
+++ resolved
@@ -1,434 +1,423 @@
-/// <reference path="extractTestHelpers.ts" />
-
-namespace ts {
-    function testExtractRangeFailed(caption: string, s: string, expectedErrors: string[]) {
-        return it(caption, () => {
-            const t = extractTest(s);
-            const file = createSourceFile("a.ts", t.source, ScriptTarget.Latest, /*setParentNodes*/ true);
-            const selectionRange = t.ranges.get("selection");
-            if (!selectionRange) {
-                throw new Error(`Test ${s} does not specify selection range`);
-            }
-            const result = refactor.extractSymbol.getRangeToExtract(file, createTextSpanFromRange(selectionRange));
-            assert(result.targetRange === undefined, "failure expected");
-            const sortedErrors = result.errors!.map(e => <string>e.messageText).sort();
-            assert.deepEqual(sortedErrors, expectedErrors.sort(), "unexpected errors");
-        });
-    }
-
-    function testExtractRange(s: string): void {
-        const t = extractTest(s);
-        const f = createSourceFile("a.ts", t.source, ScriptTarget.Latest, /*setParentNodes*/ true);
-        const selectionRange = t.ranges.get("selection");
-        if (!selectionRange) {
-            throw new Error(`Test ${s} does not specify selection range`);
-        }
-        const result = refactor.extractSymbol.getRangeToExtract(f, createTextSpanFromRange(selectionRange));
-        const expectedRange = t.ranges.get("extracted");
-        if (expectedRange) {
-<<<<<<< HEAD
-            let start: number, end: number;
-            const targetRange = result.targetRange!;
-            if (isArray(targetRange.range)) {
-                start = targetRange.range[0].getStart(f);
-                end = last(targetRange.range).getEnd();
-            }
-            else {
-                start = targetRange.range.getStart(f);
-                end = targetRange.range.getEnd();
-=======
-            let pos: number, end: number;
-            if (ts.isArray(result.targetRange.range)) {
-                pos = result.targetRange.range[0].getStart(f);
-                end = ts.lastOrUndefined(result.targetRange.range).getEnd();
-            }
-            else {
-                pos = result.targetRange.range.getStart(f);
-                end = result.targetRange.range.getEnd();
->>>>>>> 611ebc7a
-            }
-            assert.equal(pos, expectedRange.pos, "incorrect pos of range");
-            assert.equal(end, expectedRange.end, "incorrect end of range");
-        }
-        else {
-            assert.isTrue(!result.targetRange, `expected range to extract to be undefined`);
-        }
-    }
-
-    describe("extractRanges", () => {
-        it("get extract range from selection", () => {
-            testExtractRange(`
-                [#|
-                [$|var x = 1;
-                var y = 2;|]|]
-            `);
-            testExtractRange(`
-                [#|
-                var x = 1;
-                var y = 2|];
-            `);
-            testExtractRange(`
-                [#|var x = 1|];
-                var y = 2;
-            `);
-            testExtractRange(`
-                if ([#|[#extracted|a && b && c && d|]|]) {
-                }
-            `);
-            testExtractRange(`
-                if [#|(a && b && c && d|]) {
-                }
-            `);
-            testExtractRange(`
-                if (a && b && c && d) {
-                [#|    [$|var x = 1;
-                    console.log(x);|]    |]
-                }
-            `);
-            testExtractRange(`
-                [#|
-                if (a) {
-                    return 100;
-                } |]
-            `);
-            testExtractRange(`
-                function foo() {
-                [#|    [$|if (a) {
-                    }
-                    return 100|] |]
-                }
-            `);
-            testExtractRange(`
-                [#|
-                [$|l1:
-                if (x) {
-                    break l1;
-                }|]|]
-            `);
-            testExtractRange(`
-                [#|
-                [$|l2:
-                {
-                    if (x) {
-                    }
-                    break l2;
-                }|]|]
-            `);
-            testExtractRange(`
-                while (true) {
-                [#|    if(x) {
-                    }
-                    break;  |]
-                }
-            `);
-            testExtractRange(`
-                while (true) {
-                [#|    if(x) {
-                    }
-                    continue;  |]
-                }
-            `);
-            testExtractRange(`
-                l3:
-                {
-                    [#|
-                    if (x) {
-                    }
-                    break l3; |]
-                }
-            `);
-            testExtractRange(`
-                function f() {
-                    while (true) {
-                [#|
-                        if (x) {
-                            return;
-                        } |]
-                    }
-                }
-            `);
-            testExtractRange(`
-                function f() {
-                    while (true) {
-                [#|
-                        [$|if (x) {
-                        }
-                        return;|]
-                |]
-                    }
-                }
-            `);
-            testExtractRange(`
-                function f() {
-                    return [#|  [$|1 + 2|]  |]+ 3;
-                    }
-                }
-            `);
-            testExtractRange(`
-                function f(x: number) {
-                    [#|[$|try {
-                        x++;
-                    }
-                    finally {
-                        return 1;
-                    }|]|]
-                }
-            `);
-
-            // Variable statements
-            testExtractRange(`[#|let x = [$|1|];|]`);
-            testExtractRange(`[#|let x = [$|1|], y;|]`);
-            testExtractRange(`[#|[$|let x = 1, y = 1;|]|]`);
-
-            // Variable declarations
-            testExtractRange(`let [#|x = [$|1|]|];`);
-            testExtractRange(`let [#|x = [$|1|]|], y = 2;`);
-            testExtractRange(`let x = 1, [#|y = [$|2|]|];`);
-
-            // Return statements
-            testExtractRange(`[#|return [$|1|];|]`);
-        });
-
-        testExtractRangeFailed("extractRangeFailed1",
-        `
-namespace A {
-function f() {
-    [#|
-    let x = 1
-    if (x) {
-        return 10;
-    }
-    |]
-}
-}
-        `,
-        [
-            refactor.extractSymbol.Messages.cannotExtractRangeContainingConditionalReturnStatement.message
-        ]);
-
-        testExtractRangeFailed("extractRangeFailed2",
-        `
-namespace A {
-function f() {
-    while (true) {
-    [#|
-        let x = 1
-        if (x) {
-            break;
-        }
-    |]
-    }
-}
-}
-        `,
-        [
-            refactor.extractSymbol.Messages.cannotExtractRangeContainingConditionalBreakOrContinueStatements.message
-        ]);
-
-        testExtractRangeFailed("extractRangeFailed3",
-        `
-namespace A {
-function f() {
-    while (true) {
-    [#|
-        let x = 1
-        if (x) {
-            continue;
-        }
-    |]
-    }
-}
-}
-        `,
-        [
-            refactor.extractSymbol.Messages.cannotExtractRangeContainingConditionalBreakOrContinueStatements.message
-        ]);
-
-        testExtractRangeFailed("extractRangeFailed4",
-        `
-namespace A {
-function f() {
-    l1: {
-    [#|
-        let x = 1
-        if (x) {
-            break l1;
-        }
-    |]
-    }
-}
-}
-        `,
-        [
-            refactor.extractSymbol.Messages.cannotExtractRangeContainingLabeledBreakOrContinueStatementWithTargetOutsideOfTheRange.message
-        ]);
-
-        testExtractRangeFailed("extractRangeFailed5",
-        `
-namespace A {
-function f() {
-    [#|
-    try {
-        f2()
-        return 10;
-    }
-    catch (e) {
-    }
-    |]
-}
-function f2() {
-}
-}
-        `,
-        [
-            refactor.extractSymbol.Messages.cannotExtractRangeContainingConditionalReturnStatement.message
-        ]);
-
-        testExtractRangeFailed("extractRangeFailed6",
-        `
-namespace A {
-function f() {
-    [#|
-    try {
-        f2()
-    }
-    catch (e) {
-        return 10;
-    }
-    |]
-}
-function f2() {
-}
-}
-        `,
-        [
-            refactor.extractSymbol.Messages.cannotExtractRangeContainingConditionalReturnStatement.message
-        ]);
-
-        testExtractRangeFailed("extractRangeFailed7",
-        `
-function test(x: number) {
-while (x) {
-    x--;
-    [#|break;|]
-}
-}
-        `,
-        [
-            refactor.extractSymbol.Messages.cannotExtractRangeContainingConditionalBreakOrContinueStatements.message
-        ]);
-
-        testExtractRangeFailed("extractRangeFailed8",
-        `
-function test(x: number) {
-switch (x) {
-    case 1:
-        [#|break;|]
-}
-}
-        `,
-        [
-            refactor.extractSymbol.Messages.cannotExtractRangeContainingConditionalBreakOrContinueStatements.message
-        ]);
-
-        testExtractRangeFailed("extractRangeFailed9",
-        `var x = ([#||]1 + 2);`,
-        [
-            refactor.extractSymbol.Messages.cannotExtractEmpty.message
-        ]);
-
-        testExtractRangeFailed("extractRangeFailed10",
-        `
-            function f() {
-                return 1 + [#|2 + 3|];
-                }
-            }
-        `,
-        [
-            refactor.extractSymbol.Messages.cannotExtractRange.message
-        ]);
-
-        testExtractRangeFailed("extractRangeFailed11",
-        `
-            function f(x: number) {
-                while (true) {
-                    [#|try {
-                        x++;
-                    }
-                    finally {
-                        break;
-                    }|]
-                }
-            }
-        `,
-        [
-            refactor.extractSymbol.Messages.cannotExtractRangeContainingConditionalBreakOrContinueStatements.message
-        ]);
-
-        testExtractRangeFailed("extractRangeFailed12",
-        `let [#|x|];`,
-        [
-            refactor.extractSymbol.Messages.statementOrExpressionExpected.message
-        ]);
-
-        testExtractRangeFailed("extractRangeFailed13",
-        `[#|return;|]`,
-        [
-            refactor.extractSymbol.Messages.cannotExtractRange.message
-        ]);
-
-        testExtractRangeFailed("extractRangeFailed14",
-        `
-            switch(1) {
-                case [#|1:
-                    break;|]
-            }
-        `,
-        [
-            refactor.extractSymbol.Messages.cannotExtractRange.message
-        ]);
-
-        testExtractRangeFailed("extractRangeFailed15",
-        `
-            switch(1) {
-                case [#|1:
-                    break|];
-            }
-        `,
-        [
-            refactor.extractSymbol.Messages.cannotExtractRange.message
-        ]);
-
-        // Documentation only - it would be nice if the result were [$|1|]
-        testExtractRangeFailed("extractRangeFailed16",
-        `
-            switch(1) {
-                [#|case 1|]:
-                    break;
-            }
-        `,
-        [
-            refactor.extractSymbol.Messages.cannotExtractRange.message
-        ]);
-
-        // Documentation only - it would be nice if the result were [$|1|]
-        testExtractRangeFailed("extractRangeFailed17",
-        `
-            switch(1) {
-                [#|case 1:|]
-                    break;
-            }
-        `,
-        [
-            refactor.extractSymbol.Messages.cannotExtractRange.message
-        ]);
-
-        testExtractRangeFailed("extractRangeFailed18",
-        `[#|{ 1;|] }`,
-        [
-            refactor.extractSymbol.Messages.cannotExtractRange.message
-        ]);
-
-        testExtractRangeFailed("extract-method-not-for-token-expression-statement", `[#|a|]`, [refactor.extractSymbol.Messages.cannotExtractIdentifier.message]);
-    });
+/// <reference path="extractTestHelpers.ts" />
+
+namespace ts {
+    function testExtractRangeFailed(caption: string, s: string, expectedErrors: string[]) {
+        return it(caption, () => {
+            const t = extractTest(s);
+            const file = createSourceFile("a.ts", t.source, ScriptTarget.Latest, /*setParentNodes*/ true);
+            const selectionRange = t.ranges.get("selection");
+            if (!selectionRange) {
+                throw new Error(`Test ${s} does not specify selection range`);
+            }
+            const result = refactor.extractSymbol.getRangeToExtract(file, createTextSpanFromRange(selectionRange));
+            assert(result.targetRange === undefined, "failure expected");
+            const sortedErrors = result.errors!.map(e => <string>e.messageText).sort();
+            assert.deepEqual(sortedErrors, expectedErrors.sort(), "unexpected errors");
+        });
+    }
+
+    function testExtractRange(s: string): void {
+        const t = extractTest(s);
+        const f = createSourceFile("a.ts", t.source, ScriptTarget.Latest, /*setParentNodes*/ true);
+        const selectionRange = t.ranges.get("selection");
+        if (!selectionRange) {
+            throw new Error(`Test ${s} does not specify selection range`);
+        }
+        const result = refactor.extractSymbol.getRangeToExtract(f, createTextSpanFromRange(selectionRange));
+        const expectedRange = t.ranges.get("extracted");
+        if (expectedRange) {
+            let pos: number, end: number;
+            const targetRange = result.targetRange!;
+            if (isArray(targetRange.range)) {
+                pos = targetRange.range[0].getStart(f);
+                end = last(targetRange.range).getEnd();
+            }
+            else {
+                pos = targetRange.range.getStart(f);
+                end = targetRange.range.getEnd();
+            }
+            assert.equal(pos, expectedRange.pos, "incorrect pos of range");
+            assert.equal(end, expectedRange.end, "incorrect end of range");
+        }
+        else {
+            assert.isTrue(!result.targetRange, `expected range to extract to be undefined`);
+        }
+    }
+
+    describe("extractRanges", () => {
+        it("get extract range from selection", () => {
+            testExtractRange(`
+                [#|
+                [$|var x = 1;
+                var y = 2;|]|]
+            `);
+            testExtractRange(`
+                [#|
+                var x = 1;
+                var y = 2|];
+            `);
+            testExtractRange(`
+                [#|var x = 1|];
+                var y = 2;
+            `);
+            testExtractRange(`
+                if ([#|[#extracted|a && b && c && d|]|]) {
+                }
+            `);
+            testExtractRange(`
+                if [#|(a && b && c && d|]) {
+                }
+            `);
+            testExtractRange(`
+                if (a && b && c && d) {
+                [#|    [$|var x = 1;
+                    console.log(x);|]    |]
+                }
+            `);
+            testExtractRange(`
+                [#|
+                if (a) {
+                    return 100;
+                } |]
+            `);
+            testExtractRange(`
+                function foo() {
+                [#|    [$|if (a) {
+                    }
+                    return 100|] |]
+                }
+            `);
+            testExtractRange(`
+                [#|
+                [$|l1:
+                if (x) {
+                    break l1;
+                }|]|]
+            `);
+            testExtractRange(`
+                [#|
+                [$|l2:
+                {
+                    if (x) {
+                    }
+                    break l2;
+                }|]|]
+            `);
+            testExtractRange(`
+                while (true) {
+                [#|    if(x) {
+                    }
+                    break;  |]
+                }
+            `);
+            testExtractRange(`
+                while (true) {
+                [#|    if(x) {
+                    }
+                    continue;  |]
+                }
+            `);
+            testExtractRange(`
+                l3:
+                {
+                    [#|
+                    if (x) {
+                    }
+                    break l3; |]
+                }
+            `);
+            testExtractRange(`
+                function f() {
+                    while (true) {
+                [#|
+                        if (x) {
+                            return;
+                        } |]
+                    }
+                }
+            `);
+            testExtractRange(`
+                function f() {
+                    while (true) {
+                [#|
+                        [$|if (x) {
+                        }
+                        return;|]
+                |]
+                    }
+                }
+            `);
+            testExtractRange(`
+                function f() {
+                    return [#|  [$|1 + 2|]  |]+ 3;
+                    }
+                }
+            `);
+            testExtractRange(`
+                function f(x: number) {
+                    [#|[$|try {
+                        x++;
+                    }
+                    finally {
+                        return 1;
+                    }|]|]
+                }
+            `);
+
+            // Variable statements
+            testExtractRange(`[#|let x = [$|1|];|]`);
+            testExtractRange(`[#|let x = [$|1|], y;|]`);
+            testExtractRange(`[#|[$|let x = 1, y = 1;|]|]`);
+
+            // Variable declarations
+            testExtractRange(`let [#|x = [$|1|]|];`);
+            testExtractRange(`let [#|x = [$|1|]|], y = 2;`);
+            testExtractRange(`let x = 1, [#|y = [$|2|]|];`);
+
+            // Return statements
+            testExtractRange(`[#|return [$|1|];|]`);
+        });
+
+        testExtractRangeFailed("extractRangeFailed1",
+        `
+namespace A {
+function f() {
+    [#|
+    let x = 1
+    if (x) {
+        return 10;
+    }
+    |]
+}
+}
+        `,
+        [
+            refactor.extractSymbol.Messages.cannotExtractRangeContainingConditionalReturnStatement.message
+        ]);
+
+        testExtractRangeFailed("extractRangeFailed2",
+        `
+namespace A {
+function f() {
+    while (true) {
+    [#|
+        let x = 1
+        if (x) {
+            break;
+        }
+    |]
+    }
+}
+}
+        `,
+        [
+            refactor.extractSymbol.Messages.cannotExtractRangeContainingConditionalBreakOrContinueStatements.message
+        ]);
+
+        testExtractRangeFailed("extractRangeFailed3",
+        `
+namespace A {
+function f() {
+    while (true) {
+    [#|
+        let x = 1
+        if (x) {
+            continue;
+        }
+    |]
+    }
+}
+}
+        `,
+        [
+            refactor.extractSymbol.Messages.cannotExtractRangeContainingConditionalBreakOrContinueStatements.message
+        ]);
+
+        testExtractRangeFailed("extractRangeFailed4",
+        `
+namespace A {
+function f() {
+    l1: {
+    [#|
+        let x = 1
+        if (x) {
+            break l1;
+        }
+    |]
+    }
+}
+}
+        `,
+        [
+            refactor.extractSymbol.Messages.cannotExtractRangeContainingLabeledBreakOrContinueStatementWithTargetOutsideOfTheRange.message
+        ]);
+
+        testExtractRangeFailed("extractRangeFailed5",
+        `
+namespace A {
+function f() {
+    [#|
+    try {
+        f2()
+        return 10;
+    }
+    catch (e) {
+    }
+    |]
+}
+function f2() {
+}
+}
+        `,
+        [
+            refactor.extractSymbol.Messages.cannotExtractRangeContainingConditionalReturnStatement.message
+        ]);
+
+        testExtractRangeFailed("extractRangeFailed6",
+        `
+namespace A {
+function f() {
+    [#|
+    try {
+        f2()
+    }
+    catch (e) {
+        return 10;
+    }
+    |]
+}
+function f2() {
+}
+}
+        `,
+        [
+            refactor.extractSymbol.Messages.cannotExtractRangeContainingConditionalReturnStatement.message
+        ]);
+
+        testExtractRangeFailed("extractRangeFailed7",
+        `
+function test(x: number) {
+while (x) {
+    x--;
+    [#|break;|]
+}
+}
+        `,
+        [
+            refactor.extractSymbol.Messages.cannotExtractRangeContainingConditionalBreakOrContinueStatements.message
+        ]);
+
+        testExtractRangeFailed("extractRangeFailed8",
+        `
+function test(x: number) {
+switch (x) {
+    case 1:
+        [#|break;|]
+}
+}
+        `,
+        [
+            refactor.extractSymbol.Messages.cannotExtractRangeContainingConditionalBreakOrContinueStatements.message
+        ]);
+
+        testExtractRangeFailed("extractRangeFailed9",
+        `var x = ([#||]1 + 2);`,
+        [
+            refactor.extractSymbol.Messages.cannotExtractEmpty.message
+        ]);
+
+        testExtractRangeFailed("extractRangeFailed10",
+        `
+            function f() {
+                return 1 + [#|2 + 3|];
+                }
+            }
+        `,
+        [
+            refactor.extractSymbol.Messages.cannotExtractRange.message
+        ]);
+
+        testExtractRangeFailed("extractRangeFailed11",
+        `
+            function f(x: number) {
+                while (true) {
+                    [#|try {
+                        x++;
+                    }
+                    finally {
+                        break;
+                    }|]
+                }
+            }
+        `,
+        [
+            refactor.extractSymbol.Messages.cannotExtractRangeContainingConditionalBreakOrContinueStatements.message
+        ]);
+
+        testExtractRangeFailed("extractRangeFailed12",
+        `let [#|x|];`,
+        [
+            refactor.extractSymbol.Messages.statementOrExpressionExpected.message
+        ]);
+
+        testExtractRangeFailed("extractRangeFailed13",
+        `[#|return;|]`,
+        [
+            refactor.extractSymbol.Messages.cannotExtractRange.message
+        ]);
+
+        testExtractRangeFailed("extractRangeFailed14",
+        `
+            switch(1) {
+                case [#|1:
+                    break;|]
+            }
+        `,
+        [
+            refactor.extractSymbol.Messages.cannotExtractRange.message
+        ]);
+
+        testExtractRangeFailed("extractRangeFailed15",
+        `
+            switch(1) {
+                case [#|1:
+                    break|];
+            }
+        `,
+        [
+            refactor.extractSymbol.Messages.cannotExtractRange.message
+        ]);
+
+        // Documentation only - it would be nice if the result were [$|1|]
+        testExtractRangeFailed("extractRangeFailed16",
+        `
+            switch(1) {
+                [#|case 1|]:
+                    break;
+            }
+        `,
+        [
+            refactor.extractSymbol.Messages.cannotExtractRange.message
+        ]);
+
+        // Documentation only - it would be nice if the result were [$|1|]
+        testExtractRangeFailed("extractRangeFailed17",
+        `
+            switch(1) {
+                [#|case 1:|]
+                    break;
+            }
+        `,
+        [
+            refactor.extractSymbol.Messages.cannotExtractRange.message
+        ]);
+
+        testExtractRangeFailed("extractRangeFailed18",
+        `[#|{ 1;|] }`,
+        [
+            refactor.extractSymbol.Messages.cannotExtractRange.message
+        ]);
+
+        testExtractRangeFailed("extract-method-not-for-token-expression-statement", `[#|a|]`, [refactor.extractSymbol.Messages.cannotExtractIdentifier.message]);
+    });
 }