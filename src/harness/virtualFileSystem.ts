/// <reference path="harness.ts" />
/// <reference path="..\compiler\commandLineParser.ts"/>
namespace Utils {
    export class VirtualFileSystemEntry {
        fileSystem: VirtualFileSystem;
        name: string;

        constructor(fileSystem: VirtualFileSystem, name: string) {
            this.fileSystem = fileSystem;
            this.name = name;
        }

        isDirectory(): this is VirtualDirectory { return false; }
        isFile(): this is VirtualFile { return false; }
        isFileSystem(): this is VirtualFileSystem { return false; }
    }

    export class VirtualFile extends VirtualFileSystemEntry {
        content?: Harness.LanguageService.ScriptInfo;
        isFile() { return true; }
    }

    export abstract class VirtualFileSystemContainer extends VirtualFileSystemEntry {
        abstract getFileSystemEntries(): VirtualFileSystemEntry[];

        getFileSystemEntry(name: string): VirtualFileSystemEntry | undefined {
            for (const entry of this.getFileSystemEntries()) {
                if (this.fileSystem.sameName(entry.name, name)) {
                    return entry;
                }
            }
            return undefined;
        }

        getDirectories(): VirtualDirectory[] {
            return <VirtualDirectory[]>ts.filter(this.getFileSystemEntries(), entry => entry.isDirectory());
        }

        getFiles(): VirtualFile[] {
            return <VirtualFile[]>ts.filter(this.getFileSystemEntries(), entry => entry.isFile());
        }

<<<<<<< HEAD
        getDirectory(name: string): VirtualDirectory | undefined {
            const entry = this.getFileSystemEntry(name)!;
            return entry.isDirectory() ? <VirtualDirectory>entry : undefined;
        }

        getFile(name: string): VirtualFile | undefined {
            const entry = this.getFileSystemEntry(name)!;
            return entry.isFile() ? <VirtualFile>entry : undefined;
=======
        getDirectory(name: string): VirtualDirectory {
            const entry = this.getFileSystemEntry(name);
            return entry.isDirectory() ? entry : undefined;
        }

        getFile(name: string): VirtualFile {
            const entry = this.getFileSystemEntry(name);
            return entry.isFile() ? entry : undefined;
>>>>>>> 794c870a
        }
    }

    export class VirtualDirectory extends VirtualFileSystemContainer {
        private entries: VirtualFileSystemEntry[] = [];

        isDirectory() { return true; }

        getFileSystemEntries() { return this.entries.slice(); }

        addDirectory(name: string): VirtualDirectory | undefined {
            const entry = this.getFileSystemEntry(name);
            if (entry === undefined) {
                const directory = new VirtualDirectory(this.fileSystem, name);
                this.entries.push(directory);
                return directory;
            }
            else if (entry.isDirectory()) {
                return entry;
            }
            else {
                return undefined;
            }
        }

        addFile(name: string, content?: Harness.LanguageService.ScriptInfo): VirtualFile | undefined {
            const entry = this.getFileSystemEntry(name);
            if (entry === undefined) {
                const file = new VirtualFile(this.fileSystem, name);
                file.content = content;
                this.entries.push(file);
                return file;
            }
            else if (entry.isFile()) {
                entry.content = content;
                return entry;
            }
            else {
                return undefined;
            }
        }
    }

    export class VirtualFileSystem extends VirtualFileSystemContainer {
        private root: VirtualDirectory;

        currentDirectory: string;
        useCaseSensitiveFileNames: boolean;

        constructor(currentDirectory: string, useCaseSensitiveFileNames: boolean) {
            super(/*fileSystem*/ undefined!, ""); // TODO: GH#18217
            this.fileSystem = this;
            this.root = new VirtualDirectory(this, "");
            this.currentDirectory = currentDirectory;
            this.useCaseSensitiveFileNames = useCaseSensitiveFileNames;
        }

        isFileSystem() { return true; }

        getFileSystemEntries() { return this.root.getFileSystemEntries(); }

        addDirectory(path: string) {
            path = ts.normalizePath(path);
            const components = ts.getNormalizedPathComponents(path, this.currentDirectory);
            let directory: VirtualDirectory | undefined = this.root;
            for (const component of components) {
                directory = directory.addDirectory(component);
                if (directory === undefined) {
                    break;
                }
            }

            return directory;
        }

        addFile(path: string, content?: Harness.LanguageService.ScriptInfo) {
            const absolutePath = ts.normalizePath(ts.getNormalizedAbsolutePath(path, this.currentDirectory));
            const fileName = ts.getBaseFileName(path);
            const directoryPath = ts.getDirectoryPath(absolutePath);
            const directory = this.addDirectory(directoryPath);
            return directory ? directory.addFile(fileName, content) : undefined;
        }

        fileExists(path: string) {
            const entry = this.traversePath(path);
            return entry !== undefined && entry.isFile();
        }

        sameName(a: string, b: string) {
            return this.useCaseSensitiveFileNames ? a === b : a.toLowerCase() === b.toLowerCase();
        }

        traversePath(path: string) {
            path = ts.normalizePath(path);
            let directory: VirtualDirectory = this.root;
            for (const component of ts.getNormalizedPathComponents(path, this.currentDirectory)) {
                const entry = directory.getFileSystemEntry(component);
                if (entry === undefined) {
                    return undefined;
                }
                else if (entry.isDirectory()) {
                    directory = entry;
                }
                else {
                    return entry;
                }
            }

            return directory;
        }

        /**
         * Reads the directory at the given path and retrieves a list of file names and a list
         * of directory names within it. Suitable for use with ts.matchFiles()
         * @param path The path to the directory to be read
         */
        getAccessibleFileSystemEntries(path: string) {
            const entry = this.traversePath(path);
            if (entry && entry.isDirectory()) {
                return {
                    files: ts.map(entry.getFiles(), f => f.name),
                    directories: ts.map(entry.getDirectories(), d => d.name)
                };
            }
            return { files: [], directories: [] };
        }

        getAllFileEntries() {
            const fileEntries: VirtualFile[] = [];
            getFilesRecursive(this.root, fileEntries);
            return fileEntries;

            function getFilesRecursive(dir: VirtualDirectory, result: VirtualFile[]) {
                const files = dir.getFiles();
                const dirs = dir.getDirectories();
                for (const file of files) {
                    result.push(file);
                }
                for (const subDir of dirs) {
                    getFilesRecursive(subDir, result);
                }
            }
        }
    }

    export class MockParseConfigHost extends VirtualFileSystem implements ts.ParseConfigHost {
        constructor(currentDirectory: string, ignoreCase: boolean, files: ts.Map<string> | string[]) {
            super(currentDirectory, ignoreCase);
            if (files instanceof Array) {
                for (const file of files) {
                    this.addFile(file, new Harness.LanguageService.ScriptInfo(file, undefined!, /*isRootFile*/false)); // TODO: GH#18217
                }
            }
            else {
                files.forEach((fileContent, fileName) => {
                    this.addFile(fileName, new Harness.LanguageService.ScriptInfo(fileName, fileContent, /*isRootFile*/false));
                });
            }
        }

        readFile(path: string): string | undefined {
            const value = this.traversePath(path);
            if (value && value.isFile()) {
                return value.content!.content; // TODO: GH#18217
            }
        }

        readDirectory(path: string, extensions: ReadonlyArray<string>, excludes: ReadonlyArray<string>, includes: ReadonlyArray<string>, depth: number) {
            return ts.matchFiles(path, extensions, excludes, includes, this.useCaseSensitiveFileNames, this.currentDirectory, depth, (path: string) => this.getAccessibleFileSystemEntries(path));
        }
    }
}<|MERGE_RESOLUTION|>--- conflicted
+++ resolved
@@ -1,233 +1,222 @@
-/// <reference path="harness.ts" />
-/// <reference path="..\compiler\commandLineParser.ts"/>
-namespace Utils {
-    export class VirtualFileSystemEntry {
-        fileSystem: VirtualFileSystem;
-        name: string;
-
-        constructor(fileSystem: VirtualFileSystem, name: string) {
-            this.fileSystem = fileSystem;
-            this.name = name;
-        }
-
-        isDirectory(): this is VirtualDirectory { return false; }
-        isFile(): this is VirtualFile { return false; }
-        isFileSystem(): this is VirtualFileSystem { return false; }
-    }
-
-    export class VirtualFile extends VirtualFileSystemEntry {
-        content?: Harness.LanguageService.ScriptInfo;
-        isFile() { return true; }
-    }
-
-    export abstract class VirtualFileSystemContainer extends VirtualFileSystemEntry {
-        abstract getFileSystemEntries(): VirtualFileSystemEntry[];
-
-        getFileSystemEntry(name: string): VirtualFileSystemEntry | undefined {
-            for (const entry of this.getFileSystemEntries()) {
-                if (this.fileSystem.sameName(entry.name, name)) {
-                    return entry;
-                }
-            }
-            return undefined;
-        }
-
-        getDirectories(): VirtualDirectory[] {
-            return <VirtualDirectory[]>ts.filter(this.getFileSystemEntries(), entry => entry.isDirectory());
-        }
-
-        getFiles(): VirtualFile[] {
-            return <VirtualFile[]>ts.filter(this.getFileSystemEntries(), entry => entry.isFile());
-        }
-
-<<<<<<< HEAD
-        getDirectory(name: string): VirtualDirectory | undefined {
-            const entry = this.getFileSystemEntry(name)!;
-            return entry.isDirectory() ? <VirtualDirectory>entry : undefined;
-        }
-
-        getFile(name: string): VirtualFile | undefined {
-            const entry = this.getFileSystemEntry(name)!;
-            return entry.isFile() ? <VirtualFile>entry : undefined;
-=======
-        getDirectory(name: string): VirtualDirectory {
-            const entry = this.getFileSystemEntry(name);
-            return entry.isDirectory() ? entry : undefined;
-        }
-
-        getFile(name: string): VirtualFile {
-            const entry = this.getFileSystemEntry(name);
-            return entry.isFile() ? entry : undefined;
->>>>>>> 794c870a
-        }
-    }
-
-    export class VirtualDirectory extends VirtualFileSystemContainer {
-        private entries: VirtualFileSystemEntry[] = [];
-
-        isDirectory() { return true; }
-
-        getFileSystemEntries() { return this.entries.slice(); }
-
-        addDirectory(name: string): VirtualDirectory | undefined {
-            const entry = this.getFileSystemEntry(name);
-            if (entry === undefined) {
-                const directory = new VirtualDirectory(this.fileSystem, name);
-                this.entries.push(directory);
-                return directory;
-            }
-            else if (entry.isDirectory()) {
-                return entry;
-            }
-            else {
-                return undefined;
-            }
-        }
-
-        addFile(name: string, content?: Harness.LanguageService.ScriptInfo): VirtualFile | undefined {
-            const entry = this.getFileSystemEntry(name);
-            if (entry === undefined) {
-                const file = new VirtualFile(this.fileSystem, name);
-                file.content = content;
-                this.entries.push(file);
-                return file;
-            }
-            else if (entry.isFile()) {
-                entry.content = content;
-                return entry;
-            }
-            else {
-                return undefined;
-            }
-        }
-    }
-
-    export class VirtualFileSystem extends VirtualFileSystemContainer {
-        private root: VirtualDirectory;
-
-        currentDirectory: string;
-        useCaseSensitiveFileNames: boolean;
-
-        constructor(currentDirectory: string, useCaseSensitiveFileNames: boolean) {
-            super(/*fileSystem*/ undefined!, ""); // TODO: GH#18217
-            this.fileSystem = this;
-            this.root = new VirtualDirectory(this, "");
-            this.currentDirectory = currentDirectory;
-            this.useCaseSensitiveFileNames = useCaseSensitiveFileNames;
-        }
-
-        isFileSystem() { return true; }
-
-        getFileSystemEntries() { return this.root.getFileSystemEntries(); }
-
-        addDirectory(path: string) {
-            path = ts.normalizePath(path);
-            const components = ts.getNormalizedPathComponents(path, this.currentDirectory);
-            let directory: VirtualDirectory | undefined = this.root;
-            for (const component of components) {
-                directory = directory.addDirectory(component);
-                if (directory === undefined) {
-                    break;
-                }
-            }
-
-            return directory;
-        }
-
-        addFile(path: string, content?: Harness.LanguageService.ScriptInfo) {
-            const absolutePath = ts.normalizePath(ts.getNormalizedAbsolutePath(path, this.currentDirectory));
-            const fileName = ts.getBaseFileName(path);
-            const directoryPath = ts.getDirectoryPath(absolutePath);
-            const directory = this.addDirectory(directoryPath);
-            return directory ? directory.addFile(fileName, content) : undefined;
-        }
-
-        fileExists(path: string) {
-            const entry = this.traversePath(path);
-            return entry !== undefined && entry.isFile();
-        }
-
-        sameName(a: string, b: string) {
-            return this.useCaseSensitiveFileNames ? a === b : a.toLowerCase() === b.toLowerCase();
-        }
-
-        traversePath(path: string) {
-            path = ts.normalizePath(path);
-            let directory: VirtualDirectory = this.root;
-            for (const component of ts.getNormalizedPathComponents(path, this.currentDirectory)) {
-                const entry = directory.getFileSystemEntry(component);
-                if (entry === undefined) {
-                    return undefined;
-                }
-                else if (entry.isDirectory()) {
-                    directory = entry;
-                }
-                else {
-                    return entry;
-                }
-            }
-
-            return directory;
-        }
-
-        /**
-         * Reads the directory at the given path and retrieves a list of file names and a list
-         * of directory names within it. Suitable for use with ts.matchFiles()
-         * @param path The path to the directory to be read
-         */
-        getAccessibleFileSystemEntries(path: string) {
-            const entry = this.traversePath(path);
-            if (entry && entry.isDirectory()) {
-                return {
-                    files: ts.map(entry.getFiles(), f => f.name),
-                    directories: ts.map(entry.getDirectories(), d => d.name)
-                };
-            }
-            return { files: [], directories: [] };
-        }
-
-        getAllFileEntries() {
-            const fileEntries: VirtualFile[] = [];
-            getFilesRecursive(this.root, fileEntries);
-            return fileEntries;
-
-            function getFilesRecursive(dir: VirtualDirectory, result: VirtualFile[]) {
-                const files = dir.getFiles();
-                const dirs = dir.getDirectories();
-                for (const file of files) {
-                    result.push(file);
-                }
-                for (const subDir of dirs) {
-                    getFilesRecursive(subDir, result);
-                }
-            }
-        }
-    }
-
-    export class MockParseConfigHost extends VirtualFileSystem implements ts.ParseConfigHost {
-        constructor(currentDirectory: string, ignoreCase: boolean, files: ts.Map<string> | string[]) {
-            super(currentDirectory, ignoreCase);
-            if (files instanceof Array) {
-                for (const file of files) {
-                    this.addFile(file, new Harness.LanguageService.ScriptInfo(file, undefined!, /*isRootFile*/false)); // TODO: GH#18217
-                }
-            }
-            else {
-                files.forEach((fileContent, fileName) => {
-                    this.addFile(fileName, new Harness.LanguageService.ScriptInfo(fileName, fileContent, /*isRootFile*/false));
-                });
-            }
-        }
-
-        readFile(path: string): string | undefined {
-            const value = this.traversePath(path);
-            if (value && value.isFile()) {
-                return value.content!.content; // TODO: GH#18217
-            }
-        }
-
-        readDirectory(path: string, extensions: ReadonlyArray<string>, excludes: ReadonlyArray<string>, includes: ReadonlyArray<string>, depth: number) {
-            return ts.matchFiles(path, extensions, excludes, includes, this.useCaseSensitiveFileNames, this.currentDirectory, depth, (path: string) => this.getAccessibleFileSystemEntries(path));
-        }
-    }
+/// <reference path="harness.ts" />
+/// <reference path="..\compiler\commandLineParser.ts"/>
+namespace Utils {
+    export class VirtualFileSystemEntry {
+        fileSystem: VirtualFileSystem;
+        name: string;
+
+        constructor(fileSystem: VirtualFileSystem, name: string) {
+            this.fileSystem = fileSystem;
+            this.name = name;
+        }
+
+        isDirectory(): this is VirtualDirectory { return false; }
+        isFile(): this is VirtualFile { return false; }
+        isFileSystem(): this is VirtualFileSystem { return false; }
+    }
+
+    export class VirtualFile extends VirtualFileSystemEntry {
+        content?: Harness.LanguageService.ScriptInfo;
+        isFile() { return true; }
+    }
+
+    export abstract class VirtualFileSystemContainer extends VirtualFileSystemEntry {
+        abstract getFileSystemEntries(): VirtualFileSystemEntry[];
+
+        getFileSystemEntry(name: string): VirtualFileSystemEntry | undefined {
+            for (const entry of this.getFileSystemEntries()) {
+                if (this.fileSystem.sameName(entry.name, name)) {
+                    return entry;
+                }
+            }
+            return undefined;
+        }
+
+        getDirectories(): VirtualDirectory[] {
+            return <VirtualDirectory[]>ts.filter(this.getFileSystemEntries(), entry => entry.isDirectory());
+        }
+
+        getFiles(): VirtualFile[] {
+            return <VirtualFile[]>ts.filter(this.getFileSystemEntries(), entry => entry.isFile());
+        }
+
+        getDirectory(name: string): VirtualDirectory | undefined {
+            const entry = this.getFileSystemEntry(name)!;
+            return entry.isDirectory() ? entry : undefined;
+        }
+
+        getFile(name: string): VirtualFile | undefined {
+            const entry = this.getFileSystemEntry(name)!;
+            return entry.isFile() ? entry : undefined;
+        }
+    }
+
+    export class VirtualDirectory extends VirtualFileSystemContainer {
+        private entries: VirtualFileSystemEntry[] = [];
+
+        isDirectory() { return true; }
+
+        getFileSystemEntries() { return this.entries.slice(); }
+
+        addDirectory(name: string): VirtualDirectory | undefined {
+            const entry = this.getFileSystemEntry(name);
+            if (entry === undefined) {
+                const directory = new VirtualDirectory(this.fileSystem, name);
+                this.entries.push(directory);
+                return directory;
+            }
+            else if (entry.isDirectory()) {
+                return entry;
+            }
+            else {
+                return undefined;
+            }
+        }
+
+        addFile(name: string, content?: Harness.LanguageService.ScriptInfo): VirtualFile | undefined {
+            const entry = this.getFileSystemEntry(name);
+            if (entry === undefined) {
+                const file = new VirtualFile(this.fileSystem, name);
+                file.content = content;
+                this.entries.push(file);
+                return file;
+            }
+            else if (entry.isFile()) {
+                entry.content = content;
+                return entry;
+            }
+            else {
+                return undefined;
+            }
+        }
+    }
+
+    export class VirtualFileSystem extends VirtualFileSystemContainer {
+        private root: VirtualDirectory;
+
+        currentDirectory: string;
+        useCaseSensitiveFileNames: boolean;
+
+        constructor(currentDirectory: string, useCaseSensitiveFileNames: boolean) {
+            super(/*fileSystem*/ undefined!, ""); // TODO: GH#18217
+            this.fileSystem = this;
+            this.root = new VirtualDirectory(this, "");
+            this.currentDirectory = currentDirectory;
+            this.useCaseSensitiveFileNames = useCaseSensitiveFileNames;
+        }
+
+        isFileSystem() { return true; }
+
+        getFileSystemEntries() { return this.root.getFileSystemEntries(); }
+
+        addDirectory(path: string) {
+            path = ts.normalizePath(path);
+            const components = ts.getNormalizedPathComponents(path, this.currentDirectory);
+            let directory: VirtualDirectory | undefined = this.root;
+            for (const component of components) {
+                directory = directory.addDirectory(component);
+                if (directory === undefined) {
+                    break;
+                }
+            }
+
+            return directory;
+        }
+
+        addFile(path: string, content?: Harness.LanguageService.ScriptInfo) {
+            const absolutePath = ts.normalizePath(ts.getNormalizedAbsolutePath(path, this.currentDirectory));
+            const fileName = ts.getBaseFileName(path);
+            const directoryPath = ts.getDirectoryPath(absolutePath);
+            const directory = this.addDirectory(directoryPath);
+            return directory ? directory.addFile(fileName, content) : undefined;
+        }
+
+        fileExists(path: string) {
+            const entry = this.traversePath(path);
+            return entry !== undefined && entry.isFile();
+        }
+
+        sameName(a: string, b: string) {
+            return this.useCaseSensitiveFileNames ? a === b : a.toLowerCase() === b.toLowerCase();
+        }
+
+        traversePath(path: string) {
+            path = ts.normalizePath(path);
+            let directory: VirtualDirectory = this.root;
+            for (const component of ts.getNormalizedPathComponents(path, this.currentDirectory)) {
+                const entry = directory.getFileSystemEntry(component);
+                if (entry === undefined) {
+                    return undefined;
+                }
+                else if (entry.isDirectory()) {
+                    directory = entry;
+                }
+                else {
+                    return entry;
+                }
+            }
+
+            return directory;
+        }
+
+        /**
+         * Reads the directory at the given path and retrieves a list of file names and a list
+         * of directory names within it. Suitable for use with ts.matchFiles()
+         * @param path The path to the directory to be read
+         */
+        getAccessibleFileSystemEntries(path: string) {
+            const entry = this.traversePath(path);
+            if (entry && entry.isDirectory()) {
+                return {
+                    files: ts.map(entry.getFiles(), f => f.name),
+                    directories: ts.map(entry.getDirectories(), d => d.name)
+                };
+            }
+            return { files: [], directories: [] };
+        }
+
+        getAllFileEntries() {
+            const fileEntries: VirtualFile[] = [];
+            getFilesRecursive(this.root, fileEntries);
+            return fileEntries;
+
+            function getFilesRecursive(dir: VirtualDirectory, result: VirtualFile[]) {
+                const files = dir.getFiles();
+                const dirs = dir.getDirectories();
+                for (const file of files) {
+                    result.push(file);
+                }
+                for (const subDir of dirs) {
+                    getFilesRecursive(subDir, result);
+                }
+            }
+        }
+    }
+
+    export class MockParseConfigHost extends VirtualFileSystem implements ts.ParseConfigHost {
+        constructor(currentDirectory: string, ignoreCase: boolean, files: ts.Map<string> | string[]) {
+            super(currentDirectory, ignoreCase);
+            if (files instanceof Array) {
+                for (const file of files) {
+                    this.addFile(file, new Harness.LanguageService.ScriptInfo(file, undefined!, /*isRootFile*/false)); // TODO: GH#18217
+                }
+            }
+            else {
+                files.forEach((fileContent, fileName) => {
+                    this.addFile(fileName, new Harness.LanguageService.ScriptInfo(fileName, fileContent, /*isRootFile*/false));
+                });
+            }
+        }
+
+        readFile(path: string): string | undefined {
+            const value = this.traversePath(path);
+            if (value && value.isFile()) {
+                return value.content!.content; // TODO: GH#18217
+            }
+        }
+
+        readDirectory(path: string, extensions: ReadonlyArray<string>, excludes: ReadonlyArray<string>, includes: ReadonlyArray<string>, depth: number) {
+            return ts.matchFiles(path, extensions, excludes, includes, this.useCaseSensitiveFileNames, this.currentDirectory, depth, (path: string) => this.getAccessibleFileSystemEntries(path));
+        }
+    }
 }