/* @internal */
namespace ts.codefix {
    import ChangeTracker = textChanges.ChangeTracker;

    registerCodeFix({
        errorCodes: [
            Diagnostics.Cannot_find_name_0.code,
            Diagnostics.Cannot_find_name_0_Did_you_mean_1.code,
            Diagnostics.Cannot_find_namespace_0.code,
            Diagnostics._0_refers_to_a_UMD_global_but_the_current_file_is_a_module_Consider_adding_an_import_instead.code
        ],
        getCodeActions: getImportCodeActions,
        // TODO: GH#20315
        fixIds: [],
        getAllCodeActions: notImplemented,
    });

    // Map from module Id to an array of import declarations in that module.
    type ImportDeclarationMap = ExistingImportInfo[][];

    interface SymbolContext extends textChanges.TextChangesContext {
        sourceFile: SourceFile;
        symbolName: string;
    }

    interface ImportCodeFixContext extends SymbolContext {
        symbolToken: Node | undefined;
        program: Program;
        checker: TypeChecker;
        compilerOptions: CompilerOptions;
        getCanonicalFileName: GetCanonicalFileName;
        cachedImportDeclarations?: ImportDeclarationMap;
        preferences: UserPreferences;
    }

    function createCodeAction(descriptionDiagnostic: DiagnosticMessage, diagnosticArgs: [string, string], changes: FileTextChanges[]): CodeFixAction {
        // TODO: GH#20315
        return createCodeFixActionNoFixId(changes, [descriptionDiagnostic, ...diagnosticArgs] as [DiagnosticMessage, string, string]);
    }

    function convertToImportCodeFixContext(context: CodeFixContext, symbolToken: Node, symbolName: string): ImportCodeFixContext {
        const useCaseSensitiveFileNames = context.host.useCaseSensitiveFileNames ? context.host.useCaseSensitiveFileNames() : false;
        const { program } = context;
        const checker = program.getTypeChecker();

        return {
            host: context.host,
            formatContext: context.formatContext,
            sourceFile: context.sourceFile,
            program,
            checker,
            compilerOptions: program.getCompilerOptions(),
            cachedImportDeclarations: [],
            getCanonicalFileName: createGetCanonicalFileName(useCaseSensitiveFileNames),
            symbolName,
            symbolToken,
            preferences: context.preferences,
        };
    }

    const enum ImportKind {
        Named,
        Default,
        Namespace,
        Equals
    }

    /** Information about how a symbol is exported from a module. (We don't need to store the exported symbol, just its module.) */
    interface SymbolExportInfo {
        readonly moduleSymbol: Symbol;
        readonly importKind: ImportKind;
    }

    /** Information needed to augment an existing import declaration. */
    interface ExistingImportInfo {
        readonly declaration: AnyImportSyntax;
        readonly importKind: ImportKind;
    }

    /** Information needed to create a new import declaration. */
    interface NewImportInfo {
        readonly moduleSpecifier: string;
        readonly importKind: ImportKind;
    }

    export function getImportCompletionAction(
        exportedSymbol: Symbol,
        moduleSymbol: Symbol,
        sourceFile: SourceFile,
        symbolName: string,
        host: LanguageServiceHost,
        program: Program,
        checker: TypeChecker,
        compilerOptions: CompilerOptions,
        allSourceFiles: ReadonlyArray<SourceFile>,
        formatContext: formatting.FormatContext,
        getCanonicalFileName: GetCanonicalFileName,
        symbolToken: Node | undefined,
        preferences: UserPreferences,
    ): { readonly moduleSpecifier: string, readonly codeAction: CodeAction } {
        const exportInfos = getAllReExportingModules(exportedSymbol, checker, allSourceFiles);
        Debug.assert(exportInfos.some(info => info.moduleSymbol === moduleSymbol));
        // We sort the best codefixes first, so taking `first` is best for completions.
        const moduleSpecifier = first(getNewImportInfos(program, sourceFile, exportInfos, compilerOptions, getCanonicalFileName, host, preferences)).moduleSpecifier;
        const ctx: ImportCodeFixContext = { host, program, checker, compilerOptions, sourceFile, formatContext, symbolName, getCanonicalFileName, symbolToken, preferences };
        return { moduleSpecifier, codeAction: first(getCodeActionsForImport(exportInfos, ctx)) };
    }
    function getAllReExportingModules(exportedSymbol: Symbol, checker: TypeChecker, allSourceFiles: ReadonlyArray<SourceFile>): ReadonlyArray<SymbolExportInfo> {
        const result: SymbolExportInfo[] = [];
        forEachExternalModule(checker, allSourceFiles, moduleSymbol => {
            for (const exported of checker.getExportsOfModule(moduleSymbol)) {
                if (skipAlias(exported, checker) === exportedSymbol) {
                    const isDefaultExport = checker.tryGetMemberInModuleExports(InternalSymbolName.Default, moduleSymbol) === exported;
                    result.push({ moduleSymbol, importKind: isDefaultExport ? ImportKind.Default : ImportKind.Named });
                }
            }
        });
        return result;
    }

    function getCodeActionsForImport(exportInfos: ReadonlyArray<SymbolExportInfo>, context: ImportCodeFixContext): CodeFixAction[] {
        const existingImports = flatMap(exportInfos, info =>
            getImportDeclarations(info, context.checker, context.sourceFile, context.cachedImportDeclarations));
        // It is possible that multiple import statements with the same specifier exist in the file.
        // e.g.
        //
        //     import * as ns from "foo";
        //     import { member1, member2 } from "foo";
        //
        //     member3/**/ <-- cusor here
        //
        // in this case we should provie 2 actions:
        //     1. change "member3" to "ns.member3"
        //     2. add "member3" to the second import statement's import list
        // and it is up to the user to decide which one fits best.
        const useExistingImportActions = !context.symbolToken || !isIdentifier(context.symbolToken) ? emptyArray : mapDefined(existingImports, ({ declaration }) => {
            const namespace = getNamespaceImportName(declaration);
            if (namespace) {
                const moduleSymbol = context.checker.getAliasedSymbol(context.checker.getSymbolAtLocation(namespace)!);
                if (moduleSymbol && moduleSymbol.exports!.has(escapeLeadingUnderscores(context.symbolName))) {
                    return getCodeActionForUseExistingNamespaceImport(namespace.text, context, context.symbolToken as Identifier);
                }
            }
        });
        return [...useExistingImportActions, ...getCodeActionsForAddImport(exportInfos, context, existingImports)];
    }

    function getNamespaceImportName(declaration: AnyImportSyntax): Identifier | undefined {
        if (declaration.kind === SyntaxKind.ImportDeclaration) {
            const namedBindings = declaration.importClause && isImportClause(declaration.importClause) && declaration.importClause.namedBindings;
            return namedBindings && namedBindings.kind === SyntaxKind.NamespaceImport ? namedBindings.name : undefined;
        }
        else {
            return declaration.name;
        }
    }

    // TODO(anhans): This doesn't seem important to cache... just use an iterator instead of creating a new array?
    function getImportDeclarations({ moduleSymbol, importKind }: SymbolExportInfo, checker: TypeChecker, { imports }: SourceFile, cachedImportDeclarations: ImportDeclarationMap = []): ReadonlyArray<ExistingImportInfo> {
        const moduleSymbolId = getUniqueSymbolId(moduleSymbol, checker);
        let cached = cachedImportDeclarations[moduleSymbolId];
        if (!cached) {
            cached = cachedImportDeclarations[moduleSymbolId] = mapDefined<StringLiteralLike, ExistingImportInfo>(imports, moduleSpecifier => {
                const i = importFromModuleSpecifier(moduleSpecifier);
                return (i.kind === SyntaxKind.ImportDeclaration || i.kind === SyntaxKind.ImportEqualsDeclaration)
                    && checker.getSymbolAtLocation(moduleSpecifier) === moduleSymbol ? { declaration: i, importKind } : undefined;
            });
        }
        return cached;
    }

    function getCodeActionForNewImport(context: SymbolContext & { preferences: UserPreferences }, { moduleSpecifier, importKind }: NewImportInfo): CodeFixAction {
        const { sourceFile, symbolName, preferences } = context;
        const lastImportDeclaration = findLast(sourceFile.statements, isAnyImportSyntax);

        const moduleSpecifierWithoutQuotes = stripQuotes(moduleSpecifier);
        const quotedModuleSpecifier = createLiteral(moduleSpecifierWithoutQuotes, shouldUseSingleQuote(sourceFile, preferences));
        const importDecl = importKind !== ImportKind.Equals
            ? createImportDeclaration(
                /*decorators*/ undefined,
                /*modifiers*/ undefined,
                createImportClauseOfKind(importKind, symbolName),
                quotedModuleSpecifier)
            : createImportEqualsDeclaration(
                /*decorators*/ undefined,
                /*modifiers*/ undefined,
                createIdentifier(symbolName),
                createExternalModuleReference(quotedModuleSpecifier));

        const changes = ChangeTracker.with(context, changeTracker => {
            if (lastImportDeclaration) {
                changeTracker.insertNodeAfter(sourceFile, lastImportDeclaration, importDecl);
            }
            else {
                changeTracker.insertNodeAtTopOfFile(sourceFile, importDecl, /*blankLineBetween*/ true);
            }
        });

        // if this file doesn't have any import statements, insert an import statement and then insert a new line
        // between the only import statement and user code. Otherwise just insert the statement because chances
        // are there are already a new line seperating code and import statements.
        return createCodeAction(Diagnostics.Import_0_from_module_1, [symbolName, moduleSpecifierWithoutQuotes], changes);
    }

    function shouldUseSingleQuote(sourceFile: SourceFile, preferences: UserPreferences): boolean {
        if (preferences.quotePreference) {
            return preferences.quotePreference === "single";
        }
        else {
            const firstModuleSpecifier = firstOrUndefined(sourceFile.imports);
            return !!firstModuleSpecifier && !isStringDoubleQuoted(firstModuleSpecifier, sourceFile);
        }
    }

    function usesJsExtensionOnImports(sourceFile: SourceFile): boolean {
        return firstDefined(sourceFile.imports, ({ text }) => pathIsRelative(text) ? fileExtensionIs(text, Extension.Js) : undefined) || false;
    }

    function createImportClauseOfKind(kind: ImportKind.Default | ImportKind.Named | ImportKind.Namespace, symbolName: string) {
        const id = createIdentifier(symbolName);
        switch (kind) {
            case ImportKind.Default:
                return createImportClause(id, /*namedBindings*/ undefined);
            case ImportKind.Namespace:
                return createImportClause(/*name*/ undefined, createNamespaceImport(id));
            case ImportKind.Named:
                return createImportClause(/*name*/ undefined, createNamedImports([createImportSpecifier(/*propertyName*/ undefined, id)]));
            default:
                Debug.assertNever(kind);
        }
    }

    function getNewImportInfos(
        program: Program,
        sourceFile: SourceFile,
        moduleSymbols: ReadonlyArray<SymbolExportInfo>,
        compilerOptions: CompilerOptions,
        getCanonicalFileName: (file: string) => string,
        host: LanguageServiceHost,
        preferences: UserPreferences,
    ): ReadonlyArray<NewImportInfo> {
        const { baseUrl, paths, rootDirs } = compilerOptions;
        const addJsExtension = usesJsExtensionOnImports(sourceFile);
        const choicesForEachExportingModule = flatMap<SymbolExportInfo, NewImportInfo[]>(moduleSymbols, ({ moduleSymbol, importKind }) => {
            const modulePathsGroups = getAllModulePaths(program, moduleSymbol.valueDeclaration!.getSourceFile()).map(moduleFileName => {
                const sourceDirectory = getDirectoryPath(sourceFile.fileName);
                const global = tryGetModuleNameFromAmbientModule(moduleSymbol)
                    || tryGetModuleNameFromTypeRoots(compilerOptions, host, getCanonicalFileName, moduleFileName, addJsExtension)
                    || tryGetModuleNameAsNodeModule(compilerOptions, moduleFileName, host, getCanonicalFileName, sourceDirectory)
                    || rootDirs && tryGetModuleNameFromRootDirs(rootDirs, moduleFileName, sourceDirectory, getCanonicalFileName);
                if (global) {
                    return [global];
                }

                const relativePath = removeExtensionAndIndexPostFix(getRelativePath(moduleFileName, sourceDirectory, getCanonicalFileName), compilerOptions, addJsExtension);
                if (!baseUrl || preferences.importModuleSpecifierPreference === "relative") {
                    return [relativePath];
                }

                const relativeToBaseUrl = getRelativePathIfInDirectory(moduleFileName, baseUrl, getCanonicalFileName);
                if (!relativeToBaseUrl) {
                    return [relativePath];
                }

                const importRelativeToBaseUrl = removeExtensionAndIndexPostFix(relativeToBaseUrl, compilerOptions, addJsExtension);
                if (paths) {
                    const fromPaths = tryGetModuleNameFromPaths(removeFileExtension(relativeToBaseUrl), importRelativeToBaseUrl, paths);
                    if (fromPaths) {
                        return [fromPaths];
                    }
                }

                if (preferences.importModuleSpecifierPreference === "non-relative") {
                    return [importRelativeToBaseUrl];
                }

                if (preferences.importModuleSpecifierPreference !== undefined) Debug.assertNever(preferences.importModuleSpecifierPreference);

                if (isPathRelativeToParent(relativeToBaseUrl)) {
                    return [relativePath];
                }

                /*
                Prefer a relative import over a baseUrl import if it doesn't traverse up to baseUrl.

                Suppose we have:
                    baseUrl = /base
                    sourceDirectory = /base/a/b
                    moduleFileName = /base/foo/bar
                Then:
                    relativePath = ../../foo/bar
                    getRelativePathNParents(relativePath) = 2
                    pathFromSourceToBaseUrl = ../../
                    getRelativePathNParents(pathFromSourceToBaseUrl) = 2
                    2 < 2 = false
                In this case we should prefer using the baseUrl path "/a/b" instead of the relative path "../../foo/bar".

                Suppose we have:
                    baseUrl = /base
                    sourceDirectory = /base/foo/a
                    moduleFileName = /base/foo/bar
                Then:
                    relativePath = ../a
                    getRelativePathNParents(relativePath) = 1
                    pathFromSourceToBaseUrl = ../../
                    getRelativePathNParents(pathFromSourceToBaseUrl) = 2
                    1 < 2 = true
                In this case we should prefer using the relative path "../a" instead of the baseUrl path "foo/a".
                */
                const pathFromSourceToBaseUrl = getRelativePath(baseUrl, sourceDirectory, getCanonicalFileName);
                const relativeFirst = getRelativePathNParents(relativePath) < getRelativePathNParents(pathFromSourceToBaseUrl);
                return relativeFirst ? [relativePath, importRelativeToBaseUrl] : [importRelativeToBaseUrl, relativePath];
            });
            return modulePathsGroups.map(group => group.map(moduleSpecifier => ({ moduleSpecifier, importKind })));
        });
        // Sort to keep the shortest paths first, but keep [relativePath, importRelativeToBaseUrl] groups together
        return flatten<NewImportInfo>(choicesForEachExportingModule.sort((a, b) => first(a).moduleSpecifier.length - first(b).moduleSpecifier.length));
    }

    /**
     * Looks for a existing imports that use symlinks to this module.
     * Only if no symlink is available, the real path will be used.
     */
    function getAllModulePaths(program: Program, { fileName }: SourceFile): ReadonlyArray<string> {
        const symlinks = mapDefined(program.getSourceFiles(), sf =>
            sf.resolvedModules && firstDefinedIterator(sf.resolvedModules.values(), res =>
                res && res.resolvedFileName === fileName ? res.originalPath : undefined));
        return symlinks.length === 0 ? [fileName] : symlinks;
    }

    function getRelativePathNParents(relativePath: string): number {
        let count = 0;
        for (let i = 0; i + 3 <= relativePath.length && relativePath.slice(i, i + 3) === "../"; i += 3) {
            count++;
        }
        return count;
    }

    function tryGetModuleNameFromAmbientModule(moduleSymbol: Symbol): string | undefined {
        const decl = moduleSymbol.valueDeclaration!;
        if (isModuleDeclaration(decl) && isStringLiteral(decl.name)) {
            return decl.name.text;
        }
    }

    function tryGetModuleNameFromPaths(relativeToBaseUrlWithIndex: string, relativeToBaseUrl: string, paths: MapLike<ReadonlyArray<string>>): string | undefined {
        for (const key in paths) {
            for (const patternText of paths[key]) {
                const pattern = removeFileExtension(normalizePath(patternText));
                const indexOfStar = pattern.indexOf("*");
                if (indexOfStar === 0 && pattern.length === 1) {
                    continue;
                }
                else if (indexOfStar !== -1) {
                    const prefix = pattern.substr(0, indexOfStar);
                    const suffix = pattern.substr(indexOfStar + 1);
                    if (relativeToBaseUrl.length >= prefix.length + suffix.length &&
                        startsWith(relativeToBaseUrl, prefix) &&
                        endsWith(relativeToBaseUrl, suffix)) {
                        const matchedStar = relativeToBaseUrl.substr(prefix.length, relativeToBaseUrl.length - suffix.length);
                        return key.replace("*", matchedStar);
                    }
                }
                else if (pattern === relativeToBaseUrl || pattern === relativeToBaseUrlWithIndex) {
                    return key;
                }
            }
        }
    }

    function tryGetModuleNameFromRootDirs(rootDirs: ReadonlyArray<string>, moduleFileName: string, sourceDirectory: string, getCanonicalFileName: (file: string) => string): string | undefined {
        const normalizedTargetPath = getPathRelativeToRootDirs(moduleFileName, rootDirs, getCanonicalFileName);
        if (normalizedTargetPath === undefined) {
            return undefined;
        }

        const normalizedSourcePath = getPathRelativeToRootDirs(sourceDirectory, rootDirs, getCanonicalFileName);
        const relativePath = normalizedSourcePath !== undefined ? getRelativePath(normalizedTargetPath, normalizedSourcePath, getCanonicalFileName) : normalizedTargetPath;
        return removeFileExtension(relativePath);
    }

    function tryGetModuleNameFromTypeRoots(
        options: CompilerOptions,
        host: GetEffectiveTypeRootsHost,
        getCanonicalFileName: (file: string) => string,
        moduleFileName: string,
        addJsExtension: boolean,
    ): string | undefined {
        const roots = getEffectiveTypeRoots(options, host);
        return firstDefined(roots, unNormalizedTypeRoot => {
            const typeRoot = toPath(unNormalizedTypeRoot, /*basePath*/ undefined!, getCanonicalFileName); // TODO: GH#18217
            if (startsWith(moduleFileName, typeRoot)) {
                return removeExtensionAndIndexPostFix(moduleFileName.substring(typeRoot.length + 1), options, addJsExtension);
            }
        });
    }

    function tryGetModuleNameAsNodeModule(
        options: CompilerOptions,
        moduleFileName: string,
        host: LanguageServiceHost,
        getCanonicalFileName: (file: string) => string,
        sourceDirectory: string,
    ): string | undefined {
        if (getEmitModuleResolutionKind(options) !== ModuleResolutionKind.NodeJs) {
            // nothing to do here
            return undefined;
        }

        const parts = getNodeModulePathParts(moduleFileName);

        if (!parts) {
            return undefined;
        }

        // Simplify the full file path to something that can be resolved by Node.

        // If the module could be imported by a directory name, use that directory's name
        let moduleSpecifier = getDirectoryOrExtensionlessFileName(moduleFileName);
        // Get a path that's relative to node_modules or the importing file's path
        moduleSpecifier = getNodeResolvablePath(moduleSpecifier);
        // If the module was found in @types, get the actual Node package name
        return getPackageNameFromAtTypesDirectory(moduleSpecifier);

        function getDirectoryOrExtensionlessFileName(path: string): string {
            // If the file is the main module, it can be imported by the package name
            const packageRootPath = path.substring(0, parts!.packageRootIndex);
            const packageJsonPath = combinePaths(packageRootPath, "package.json");
            if (host.fileExists!(packageJsonPath)) { // TODO: GH#18217
                const packageJsonContent = JSON.parse(host.readFile!(packageJsonPath)!); // TODO: GH#18217
                if (packageJsonContent) {
                    const mainFileRelative = packageJsonContent.typings || packageJsonContent.types || packageJsonContent.main;
                    if (mainFileRelative) {
                        const mainExportFile = toPath(mainFileRelative, packageRootPath, getCanonicalFileName);
                        if (mainExportFile === getCanonicalFileName(path)) {
                            return packageRootPath;
                        }
                    }
                }
            }

            // We still have a file name - remove the extension
            const fullModulePathWithoutExtension = removeFileExtension(path);

            // If the file is /index, it can be imported by its directory name
            if (getCanonicalFileName(fullModulePathWithoutExtension.substring(parts!.fileNameIndex)) === "/index") {
                return fullModulePathWithoutExtension.substring(0, parts!.fileNameIndex);
            }

            return fullModulePathWithoutExtension;
        }

        function getNodeResolvablePath(path: string): string {
            const basePath = path.substring(0, parts!.topLevelNodeModulesIndex);
            if (sourceDirectory.indexOf(basePath) === 0) {
                // if node_modules folder is in this folder or any of its parent folders, no need to keep it.
                return path.substring(parts!.topLevelPackageNameIndex + 1);
            }
            else {
                return getRelativePath(path, sourceDirectory, getCanonicalFileName);
            }
        }
    }

    function getNodeModulePathParts(fullPath: string) {
        // If fullPath can't be valid module file within node_modules, returns undefined.
        // Example of expected pattern: /base/path/node_modules/[@scope/otherpackage/@otherscope/node_modules/]package/[subdirectory/]file.js
        // Returns indices:                       ^            ^                                                      ^             ^

        let topLevelNodeModulesIndex = 0;
        let topLevelPackageNameIndex = 0;
        let packageRootIndex = 0;
        let fileNameIndex = 0;

        const enum States {
            BeforeNodeModules,
            NodeModules,
            Scope,
            PackageContent
        }

        let partStart = 0;
        let partEnd = 0;
        let state = States.BeforeNodeModules;

        while (partEnd >= 0) {
            partStart = partEnd;
            partEnd = fullPath.indexOf("/", partStart + 1);
            switch (state) {
                case States.BeforeNodeModules:
                    if (fullPath.indexOf("/node_modules/", partStart) === partStart) {
                        topLevelNodeModulesIndex = partStart;
                        topLevelPackageNameIndex = partEnd;
                        state = States.NodeModules;
                    }
                    break;
                case States.NodeModules:
                case States.Scope:
                    if (state === States.NodeModules && fullPath.charAt(partStart + 1) === "@") {
                        state = States.Scope;
                    }
                    else {
                        packageRootIndex = partEnd;
                        state = States.PackageContent;
                    }
                    break;
                case States.PackageContent:
                    if (fullPath.indexOf("/node_modules/", partStart) === partStart) {
                        state = States.NodeModules;
                    }
                    else {
                        state = States.PackageContent;
                    }
                    break;
            }
        }

        fileNameIndex = partStart;

        return state > States.NodeModules ? { topLevelNodeModulesIndex, topLevelPackageNameIndex, packageRootIndex, fileNameIndex } : undefined;
    }

    function getPathRelativeToRootDirs(path: string, rootDirs: ReadonlyArray<string>, getCanonicalFileName: GetCanonicalFileName): string | undefined {
        return firstDefined(rootDirs, rootDir => {
            const relativePath = getRelativePathIfInDirectory(path, rootDir, getCanonicalFileName)!; // TODO: GH#18217
            return isPathRelativeToParent(relativePath) ? undefined : relativePath;
        });
    }

    function removeExtensionAndIndexPostFix(fileName: string, options: CompilerOptions, addJsExtension: boolean): string {
        const noExtension = removeFileExtension(fileName);
        return addJsExtension
            ? noExtension + ".js"
            : getEmitModuleResolutionKind(options) === ModuleResolutionKind.NodeJs
                ? removeSuffix(noExtension, "/index")
                : noExtension;
    }

    function getRelativePathIfInDirectory(path: string, directoryPath: string, getCanonicalFileName: GetCanonicalFileName): string | undefined {
        const relativePath = getRelativePathToDirectoryOrUrl(directoryPath, path, directoryPath, getCanonicalFileName, /*isAbsolutePathAnUrl*/ false);
        return isRootedDiskPath(relativePath) ? undefined : relativePath;
    }

    function isPathRelativeToParent(path: string): boolean {
        return startsWith(path, "..");
    }

    function getRelativePath(path: string, directoryPath: string, getCanonicalFileName: GetCanonicalFileName) {
        const relativePath = getRelativePathToDirectoryOrUrl(directoryPath, path, directoryPath, getCanonicalFileName, /*isAbsolutePathAnUrl*/ false);
        return !pathIsRelative(relativePath) ? "./" + relativePath : relativePath;
    }

    function getCodeActionsForAddImport(
        exportInfos: ReadonlyArray<SymbolExportInfo>,
        ctx: ImportCodeFixContext,
        existingImports: ReadonlyArray<ExistingImportInfo>,
    ): CodeFixAction[] {
        const fromExistingImport = firstDefined(existingImports, ({ declaration, importKind }) => {
            if (declaration.kind === SyntaxKind.ImportDeclaration && declaration.importClause) {
                const changes = tryUpdateExistingImport(ctx, (isImportClause(declaration.importClause) && declaration.importClause || undefined)!, importKind); // TODO: GH#18217
                if (changes) {
                    const moduleSpecifierWithoutQuotes = stripQuotes(declaration.moduleSpecifier.getText());
                    return createCodeAction(Diagnostics.Add_0_to_existing_import_declaration_from_1, [ctx.symbolName, moduleSpecifierWithoutQuotes], changes);
                }
            }
        });
        if (fromExistingImport) {
            return [fromExistingImport];
        }

        const existingDeclaration = firstDefined(existingImports, newImportInfoFromExistingSpecifier);
        const newImportInfos = existingDeclaration
            ? [existingDeclaration]
            : getNewImportInfos(ctx.program, ctx.sourceFile, exportInfos, ctx.compilerOptions, ctx.getCanonicalFileName, ctx.host, ctx.preferences);
        return newImportInfos.map(info => getCodeActionForNewImport(ctx, info));
    }

    function newImportInfoFromExistingSpecifier({ declaration, importKind }: ExistingImportInfo): NewImportInfo | undefined {
        const expression = declaration.kind === SyntaxKind.ImportDeclaration
            ? declaration.moduleSpecifier
            : declaration.moduleReference.kind === SyntaxKind.ExternalModuleReference
                ? declaration.moduleReference.expression
                : undefined;
        return expression && isStringLiteral(expression) ? { moduleSpecifier: expression.text, importKind } : undefined;
    }

    function tryUpdateExistingImport(context: SymbolContext, importClause: ImportClause | ImportEqualsDeclaration, importKind: ImportKind): FileTextChanges[] | undefined {
        const { symbolName, sourceFile } = context;
        const { name } = importClause;
        const { namedBindings } = (importClause.kind !== SyntaxKind.ImportEqualsDeclaration && importClause) as ImportClause; // TODO: GH#18217
        switch (importKind) {
            case ImportKind.Default:
                return name ? undefined : ChangeTracker.with(context, t =>
                    t.replaceNode(sourceFile, importClause, createImportClause(createIdentifier(symbolName), namedBindings)));

            case ImportKind.Named: {
                const newImportSpecifier = createImportSpecifier(/*propertyName*/ undefined, createIdentifier(symbolName));
                if (namedBindings && namedBindings.kind === SyntaxKind.NamedImports && namedBindings.elements.length !== 0) {
                    // There are already named imports; add another.
                    return ChangeTracker.with(context, t => t.insertNodeInListAfter(
                        sourceFile,
                        namedBindings.elements[namedBindings.elements.length - 1],
                        newImportSpecifier));
                }
                if (!namedBindings || namedBindings.kind === SyntaxKind.NamedImports && namedBindings.elements.length === 0) {
                    return ChangeTracker.with(context, t =>
                        t.replaceNode(sourceFile, importClause, createImportClause(name, createNamedImports([newImportSpecifier]))));
                }
                return undefined;
            }

            case ImportKind.Namespace:
                return namedBindings ? undefined : ChangeTracker.with(context, t =>
                    t.replaceNode(sourceFile, importClause, createImportClause(name, createNamespaceImport(createIdentifier(symbolName)))));

            case ImportKind.Equals:
                return undefined;

            default:
                Debug.assertNever(importKind);
        }
    }

    function getCodeActionForUseExistingNamespaceImport(namespacePrefix: string, context: SymbolContext, symbolToken: Identifier): CodeFixAction | undefined {
        const { symbolName, sourceFile } = context;

        /**
         * Cases:
         *     import * as ns from "mod"
         *     import default, * as ns from "mod"
         *     import ns = require("mod")
         *
         * Because there is no import list, we alter the reference to include the
         * namespace instead of altering the import declaration. For example, "foo" would
         * become "ns.foo"
         */
        const changes = ChangeTracker.with(context, tracker =>
            tracker.replaceNode(sourceFile, symbolToken, createPropertyAccess(createIdentifier(namespacePrefix), symbolToken)));
        return createCodeAction(Diagnostics.Change_0_to_1, [symbolName, `${namespacePrefix}.${symbolName}`], changes);
    }

<<<<<<< HEAD
    function getImportCodeActions(context: CodeFixContext): CodeAction[] | undefined {
=======
    function getImportCodeActions(context: CodeFixContext): CodeFixAction[] {
>>>>>>> 66bf5b4e
        return context.errorCode === Diagnostics._0_refers_to_a_UMD_global_but_the_current_file_is_a_module_Consider_adding_an_import_instead.code
            ? getActionsForUMDImport(context)
            : getActionsForNonUMDImport(context);
    }

<<<<<<< HEAD
    function getActionsForUMDImport(context: CodeFixContext): CodeAction[] | undefined {
=======
    function getActionsForUMDImport(context: CodeFixContext): CodeFixAction[] {
>>>>>>> 66bf5b4e
        const token = getTokenAtPosition(context.sourceFile, context.span.start, /*includeJsDocComment*/ false);
        const checker = context.program.getTypeChecker();

        let umdSymbol: Symbol | undefined;

        if (isIdentifier(token)) {
            // try the identifier to see if it is the umd symbol
            umdSymbol = checker.getSymbolAtLocation(token);
        }

        if (!isUMDExportSymbol(umdSymbol)) {
            // The error wasn't for the symbolAtLocation, it was for the JSX tag itself, which needs access to e.g. `React`.
            const parent = token.parent;
            const isNodeOpeningLikeElement = isJsxOpeningLikeElement(parent);
            if ((isJsxOpeningLikeElement && (<JsxOpeningLikeElement>parent).tagName === token) || parent.kind === SyntaxKind.JsxOpeningFragment) {
                umdSymbol = checker.resolveName(checker.getJsxNamespace(parent),
                    isNodeOpeningLikeElement ? (<JsxOpeningLikeElement>parent).tagName : parent, SymbolFlags.Value, /*excludeGlobals*/ false);
            }
        }

        if (isUMDExportSymbol(umdSymbol)) {
            const symbol = checker.getAliasedSymbol(umdSymbol!);
            if (symbol) {
                return getCodeActionsForImport([{ moduleSymbol: symbol, importKind: getUmdImportKind(context.program.getCompilerOptions()) }],
                    convertToImportCodeFixContext(context, token, umdSymbol!.name));
            }
        }

        return undefined;
    }

    function getUmdImportKind(compilerOptions: CompilerOptions) {
        // Import a synthetic `default` if enabled.
        if (getAllowSyntheticDefaultImports(compilerOptions)) {
            return ImportKind.Default;
        }

        // When a synthetic `default` is unavailable, use `import..require` if the module kind supports it.
        const moduleKind = getEmitModuleKind(compilerOptions);
        switch (moduleKind) {
            case ModuleKind.AMD:
            case ModuleKind.CommonJS:
            case ModuleKind.UMD:
                return ImportKind.Equals;
            case ModuleKind.System:
            case ModuleKind.ES2015:
            case ModuleKind.ESNext:
            case ModuleKind.None:
                // Fall back to the `import * as ns` style import.
                return ImportKind.Namespace;
            default:
                return Debug.assertNever(moduleKind);
        }
    }

<<<<<<< HEAD
    function getActionsForNonUMDImport(context: CodeFixContext): CodeAction[] | undefined {
=======
    function getActionsForNonUMDImport(context: CodeFixContext): CodeFixAction[] | undefined {
>>>>>>> 66bf5b4e
        // This will always be an Identifier, since the diagnostics we fix only fail on identifiers.
        const { sourceFile, span, program, cancellationToken } = context;
        const checker = program.getTypeChecker();
        const symbolToken = getTokenAtPosition(sourceFile, span.start, /*includeJsDocComment*/ false);
        // If we're at `<Foo/>`, we must check if `Foo` is already in scope, and if so, get an import for `React` instead.
        const symbolName = isJsxOpeningLikeElement(symbolToken.parent)
            && symbolToken.parent.tagName === symbolToken
            && (!isIdentifier(symbolToken) || isIntrinsicJsxName(symbolToken.text) || checker.resolveName(symbolToken.text, symbolToken, SymbolFlags.All, /*excludeGlobals*/ false))
            ? checker.getJsxNamespace()
            : isIdentifier(symbolToken) ? symbolToken.text : undefined;
        if (!symbolName) return undefined;

        // "default" is a keyword and not a legal identifier for the import, so we don't expect it here
        Debug.assert(symbolName !== "default");
        const currentTokenMeaning = getMeaningFromLocation(symbolToken);

        // For each original symbol, keep all re-exports of that symbol together so we can call `getCodeActionsForImport` on the whole group at once.
        // Maps symbol id to info for modules providing that symbol (original export + re-exports).
        const originalSymbolToExportInfos = createMultiMap<SymbolExportInfo>();
        function addSymbol(moduleSymbol: Symbol, exportedSymbol: Symbol, importKind: ImportKind): void {
            originalSymbolToExportInfos.add(getUniqueSymbolId(exportedSymbol, checker).toString(), { moduleSymbol, importKind });
        }
        forEachExternalModuleToImportFrom(checker, sourceFile, program.getSourceFiles(), moduleSymbol => {
            cancellationToken.throwIfCancellationRequested();

            // check the default export
            const defaultExport = checker.tryGetMemberInModuleExports(InternalSymbolName.Default, moduleSymbol);
            if (defaultExport) {
                const localSymbol = getLocalSymbolForExportDefault(defaultExport);
                if ((
                        localSymbol && localSymbol.escapedName === symbolName ||
                        getEscapedNameForExportDefault(defaultExport) === symbolName ||
<<<<<<< HEAD
                        moduleSymbolToValidIdentifier(moduleSymbol, compilerOptions.target!) === symbolName
=======
                        moduleSymbolToValidIdentifier(moduleSymbol, program.getCompilerOptions().target) === symbolName
>>>>>>> 66bf5b4e
                    ) && checkSymbolHasMeaning(localSymbol || defaultExport, currentTokenMeaning)) {
                    addSymbol(moduleSymbol, localSymbol || defaultExport, ImportKind.Default);
                }
            }

            // check exports with the same name
            const exportSymbolWithIdenticalName = checker.tryGetMemberInModuleExportsAndProperties(symbolName, moduleSymbol);
            if (exportSymbolWithIdenticalName && checkSymbolHasMeaning(exportSymbolWithIdenticalName, currentTokenMeaning)) {
                addSymbol(moduleSymbol, exportSymbolWithIdenticalName, ImportKind.Named);
            }

            function getEscapedNameForExportDefault(symbol: Symbol): __String | undefined {
                return symbol.declarations && firstDefined(symbol.declarations, declaration => {
                    if (isExportAssignment(declaration)) {
                        if (isIdentifier(declaration.expression)) {
                            return declaration.expression.escapedText;
                        }
                    }
                    else if (isExportSpecifier(declaration)) {
                        Debug.assert(declaration.name.escapedText === InternalSymbolName.Default);
                        if (declaration.propertyName) {
                            return declaration.propertyName.escapedText;
                        }
                    }
                });
            }
        });

        return arrayFrom(flatMapIterator(originalSymbolToExportInfos.values(), exportInfos => getCodeActionsForImport(exportInfos, convertToImportCodeFixContext(context, symbolToken, symbolName))));
    }

    function checkSymbolHasMeaning({ declarations }: Symbol, meaning: SemanticMeaning): boolean {
        return some(declarations, decl => !!(getMeaningFromDeclaration(decl) & meaning));
    }

    export function forEachExternalModuleToImportFrom(checker: TypeChecker, from: SourceFile, allSourceFiles: ReadonlyArray<SourceFile>, cb: (module: Symbol) => void) {
        forEachExternalModule(checker, allSourceFiles, (module, sourceFile) => {
            if (sourceFile === undefined || sourceFile !== from && isImportablePath(from.fileName, sourceFile.fileName)) {
                cb(module);
            }
        });
    }

    function forEachExternalModule(checker: TypeChecker, allSourceFiles: ReadonlyArray<SourceFile>, cb: (module: Symbol, sourceFile: SourceFile | undefined) => void) {
        for (const ambient of checker.getAmbientModules()) {
            cb(ambient, /*sourceFile*/ undefined);
        }
        for (const sourceFile of allSourceFiles) {
            if (isExternalOrCommonJsModule(sourceFile)) {
                cb(sourceFile.symbol!, sourceFile);
            }
        }
    }

    /**
     * Don't include something from a `node_modules` that isn't actually reachable by a global import.
     * A relative import to node_modules is usually a bad idea.
     */
    function isImportablePath(fromPath: string, toPath: string): boolean {
        // If it's in a `node_modules` but is not reachable from here via a global import, don't bother.
        const toNodeModules = forEachAncestorDirectory(toPath, ancestor => getBaseFileName(ancestor) === "node_modules" ? ancestor : undefined);
        return toNodeModules === undefined || startsWith(fromPath, getDirectoryPath(toNodeModules));
    }

    export function moduleSymbolToValidIdentifier(moduleSymbol: Symbol, target: ScriptTarget): string {
        return moduleSpecifierToValidIdentifier(removeFileExtension(stripQuotes(moduleSymbol.name)), target);
    }

    export function moduleSpecifierToValidIdentifier(moduleSpecifier: string, target: ScriptTarget): string {
        const baseName = getBaseFileName(removeSuffix(moduleSpecifier, "/index"));
        let res = "";
        let lastCharWasValid = true;
        const firstCharCode = baseName.charCodeAt(0);
        if (isIdentifierStart(firstCharCode, target)) {
            res += String.fromCharCode(firstCharCode);
        }
        else {
            lastCharWasValid = false;
        }
        for (let i = 1; i < baseName.length; i++) {
            const ch = baseName.charCodeAt(i);
            const isValid = isIdentifierPart(ch, target);
            if (isValid) {
                let char = String.fromCharCode(ch);
                if (!lastCharWasValid) {
                    char = char.toUpperCase();
                }
                res += char;
            }
            lastCharWasValid = isValid;
        }
        // Need `|| "_"` to ensure result isn't empty.
        return !isStringANonContextualKeyword(res) ? res || "_" : `_${res}`;
    }
}
<|MERGE_RESOLUTION|>--- conflicted
+++ resolved
@@ -1,848 +1,832 @@
-/* @internal */
-namespace ts.codefix {
-    import ChangeTracker = textChanges.ChangeTracker;
-
-    registerCodeFix({
-        errorCodes: [
-            Diagnostics.Cannot_find_name_0.code,
-            Diagnostics.Cannot_find_name_0_Did_you_mean_1.code,
-            Diagnostics.Cannot_find_namespace_0.code,
-            Diagnostics._0_refers_to_a_UMD_global_but_the_current_file_is_a_module_Consider_adding_an_import_instead.code
-        ],
-        getCodeActions: getImportCodeActions,
-        // TODO: GH#20315
-        fixIds: [],
-        getAllCodeActions: notImplemented,
-    });
-
-    // Map from module Id to an array of import declarations in that module.
-    type ImportDeclarationMap = ExistingImportInfo[][];
-
-    interface SymbolContext extends textChanges.TextChangesContext {
-        sourceFile: SourceFile;
-        symbolName: string;
-    }
-
-    interface ImportCodeFixContext extends SymbolContext {
-        symbolToken: Node | undefined;
-        program: Program;
-        checker: TypeChecker;
-        compilerOptions: CompilerOptions;
-        getCanonicalFileName: GetCanonicalFileName;
-        cachedImportDeclarations?: ImportDeclarationMap;
-        preferences: UserPreferences;
-    }
-
-    function createCodeAction(descriptionDiagnostic: DiagnosticMessage, diagnosticArgs: [string, string], changes: FileTextChanges[]): CodeFixAction {
-        // TODO: GH#20315
-        return createCodeFixActionNoFixId(changes, [descriptionDiagnostic, ...diagnosticArgs] as [DiagnosticMessage, string, string]);
-    }
-
-    function convertToImportCodeFixContext(context: CodeFixContext, symbolToken: Node, symbolName: string): ImportCodeFixContext {
-        const useCaseSensitiveFileNames = context.host.useCaseSensitiveFileNames ? context.host.useCaseSensitiveFileNames() : false;
-        const { program } = context;
-        const checker = program.getTypeChecker();
-
-        return {
-            host: context.host,
-            formatContext: context.formatContext,
-            sourceFile: context.sourceFile,
-            program,
-            checker,
-            compilerOptions: program.getCompilerOptions(),
-            cachedImportDeclarations: [],
-            getCanonicalFileName: createGetCanonicalFileName(useCaseSensitiveFileNames),
-            symbolName,
-            symbolToken,
-            preferences: context.preferences,
-        };
-    }
-
-    const enum ImportKind {
-        Named,
-        Default,
-        Namespace,
-        Equals
-    }
-
-    /** Information about how a symbol is exported from a module. (We don't need to store the exported symbol, just its module.) */
-    interface SymbolExportInfo {
-        readonly moduleSymbol: Symbol;
-        readonly importKind: ImportKind;
-    }
-
-    /** Information needed to augment an existing import declaration. */
-    interface ExistingImportInfo {
-        readonly declaration: AnyImportSyntax;
-        readonly importKind: ImportKind;
-    }
-
-    /** Information needed to create a new import declaration. */
-    interface NewImportInfo {
-        readonly moduleSpecifier: string;
-        readonly importKind: ImportKind;
-    }
-
-    export function getImportCompletionAction(
-        exportedSymbol: Symbol,
-        moduleSymbol: Symbol,
-        sourceFile: SourceFile,
-        symbolName: string,
-        host: LanguageServiceHost,
-        program: Program,
-        checker: TypeChecker,
-        compilerOptions: CompilerOptions,
-        allSourceFiles: ReadonlyArray<SourceFile>,
-        formatContext: formatting.FormatContext,
-        getCanonicalFileName: GetCanonicalFileName,
-        symbolToken: Node | undefined,
-        preferences: UserPreferences,
-    ): { readonly moduleSpecifier: string, readonly codeAction: CodeAction } {
-        const exportInfos = getAllReExportingModules(exportedSymbol, checker, allSourceFiles);
-        Debug.assert(exportInfos.some(info => info.moduleSymbol === moduleSymbol));
-        // We sort the best codefixes first, so taking `first` is best for completions.
-        const moduleSpecifier = first(getNewImportInfos(program, sourceFile, exportInfos, compilerOptions, getCanonicalFileName, host, preferences)).moduleSpecifier;
-        const ctx: ImportCodeFixContext = { host, program, checker, compilerOptions, sourceFile, formatContext, symbolName, getCanonicalFileName, symbolToken, preferences };
-        return { moduleSpecifier, codeAction: first(getCodeActionsForImport(exportInfos, ctx)) };
-    }
-    function getAllReExportingModules(exportedSymbol: Symbol, checker: TypeChecker, allSourceFiles: ReadonlyArray<SourceFile>): ReadonlyArray<SymbolExportInfo> {
-        const result: SymbolExportInfo[] = [];
-        forEachExternalModule(checker, allSourceFiles, moduleSymbol => {
-            for (const exported of checker.getExportsOfModule(moduleSymbol)) {
-                if (skipAlias(exported, checker) === exportedSymbol) {
-                    const isDefaultExport = checker.tryGetMemberInModuleExports(InternalSymbolName.Default, moduleSymbol) === exported;
-                    result.push({ moduleSymbol, importKind: isDefaultExport ? ImportKind.Default : ImportKind.Named });
-                }
-            }
-        });
-        return result;
-    }
-
-    function getCodeActionsForImport(exportInfos: ReadonlyArray<SymbolExportInfo>, context: ImportCodeFixContext): CodeFixAction[] {
-        const existingImports = flatMap(exportInfos, info =>
-            getImportDeclarations(info, context.checker, context.sourceFile, context.cachedImportDeclarations));
-        // It is possible that multiple import statements with the same specifier exist in the file.
-        // e.g.
-        //
-        //     import * as ns from "foo";
-        //     import { member1, member2 } from "foo";
-        //
-        //     member3/**/ <-- cusor here
-        //
-        // in this case we should provie 2 actions:
-        //     1. change "member3" to "ns.member3"
-        //     2. add "member3" to the second import statement's import list
-        // and it is up to the user to decide which one fits best.
-        const useExistingImportActions = !context.symbolToken || !isIdentifier(context.symbolToken) ? emptyArray : mapDefined(existingImports, ({ declaration }) => {
-            const namespace = getNamespaceImportName(declaration);
-            if (namespace) {
-                const moduleSymbol = context.checker.getAliasedSymbol(context.checker.getSymbolAtLocation(namespace)!);
-                if (moduleSymbol && moduleSymbol.exports!.has(escapeLeadingUnderscores(context.symbolName))) {
-                    return getCodeActionForUseExistingNamespaceImport(namespace.text, context, context.symbolToken as Identifier);
-                }
-            }
-        });
-        return [...useExistingImportActions, ...getCodeActionsForAddImport(exportInfos, context, existingImports)];
-    }
-
-    function getNamespaceImportName(declaration: AnyImportSyntax): Identifier | undefined {
-        if (declaration.kind === SyntaxKind.ImportDeclaration) {
-            const namedBindings = declaration.importClause && isImportClause(declaration.importClause) && declaration.importClause.namedBindings;
-            return namedBindings && namedBindings.kind === SyntaxKind.NamespaceImport ? namedBindings.name : undefined;
-        }
-        else {
-            return declaration.name;
-        }
-    }
-
-    // TODO(anhans): This doesn't seem important to cache... just use an iterator instead of creating a new array?
-    function getImportDeclarations({ moduleSymbol, importKind }: SymbolExportInfo, checker: TypeChecker, { imports }: SourceFile, cachedImportDeclarations: ImportDeclarationMap = []): ReadonlyArray<ExistingImportInfo> {
-        const moduleSymbolId = getUniqueSymbolId(moduleSymbol, checker);
-        let cached = cachedImportDeclarations[moduleSymbolId];
-        if (!cached) {
-            cached = cachedImportDeclarations[moduleSymbolId] = mapDefined<StringLiteralLike, ExistingImportInfo>(imports, moduleSpecifier => {
-                const i = importFromModuleSpecifier(moduleSpecifier);
-                return (i.kind === SyntaxKind.ImportDeclaration || i.kind === SyntaxKind.ImportEqualsDeclaration)
-                    && checker.getSymbolAtLocation(moduleSpecifier) === moduleSymbol ? { declaration: i, importKind } : undefined;
-            });
-        }
-        return cached;
-    }
-
-    function getCodeActionForNewImport(context: SymbolContext & { preferences: UserPreferences }, { moduleSpecifier, importKind }: NewImportInfo): CodeFixAction {
-        const { sourceFile, symbolName, preferences } = context;
-        const lastImportDeclaration = findLast(sourceFile.statements, isAnyImportSyntax);
-
-        const moduleSpecifierWithoutQuotes = stripQuotes(moduleSpecifier);
-        const quotedModuleSpecifier = createLiteral(moduleSpecifierWithoutQuotes, shouldUseSingleQuote(sourceFile, preferences));
-        const importDecl = importKind !== ImportKind.Equals
-            ? createImportDeclaration(
-                /*decorators*/ undefined,
-                /*modifiers*/ undefined,
-                createImportClauseOfKind(importKind, symbolName),
-                quotedModuleSpecifier)
-            : createImportEqualsDeclaration(
-                /*decorators*/ undefined,
-                /*modifiers*/ undefined,
-                createIdentifier(symbolName),
-                createExternalModuleReference(quotedModuleSpecifier));
-
-        const changes = ChangeTracker.with(context, changeTracker => {
-            if (lastImportDeclaration) {
-                changeTracker.insertNodeAfter(sourceFile, lastImportDeclaration, importDecl);
-            }
-            else {
-                changeTracker.insertNodeAtTopOfFile(sourceFile, importDecl, /*blankLineBetween*/ true);
-            }
-        });
-
-        // if this file doesn't have any import statements, insert an import statement and then insert a new line
-        // between the only import statement and user code. Otherwise just insert the statement because chances
-        // are there are already a new line seperating code and import statements.
-        return createCodeAction(Diagnostics.Import_0_from_module_1, [symbolName, moduleSpecifierWithoutQuotes], changes);
-    }
-
-    function shouldUseSingleQuote(sourceFile: SourceFile, preferences: UserPreferences): boolean {
-        if (preferences.quotePreference) {
-            return preferences.quotePreference === "single";
-        }
-        else {
-            const firstModuleSpecifier = firstOrUndefined(sourceFile.imports);
-            return !!firstModuleSpecifier && !isStringDoubleQuoted(firstModuleSpecifier, sourceFile);
-        }
-    }
-
-    function usesJsExtensionOnImports(sourceFile: SourceFile): boolean {
-        return firstDefined(sourceFile.imports, ({ text }) => pathIsRelative(text) ? fileExtensionIs(text, Extension.Js) : undefined) || false;
-    }
-
-    function createImportClauseOfKind(kind: ImportKind.Default | ImportKind.Named | ImportKind.Namespace, symbolName: string) {
-        const id = createIdentifier(symbolName);
-        switch (kind) {
-            case ImportKind.Default:
-                return createImportClause(id, /*namedBindings*/ undefined);
-            case ImportKind.Namespace:
-                return createImportClause(/*name*/ undefined, createNamespaceImport(id));
-            case ImportKind.Named:
-                return createImportClause(/*name*/ undefined, createNamedImports([createImportSpecifier(/*propertyName*/ undefined, id)]));
-            default:
-                Debug.assertNever(kind);
-        }
-    }
-
-    function getNewImportInfos(
-        program: Program,
-        sourceFile: SourceFile,
-        moduleSymbols: ReadonlyArray<SymbolExportInfo>,
-        compilerOptions: CompilerOptions,
-        getCanonicalFileName: (file: string) => string,
-        host: LanguageServiceHost,
-        preferences: UserPreferences,
-    ): ReadonlyArray<NewImportInfo> {
-        const { baseUrl, paths, rootDirs } = compilerOptions;
-        const addJsExtension = usesJsExtensionOnImports(sourceFile);
-        const choicesForEachExportingModule = flatMap<SymbolExportInfo, NewImportInfo[]>(moduleSymbols, ({ moduleSymbol, importKind }) => {
-            const modulePathsGroups = getAllModulePaths(program, moduleSymbol.valueDeclaration!.getSourceFile()).map(moduleFileName => {
-                const sourceDirectory = getDirectoryPath(sourceFile.fileName);
-                const global = tryGetModuleNameFromAmbientModule(moduleSymbol)
-                    || tryGetModuleNameFromTypeRoots(compilerOptions, host, getCanonicalFileName, moduleFileName, addJsExtension)
-                    || tryGetModuleNameAsNodeModule(compilerOptions, moduleFileName, host, getCanonicalFileName, sourceDirectory)
-                    || rootDirs && tryGetModuleNameFromRootDirs(rootDirs, moduleFileName, sourceDirectory, getCanonicalFileName);
-                if (global) {
-                    return [global];
-                }
-
-                const relativePath = removeExtensionAndIndexPostFix(getRelativePath(moduleFileName, sourceDirectory, getCanonicalFileName), compilerOptions, addJsExtension);
-                if (!baseUrl || preferences.importModuleSpecifierPreference === "relative") {
-                    return [relativePath];
-                }
-
-                const relativeToBaseUrl = getRelativePathIfInDirectory(moduleFileName, baseUrl, getCanonicalFileName);
-                if (!relativeToBaseUrl) {
-                    return [relativePath];
-                }
-
-                const importRelativeToBaseUrl = removeExtensionAndIndexPostFix(relativeToBaseUrl, compilerOptions, addJsExtension);
-                if (paths) {
-                    const fromPaths = tryGetModuleNameFromPaths(removeFileExtension(relativeToBaseUrl), importRelativeToBaseUrl, paths);
-                    if (fromPaths) {
-                        return [fromPaths];
-                    }
-                }
-
-                if (preferences.importModuleSpecifierPreference === "non-relative") {
-                    return [importRelativeToBaseUrl];
-                }
-
-                if (preferences.importModuleSpecifierPreference !== undefined) Debug.assertNever(preferences.importModuleSpecifierPreference);
-
-                if (isPathRelativeToParent(relativeToBaseUrl)) {
-                    return [relativePath];
-                }
-
-                /*
-                Prefer a relative import over a baseUrl import if it doesn't traverse up to baseUrl.
-
-                Suppose we have:
-                    baseUrl = /base
-                    sourceDirectory = /base/a/b
-                    moduleFileName = /base/foo/bar
-                Then:
-                    relativePath = ../../foo/bar
-                    getRelativePathNParents(relativePath) = 2
-                    pathFromSourceToBaseUrl = ../../
-                    getRelativePathNParents(pathFromSourceToBaseUrl) = 2
-                    2 < 2 = false
-                In this case we should prefer using the baseUrl path "/a/b" instead of the relative path "../../foo/bar".
-
-                Suppose we have:
-                    baseUrl = /base
-                    sourceDirectory = /base/foo/a
-                    moduleFileName = /base/foo/bar
-                Then:
-                    relativePath = ../a
-                    getRelativePathNParents(relativePath) = 1
-                    pathFromSourceToBaseUrl = ../../
-                    getRelativePathNParents(pathFromSourceToBaseUrl) = 2
-                    1 < 2 = true
-                In this case we should prefer using the relative path "../a" instead of the baseUrl path "foo/a".
-                */
-                const pathFromSourceToBaseUrl = getRelativePath(baseUrl, sourceDirectory, getCanonicalFileName);
-                const relativeFirst = getRelativePathNParents(relativePath) < getRelativePathNParents(pathFromSourceToBaseUrl);
-                return relativeFirst ? [relativePath, importRelativeToBaseUrl] : [importRelativeToBaseUrl, relativePath];
-            });
-            return modulePathsGroups.map(group => group.map(moduleSpecifier => ({ moduleSpecifier, importKind })));
-        });
-        // Sort to keep the shortest paths first, but keep [relativePath, importRelativeToBaseUrl] groups together
-        return flatten<NewImportInfo>(choicesForEachExportingModule.sort((a, b) => first(a).moduleSpecifier.length - first(b).moduleSpecifier.length));
-    }
-
-    /**
-     * Looks for a existing imports that use symlinks to this module.
-     * Only if no symlink is available, the real path will be used.
-     */
-    function getAllModulePaths(program: Program, { fileName }: SourceFile): ReadonlyArray<string> {
-        const symlinks = mapDefined(program.getSourceFiles(), sf =>
-            sf.resolvedModules && firstDefinedIterator(sf.resolvedModules.values(), res =>
-                res && res.resolvedFileName === fileName ? res.originalPath : undefined));
-        return symlinks.length === 0 ? [fileName] : symlinks;
-    }
-
-    function getRelativePathNParents(relativePath: string): number {
-        let count = 0;
-        for (let i = 0; i + 3 <= relativePath.length && relativePath.slice(i, i + 3) === "../"; i += 3) {
-            count++;
-        }
-        return count;
-    }
-
-    function tryGetModuleNameFromAmbientModule(moduleSymbol: Symbol): string | undefined {
-        const decl = moduleSymbol.valueDeclaration!;
-        if (isModuleDeclaration(decl) && isStringLiteral(decl.name)) {
-            return decl.name.text;
-        }
-    }
-
-    function tryGetModuleNameFromPaths(relativeToBaseUrlWithIndex: string, relativeToBaseUrl: string, paths: MapLike<ReadonlyArray<string>>): string | undefined {
-        for (const key in paths) {
-            for (const patternText of paths[key]) {
-                const pattern = removeFileExtension(normalizePath(patternText));
-                const indexOfStar = pattern.indexOf("*");
-                if (indexOfStar === 0 && pattern.length === 1) {
-                    continue;
-                }
-                else if (indexOfStar !== -1) {
-                    const prefix = pattern.substr(0, indexOfStar);
-                    const suffix = pattern.substr(indexOfStar + 1);
-                    if (relativeToBaseUrl.length >= prefix.length + suffix.length &&
-                        startsWith(relativeToBaseUrl, prefix) &&
-                        endsWith(relativeToBaseUrl, suffix)) {
-                        const matchedStar = relativeToBaseUrl.substr(prefix.length, relativeToBaseUrl.length - suffix.length);
-                        return key.replace("*", matchedStar);
-                    }
-                }
-                else if (pattern === relativeToBaseUrl || pattern === relativeToBaseUrlWithIndex) {
-                    return key;
-                }
-            }
-        }
-    }
-
-    function tryGetModuleNameFromRootDirs(rootDirs: ReadonlyArray<string>, moduleFileName: string, sourceDirectory: string, getCanonicalFileName: (file: string) => string): string | undefined {
-        const normalizedTargetPath = getPathRelativeToRootDirs(moduleFileName, rootDirs, getCanonicalFileName);
-        if (normalizedTargetPath === undefined) {
-            return undefined;
-        }
-
-        const normalizedSourcePath = getPathRelativeToRootDirs(sourceDirectory, rootDirs, getCanonicalFileName);
-        const relativePath = normalizedSourcePath !== undefined ? getRelativePath(normalizedTargetPath, normalizedSourcePath, getCanonicalFileName) : normalizedTargetPath;
-        return removeFileExtension(relativePath);
-    }
-
-    function tryGetModuleNameFromTypeRoots(
-        options: CompilerOptions,
-        host: GetEffectiveTypeRootsHost,
-        getCanonicalFileName: (file: string) => string,
-        moduleFileName: string,
-        addJsExtension: boolean,
-    ): string | undefined {
-        const roots = getEffectiveTypeRoots(options, host);
-        return firstDefined(roots, unNormalizedTypeRoot => {
-            const typeRoot = toPath(unNormalizedTypeRoot, /*basePath*/ undefined!, getCanonicalFileName); // TODO: GH#18217
-            if (startsWith(moduleFileName, typeRoot)) {
-                return removeExtensionAndIndexPostFix(moduleFileName.substring(typeRoot.length + 1), options, addJsExtension);
-            }
-        });
-    }
-
-    function tryGetModuleNameAsNodeModule(
-        options: CompilerOptions,
-        moduleFileName: string,
-        host: LanguageServiceHost,
-        getCanonicalFileName: (file: string) => string,
-        sourceDirectory: string,
-    ): string | undefined {
-        if (getEmitModuleResolutionKind(options) !== ModuleResolutionKind.NodeJs) {
-            // nothing to do here
-            return undefined;
-        }
-
-        const parts = getNodeModulePathParts(moduleFileName);
-
-        if (!parts) {
-            return undefined;
-        }
-
-        // Simplify the full file path to something that can be resolved by Node.
-
-        // If the module could be imported by a directory name, use that directory's name
-        let moduleSpecifier = getDirectoryOrExtensionlessFileName(moduleFileName);
-        // Get a path that's relative to node_modules or the importing file's path
-        moduleSpecifier = getNodeResolvablePath(moduleSpecifier);
-        // If the module was found in @types, get the actual Node package name
-        return getPackageNameFromAtTypesDirectory(moduleSpecifier);
-
-        function getDirectoryOrExtensionlessFileName(path: string): string {
-            // If the file is the main module, it can be imported by the package name
-            const packageRootPath = path.substring(0, parts!.packageRootIndex);
-            const packageJsonPath = combinePaths(packageRootPath, "package.json");
-            if (host.fileExists!(packageJsonPath)) { // TODO: GH#18217
-                const packageJsonContent = JSON.parse(host.readFile!(packageJsonPath)!); // TODO: GH#18217
-                if (packageJsonContent) {
-                    const mainFileRelative = packageJsonContent.typings || packageJsonContent.types || packageJsonContent.main;
-                    if (mainFileRelative) {
-                        const mainExportFile = toPath(mainFileRelative, packageRootPath, getCanonicalFileName);
-                        if (mainExportFile === getCanonicalFileName(path)) {
-                            return packageRootPath;
-                        }
-                    }
-                }
-            }
-
-            // We still have a file name - remove the extension
-            const fullModulePathWithoutExtension = removeFileExtension(path);
-
-            // If the file is /index, it can be imported by its directory name
-            if (getCanonicalFileName(fullModulePathWithoutExtension.substring(parts!.fileNameIndex)) === "/index") {
-                return fullModulePathWithoutExtension.substring(0, parts!.fileNameIndex);
-            }
-
-            return fullModulePathWithoutExtension;
-        }
-
-        function getNodeResolvablePath(path: string): string {
-            const basePath = path.substring(0, parts!.topLevelNodeModulesIndex);
-            if (sourceDirectory.indexOf(basePath) === 0) {
-                // if node_modules folder is in this folder or any of its parent folders, no need to keep it.
-                return path.substring(parts!.topLevelPackageNameIndex + 1);
-            }
-            else {
-                return getRelativePath(path, sourceDirectory, getCanonicalFileName);
-            }
-        }
-    }
-
-    function getNodeModulePathParts(fullPath: string) {
-        // If fullPath can't be valid module file within node_modules, returns undefined.
-        // Example of expected pattern: /base/path/node_modules/[@scope/otherpackage/@otherscope/node_modules/]package/[subdirectory/]file.js
-        // Returns indices:                       ^            ^                                                      ^             ^
-
-        let topLevelNodeModulesIndex = 0;
-        let topLevelPackageNameIndex = 0;
-        let packageRootIndex = 0;
-        let fileNameIndex = 0;
-
-        const enum States {
-            BeforeNodeModules,
-            NodeModules,
-            Scope,
-            PackageContent
-        }
-
-        let partStart = 0;
-        let partEnd = 0;
-        let state = States.BeforeNodeModules;
-
-        while (partEnd >= 0) {
-            partStart = partEnd;
-            partEnd = fullPath.indexOf("/", partStart + 1);
-            switch (state) {
-                case States.BeforeNodeModules:
-                    if (fullPath.indexOf("/node_modules/", partStart) === partStart) {
-                        topLevelNodeModulesIndex = partStart;
-                        topLevelPackageNameIndex = partEnd;
-                        state = States.NodeModules;
-                    }
-                    break;
-                case States.NodeModules:
-                case States.Scope:
-                    if (state === States.NodeModules && fullPath.charAt(partStart + 1) === "@") {
-                        state = States.Scope;
-                    }
-                    else {
-                        packageRootIndex = partEnd;
-                        state = States.PackageContent;
-                    }
-                    break;
-                case States.PackageContent:
-                    if (fullPath.indexOf("/node_modules/", partStart) === partStart) {
-                        state = States.NodeModules;
-                    }
-                    else {
-                        state = States.PackageContent;
-                    }
-                    break;
-            }
-        }
-
-        fileNameIndex = partStart;
-
-        return state > States.NodeModules ? { topLevelNodeModulesIndex, topLevelPackageNameIndex, packageRootIndex, fileNameIndex } : undefined;
-    }
-
-    function getPathRelativeToRootDirs(path: string, rootDirs: ReadonlyArray<string>, getCanonicalFileName: GetCanonicalFileName): string | undefined {
-        return firstDefined(rootDirs, rootDir => {
-            const relativePath = getRelativePathIfInDirectory(path, rootDir, getCanonicalFileName)!; // TODO: GH#18217
-            return isPathRelativeToParent(relativePath) ? undefined : relativePath;
-        });
-    }
-
-    function removeExtensionAndIndexPostFix(fileName: string, options: CompilerOptions, addJsExtension: boolean): string {
-        const noExtension = removeFileExtension(fileName);
-        return addJsExtension
-            ? noExtension + ".js"
-            : getEmitModuleResolutionKind(options) === ModuleResolutionKind.NodeJs
-                ? removeSuffix(noExtension, "/index")
-                : noExtension;
-    }
-
-    function getRelativePathIfInDirectory(path: string, directoryPath: string, getCanonicalFileName: GetCanonicalFileName): string | undefined {
-        const relativePath = getRelativePathToDirectoryOrUrl(directoryPath, path, directoryPath, getCanonicalFileName, /*isAbsolutePathAnUrl*/ false);
-        return isRootedDiskPath(relativePath) ? undefined : relativePath;
-    }
-
-    function isPathRelativeToParent(path: string): boolean {
-        return startsWith(path, "..");
-    }
-
-    function getRelativePath(path: string, directoryPath: string, getCanonicalFileName: GetCanonicalFileName) {
-        const relativePath = getRelativePathToDirectoryOrUrl(directoryPath, path, directoryPath, getCanonicalFileName, /*isAbsolutePathAnUrl*/ false);
-        return !pathIsRelative(relativePath) ? "./" + relativePath : relativePath;
-    }
-
-    function getCodeActionsForAddImport(
-        exportInfos: ReadonlyArray<SymbolExportInfo>,
-        ctx: ImportCodeFixContext,
-        existingImports: ReadonlyArray<ExistingImportInfo>,
-    ): CodeFixAction[] {
-        const fromExistingImport = firstDefined(existingImports, ({ declaration, importKind }) => {
-            if (declaration.kind === SyntaxKind.ImportDeclaration && declaration.importClause) {
-                const changes = tryUpdateExistingImport(ctx, (isImportClause(declaration.importClause) && declaration.importClause || undefined)!, importKind); // TODO: GH#18217
-                if (changes) {
-                    const moduleSpecifierWithoutQuotes = stripQuotes(declaration.moduleSpecifier.getText());
-                    return createCodeAction(Diagnostics.Add_0_to_existing_import_declaration_from_1, [ctx.symbolName, moduleSpecifierWithoutQuotes], changes);
-                }
-            }
-        });
-        if (fromExistingImport) {
-            return [fromExistingImport];
-        }
-
-        const existingDeclaration = firstDefined(existingImports, newImportInfoFromExistingSpecifier);
-        const newImportInfos = existingDeclaration
-            ? [existingDeclaration]
-            : getNewImportInfos(ctx.program, ctx.sourceFile, exportInfos, ctx.compilerOptions, ctx.getCanonicalFileName, ctx.host, ctx.preferences);
-        return newImportInfos.map(info => getCodeActionForNewImport(ctx, info));
-    }
-
-    function newImportInfoFromExistingSpecifier({ declaration, importKind }: ExistingImportInfo): NewImportInfo | undefined {
-        const expression = declaration.kind === SyntaxKind.ImportDeclaration
-            ? declaration.moduleSpecifier
-            : declaration.moduleReference.kind === SyntaxKind.ExternalModuleReference
-                ? declaration.moduleReference.expression
-                : undefined;
-        return expression && isStringLiteral(expression) ? { moduleSpecifier: expression.text, importKind } : undefined;
-    }
-
-    function tryUpdateExistingImport(context: SymbolContext, importClause: ImportClause | ImportEqualsDeclaration, importKind: ImportKind): FileTextChanges[] | undefined {
-        const { symbolName, sourceFile } = context;
-        const { name } = importClause;
-        const { namedBindings } = (importClause.kind !== SyntaxKind.ImportEqualsDeclaration && importClause) as ImportClause; // TODO: GH#18217
-        switch (importKind) {
-            case ImportKind.Default:
-                return name ? undefined : ChangeTracker.with(context, t =>
-                    t.replaceNode(sourceFile, importClause, createImportClause(createIdentifier(symbolName), namedBindings)));
-
-            case ImportKind.Named: {
-                const newImportSpecifier = createImportSpecifier(/*propertyName*/ undefined, createIdentifier(symbolName));
-                if (namedBindings && namedBindings.kind === SyntaxKind.NamedImports && namedBindings.elements.length !== 0) {
-                    // There are already named imports; add another.
-                    return ChangeTracker.with(context, t => t.insertNodeInListAfter(
-                        sourceFile,
-                        namedBindings.elements[namedBindings.elements.length - 1],
-                        newImportSpecifier));
-                }
-                if (!namedBindings || namedBindings.kind === SyntaxKind.NamedImports && namedBindings.elements.length === 0) {
-                    return ChangeTracker.with(context, t =>
-                        t.replaceNode(sourceFile, importClause, createImportClause(name, createNamedImports([newImportSpecifier]))));
-                }
-                return undefined;
-            }
-
-            case ImportKind.Namespace:
-                return namedBindings ? undefined : ChangeTracker.with(context, t =>
-                    t.replaceNode(sourceFile, importClause, createImportClause(name, createNamespaceImport(createIdentifier(symbolName)))));
-
-            case ImportKind.Equals:
-                return undefined;
-
-            default:
-                Debug.assertNever(importKind);
-        }
-    }
-
-    function getCodeActionForUseExistingNamespaceImport(namespacePrefix: string, context: SymbolContext, symbolToken: Identifier): CodeFixAction | undefined {
-        const { symbolName, sourceFile } = context;
-
-        /**
-         * Cases:
-         *     import * as ns from "mod"
-         *     import default, * as ns from "mod"
-         *     import ns = require("mod")
-         *
-         * Because there is no import list, we alter the reference to include the
-         * namespace instead of altering the import declaration. For example, "foo" would
-         * become "ns.foo"
-         */
-        const changes = ChangeTracker.with(context, tracker =>
-            tracker.replaceNode(sourceFile, symbolToken, createPropertyAccess(createIdentifier(namespacePrefix), symbolToken)));
-        return createCodeAction(Diagnostics.Change_0_to_1, [symbolName, `${namespacePrefix}.${symbolName}`], changes);
-    }
-
-<<<<<<< HEAD
-    function getImportCodeActions(context: CodeFixContext): CodeAction[] | undefined {
-=======
-    function getImportCodeActions(context: CodeFixContext): CodeFixAction[] {
->>>>>>> 66bf5b4e
-        return context.errorCode === Diagnostics._0_refers_to_a_UMD_global_but_the_current_file_is_a_module_Consider_adding_an_import_instead.code
-            ? getActionsForUMDImport(context)
-            : getActionsForNonUMDImport(context);
-    }
-
-<<<<<<< HEAD
-    function getActionsForUMDImport(context: CodeFixContext): CodeAction[] | undefined {
-=======
-    function getActionsForUMDImport(context: CodeFixContext): CodeFixAction[] {
->>>>>>> 66bf5b4e
-        const token = getTokenAtPosition(context.sourceFile, context.span.start, /*includeJsDocComment*/ false);
-        const checker = context.program.getTypeChecker();
-
-        let umdSymbol: Symbol | undefined;
-
-        if (isIdentifier(token)) {
-            // try the identifier to see if it is the umd symbol
-            umdSymbol = checker.getSymbolAtLocation(token);
-        }
-
-        if (!isUMDExportSymbol(umdSymbol)) {
-            // The error wasn't for the symbolAtLocation, it was for the JSX tag itself, which needs access to e.g. `React`.
-            const parent = token.parent;
-            const isNodeOpeningLikeElement = isJsxOpeningLikeElement(parent);
-            if ((isJsxOpeningLikeElement && (<JsxOpeningLikeElement>parent).tagName === token) || parent.kind === SyntaxKind.JsxOpeningFragment) {
-                umdSymbol = checker.resolveName(checker.getJsxNamespace(parent),
-                    isNodeOpeningLikeElement ? (<JsxOpeningLikeElement>parent).tagName : parent, SymbolFlags.Value, /*excludeGlobals*/ false);
-            }
-        }
-
-        if (isUMDExportSymbol(umdSymbol)) {
-            const symbol = checker.getAliasedSymbol(umdSymbol!);
-            if (symbol) {
-                return getCodeActionsForImport([{ moduleSymbol: symbol, importKind: getUmdImportKind(context.program.getCompilerOptions()) }],
-                    convertToImportCodeFixContext(context, token, umdSymbol!.name));
-            }
-        }
-
-        return undefined;
-    }
-
-    function getUmdImportKind(compilerOptions: CompilerOptions) {
-        // Import a synthetic `default` if enabled.
-        if (getAllowSyntheticDefaultImports(compilerOptions)) {
-            return ImportKind.Default;
-        }
-
-        // When a synthetic `default` is unavailable, use `import..require` if the module kind supports it.
-        const moduleKind = getEmitModuleKind(compilerOptions);
-        switch (moduleKind) {
-            case ModuleKind.AMD:
-            case ModuleKind.CommonJS:
-            case ModuleKind.UMD:
-                return ImportKind.Equals;
-            case ModuleKind.System:
-            case ModuleKind.ES2015:
-            case ModuleKind.ESNext:
-            case ModuleKind.None:
-                // Fall back to the `import * as ns` style import.
-                return ImportKind.Namespace;
-            default:
-                return Debug.assertNever(moduleKind);
-        }
-    }
-
-<<<<<<< HEAD
-    function getActionsForNonUMDImport(context: CodeFixContext): CodeAction[] | undefined {
-=======
-    function getActionsForNonUMDImport(context: CodeFixContext): CodeFixAction[] | undefined {
->>>>>>> 66bf5b4e
-        // This will always be an Identifier, since the diagnostics we fix only fail on identifiers.
-        const { sourceFile, span, program, cancellationToken } = context;
-        const checker = program.getTypeChecker();
-        const symbolToken = getTokenAtPosition(sourceFile, span.start, /*includeJsDocComment*/ false);
-        // If we're at `<Foo/>`, we must check if `Foo` is already in scope, and if so, get an import for `React` instead.
-        const symbolName = isJsxOpeningLikeElement(symbolToken.parent)
-            && symbolToken.parent.tagName === symbolToken
-            && (!isIdentifier(symbolToken) || isIntrinsicJsxName(symbolToken.text) || checker.resolveName(symbolToken.text, symbolToken, SymbolFlags.All, /*excludeGlobals*/ false))
-            ? checker.getJsxNamespace()
-            : isIdentifier(symbolToken) ? symbolToken.text : undefined;
-        if (!symbolName) return undefined;
-
-        // "default" is a keyword and not a legal identifier for the import, so we don't expect it here
-        Debug.assert(symbolName !== "default");
-        const currentTokenMeaning = getMeaningFromLocation(symbolToken);
-
-        // For each original symbol, keep all re-exports of that symbol together so we can call `getCodeActionsForImport` on the whole group at once.
-        // Maps symbol id to info for modules providing that symbol (original export + re-exports).
-        const originalSymbolToExportInfos = createMultiMap<SymbolExportInfo>();
-        function addSymbol(moduleSymbol: Symbol, exportedSymbol: Symbol, importKind: ImportKind): void {
-            originalSymbolToExportInfos.add(getUniqueSymbolId(exportedSymbol, checker).toString(), { moduleSymbol, importKind });
-        }
-        forEachExternalModuleToImportFrom(checker, sourceFile, program.getSourceFiles(), moduleSymbol => {
-            cancellationToken.throwIfCancellationRequested();
-
-            // check the default export
-            const defaultExport = checker.tryGetMemberInModuleExports(InternalSymbolName.Default, moduleSymbol);
-            if (defaultExport) {
-                const localSymbol = getLocalSymbolForExportDefault(defaultExport);
-                if ((
-                        localSymbol && localSymbol.escapedName === symbolName ||
-                        getEscapedNameForExportDefault(defaultExport) === symbolName ||
-<<<<<<< HEAD
-                        moduleSymbolToValidIdentifier(moduleSymbol, compilerOptions.target!) === symbolName
-=======
-                        moduleSymbolToValidIdentifier(moduleSymbol, program.getCompilerOptions().target) === symbolName
->>>>>>> 66bf5b4e
-                    ) && checkSymbolHasMeaning(localSymbol || defaultExport, currentTokenMeaning)) {
-                    addSymbol(moduleSymbol, localSymbol || defaultExport, ImportKind.Default);
-                }
-            }
-
-            // check exports with the same name
-            const exportSymbolWithIdenticalName = checker.tryGetMemberInModuleExportsAndProperties(symbolName, moduleSymbol);
-            if (exportSymbolWithIdenticalName && checkSymbolHasMeaning(exportSymbolWithIdenticalName, currentTokenMeaning)) {
-                addSymbol(moduleSymbol, exportSymbolWithIdenticalName, ImportKind.Named);
-            }
-
-            function getEscapedNameForExportDefault(symbol: Symbol): __String | undefined {
-                return symbol.declarations && firstDefined(symbol.declarations, declaration => {
-                    if (isExportAssignment(declaration)) {
-                        if (isIdentifier(declaration.expression)) {
-                            return declaration.expression.escapedText;
-                        }
-                    }
-                    else if (isExportSpecifier(declaration)) {
-                        Debug.assert(declaration.name.escapedText === InternalSymbolName.Default);
-                        if (declaration.propertyName) {
-                            return declaration.propertyName.escapedText;
-                        }
-                    }
-                });
-            }
-        });
-
-        return arrayFrom(flatMapIterator(originalSymbolToExportInfos.values(), exportInfos => getCodeActionsForImport(exportInfos, convertToImportCodeFixContext(context, symbolToken, symbolName))));
-    }
-
-    function checkSymbolHasMeaning({ declarations }: Symbol, meaning: SemanticMeaning): boolean {
-        return some(declarations, decl => !!(getMeaningFromDeclaration(decl) & meaning));
-    }
-
-    export function forEachExternalModuleToImportFrom(checker: TypeChecker, from: SourceFile, allSourceFiles: ReadonlyArray<SourceFile>, cb: (module: Symbol) => void) {
-        forEachExternalModule(checker, allSourceFiles, (module, sourceFile) => {
-            if (sourceFile === undefined || sourceFile !== from && isImportablePath(from.fileName, sourceFile.fileName)) {
-                cb(module);
-            }
-        });
-    }
-
-    function forEachExternalModule(checker: TypeChecker, allSourceFiles: ReadonlyArray<SourceFile>, cb: (module: Symbol, sourceFile: SourceFile | undefined) => void) {
-        for (const ambient of checker.getAmbientModules()) {
-            cb(ambient, /*sourceFile*/ undefined);
-        }
-        for (const sourceFile of allSourceFiles) {
-            if (isExternalOrCommonJsModule(sourceFile)) {
-                cb(sourceFile.symbol!, sourceFile);
-            }
-        }
-    }
-
-    /**
-     * Don't include something from a `node_modules` that isn't actually reachable by a global import.
-     * A relative import to node_modules is usually a bad idea.
-     */
-    function isImportablePath(fromPath: string, toPath: string): boolean {
-        // If it's in a `node_modules` but is not reachable from here via a global import, don't bother.
-        const toNodeModules = forEachAncestorDirectory(toPath, ancestor => getBaseFileName(ancestor) === "node_modules" ? ancestor : undefined);
-        return toNodeModules === undefined || startsWith(fromPath, getDirectoryPath(toNodeModules));
-    }
-
-    export function moduleSymbolToValidIdentifier(moduleSymbol: Symbol, target: ScriptTarget): string {
-        return moduleSpecifierToValidIdentifier(removeFileExtension(stripQuotes(moduleSymbol.name)), target);
-    }
-
-    export function moduleSpecifierToValidIdentifier(moduleSpecifier: string, target: ScriptTarget): string {
-        const baseName = getBaseFileName(removeSuffix(moduleSpecifier, "/index"));
-        let res = "";
-        let lastCharWasValid = true;
-        const firstCharCode = baseName.charCodeAt(0);
-        if (isIdentifierStart(firstCharCode, target)) {
-            res += String.fromCharCode(firstCharCode);
-        }
-        else {
-            lastCharWasValid = false;
-        }
-        for (let i = 1; i < baseName.length; i++) {
-            const ch = baseName.charCodeAt(i);
-            const isValid = isIdentifierPart(ch, target);
-            if (isValid) {
-                let char = String.fromCharCode(ch);
-                if (!lastCharWasValid) {
-                    char = char.toUpperCase();
-                }
-                res += char;
-            }
-            lastCharWasValid = isValid;
-        }
-        // Need `|| "_"` to ensure result isn't empty.
-        return !isStringANonContextualKeyword(res) ? res || "_" : `_${res}`;
-    }
-}
+/* @internal */
+namespace ts.codefix {
+    import ChangeTracker = textChanges.ChangeTracker;
+
+    registerCodeFix({
+        errorCodes: [
+            Diagnostics.Cannot_find_name_0.code,
+            Diagnostics.Cannot_find_name_0_Did_you_mean_1.code,
+            Diagnostics.Cannot_find_namespace_0.code,
+            Diagnostics._0_refers_to_a_UMD_global_but_the_current_file_is_a_module_Consider_adding_an_import_instead.code
+        ],
+        getCodeActions: getImportCodeActions,
+        // TODO: GH#20315
+        fixIds: [],
+        getAllCodeActions: notImplemented,
+    });
+
+    // Map from module Id to an array of import declarations in that module.
+    type ImportDeclarationMap = ExistingImportInfo[][];
+
+    interface SymbolContext extends textChanges.TextChangesContext {
+        sourceFile: SourceFile;
+        symbolName: string;
+    }
+
+    interface ImportCodeFixContext extends SymbolContext {
+        symbolToken: Node | undefined;
+        program: Program;
+        checker: TypeChecker;
+        compilerOptions: CompilerOptions;
+        getCanonicalFileName: GetCanonicalFileName;
+        cachedImportDeclarations?: ImportDeclarationMap;
+        preferences: UserPreferences;
+    }
+
+    function createCodeAction(descriptionDiagnostic: DiagnosticMessage, diagnosticArgs: [string, string], changes: FileTextChanges[]): CodeFixAction {
+        // TODO: GH#20315
+        return createCodeFixActionNoFixId(changes, [descriptionDiagnostic, ...diagnosticArgs] as [DiagnosticMessage, string, string]);
+    }
+
+    function convertToImportCodeFixContext(context: CodeFixContext, symbolToken: Node, symbolName: string): ImportCodeFixContext {
+        const useCaseSensitiveFileNames = context.host.useCaseSensitiveFileNames ? context.host.useCaseSensitiveFileNames() : false;
+        const { program } = context;
+        const checker = program.getTypeChecker();
+
+        return {
+            host: context.host,
+            formatContext: context.formatContext,
+            sourceFile: context.sourceFile,
+            program,
+            checker,
+            compilerOptions: program.getCompilerOptions(),
+            cachedImportDeclarations: [],
+            getCanonicalFileName: createGetCanonicalFileName(useCaseSensitiveFileNames),
+            symbolName,
+            symbolToken,
+            preferences: context.preferences,
+        };
+    }
+
+    const enum ImportKind {
+        Named,
+        Default,
+        Namespace,
+        Equals
+    }
+
+    /** Information about how a symbol is exported from a module. (We don't need to store the exported symbol, just its module.) */
+    interface SymbolExportInfo {
+        readonly moduleSymbol: Symbol;
+        readonly importKind: ImportKind;
+    }
+
+    /** Information needed to augment an existing import declaration. */
+    interface ExistingImportInfo {
+        readonly declaration: AnyImportSyntax;
+        readonly importKind: ImportKind;
+    }
+
+    /** Information needed to create a new import declaration. */
+    interface NewImportInfo {
+        readonly moduleSpecifier: string;
+        readonly importKind: ImportKind;
+    }
+
+    export function getImportCompletionAction(
+        exportedSymbol: Symbol,
+        moduleSymbol: Symbol,
+        sourceFile: SourceFile,
+        symbolName: string,
+        host: LanguageServiceHost,
+        program: Program,
+        checker: TypeChecker,
+        compilerOptions: CompilerOptions,
+        allSourceFiles: ReadonlyArray<SourceFile>,
+        formatContext: formatting.FormatContext,
+        getCanonicalFileName: GetCanonicalFileName,
+        symbolToken: Node | undefined,
+        preferences: UserPreferences,
+    ): { readonly moduleSpecifier: string, readonly codeAction: CodeAction } {
+        const exportInfos = getAllReExportingModules(exportedSymbol, checker, allSourceFiles);
+        Debug.assert(exportInfos.some(info => info.moduleSymbol === moduleSymbol));
+        // We sort the best codefixes first, so taking `first` is best for completions.
+        const moduleSpecifier = first(getNewImportInfos(program, sourceFile, exportInfos, compilerOptions, getCanonicalFileName, host, preferences)).moduleSpecifier;
+        const ctx: ImportCodeFixContext = { host, program, checker, compilerOptions, sourceFile, formatContext, symbolName, getCanonicalFileName, symbolToken, preferences };
+        return { moduleSpecifier, codeAction: first(getCodeActionsForImport(exportInfos, ctx)) };
+    }
+    function getAllReExportingModules(exportedSymbol: Symbol, checker: TypeChecker, allSourceFiles: ReadonlyArray<SourceFile>): ReadonlyArray<SymbolExportInfo> {
+        const result: SymbolExportInfo[] = [];
+        forEachExternalModule(checker, allSourceFiles, moduleSymbol => {
+            for (const exported of checker.getExportsOfModule(moduleSymbol)) {
+                if (skipAlias(exported, checker) === exportedSymbol) {
+                    const isDefaultExport = checker.tryGetMemberInModuleExports(InternalSymbolName.Default, moduleSymbol) === exported;
+                    result.push({ moduleSymbol, importKind: isDefaultExport ? ImportKind.Default : ImportKind.Named });
+                }
+            }
+        });
+        return result;
+    }
+
+    function getCodeActionsForImport(exportInfos: ReadonlyArray<SymbolExportInfo>, context: ImportCodeFixContext): CodeFixAction[] {
+        const existingImports = flatMap(exportInfos, info =>
+            getImportDeclarations(info, context.checker, context.sourceFile, context.cachedImportDeclarations));
+        // It is possible that multiple import statements with the same specifier exist in the file.
+        // e.g.
+        //
+        //     import * as ns from "foo";
+        //     import { member1, member2 } from "foo";
+        //
+        //     member3/**/ <-- cusor here
+        //
+        // in this case we should provie 2 actions:
+        //     1. change "member3" to "ns.member3"
+        //     2. add "member3" to the second import statement's import list
+        // and it is up to the user to decide which one fits best.
+        const useExistingImportActions = !context.symbolToken || !isIdentifier(context.symbolToken) ? emptyArray : mapDefined(existingImports, ({ declaration }) => {
+            const namespace = getNamespaceImportName(declaration);
+            if (namespace) {
+                const moduleSymbol = context.checker.getAliasedSymbol(context.checker.getSymbolAtLocation(namespace)!);
+                if (moduleSymbol && moduleSymbol.exports!.has(escapeLeadingUnderscores(context.symbolName))) {
+                    return getCodeActionForUseExistingNamespaceImport(namespace.text, context, context.symbolToken as Identifier);
+                }
+            }
+        });
+        return [...useExistingImportActions, ...getCodeActionsForAddImport(exportInfos, context, existingImports)];
+    }
+
+    function getNamespaceImportName(declaration: AnyImportSyntax): Identifier | undefined {
+        if (declaration.kind === SyntaxKind.ImportDeclaration) {
+            const namedBindings = declaration.importClause && isImportClause(declaration.importClause) && declaration.importClause.namedBindings;
+            return namedBindings && namedBindings.kind === SyntaxKind.NamespaceImport ? namedBindings.name : undefined;
+        }
+        else {
+            return declaration.name;
+        }
+    }
+
+    // TODO(anhans): This doesn't seem important to cache... just use an iterator instead of creating a new array?
+    function getImportDeclarations({ moduleSymbol, importKind }: SymbolExportInfo, checker: TypeChecker, { imports }: SourceFile, cachedImportDeclarations: ImportDeclarationMap = []): ReadonlyArray<ExistingImportInfo> {
+        const moduleSymbolId = getUniqueSymbolId(moduleSymbol, checker);
+        let cached = cachedImportDeclarations[moduleSymbolId];
+        if (!cached) {
+            cached = cachedImportDeclarations[moduleSymbolId] = mapDefined<StringLiteralLike, ExistingImportInfo>(imports, moduleSpecifier => {
+                const i = importFromModuleSpecifier(moduleSpecifier);
+                return (i.kind === SyntaxKind.ImportDeclaration || i.kind === SyntaxKind.ImportEqualsDeclaration)
+                    && checker.getSymbolAtLocation(moduleSpecifier) === moduleSymbol ? { declaration: i, importKind } : undefined;
+            });
+        }
+        return cached;
+    }
+
+    function getCodeActionForNewImport(context: SymbolContext & { preferences: UserPreferences }, { moduleSpecifier, importKind }: NewImportInfo): CodeFixAction {
+        const { sourceFile, symbolName, preferences } = context;
+        const lastImportDeclaration = findLast(sourceFile.statements, isAnyImportSyntax);
+
+        const moduleSpecifierWithoutQuotes = stripQuotes(moduleSpecifier);
+        const quotedModuleSpecifier = createLiteral(moduleSpecifierWithoutQuotes, shouldUseSingleQuote(sourceFile, preferences));
+        const importDecl = importKind !== ImportKind.Equals
+            ? createImportDeclaration(
+                /*decorators*/ undefined,
+                /*modifiers*/ undefined,
+                createImportClauseOfKind(importKind, symbolName),
+                quotedModuleSpecifier)
+            : createImportEqualsDeclaration(
+                /*decorators*/ undefined,
+                /*modifiers*/ undefined,
+                createIdentifier(symbolName),
+                createExternalModuleReference(quotedModuleSpecifier));
+
+        const changes = ChangeTracker.with(context, changeTracker => {
+            if (lastImportDeclaration) {
+                changeTracker.insertNodeAfter(sourceFile, lastImportDeclaration, importDecl);
+            }
+            else {
+                changeTracker.insertNodeAtTopOfFile(sourceFile, importDecl, /*blankLineBetween*/ true);
+            }
+        });
+
+        // if this file doesn't have any import statements, insert an import statement and then insert a new line
+        // between the only import statement and user code. Otherwise just insert the statement because chances
+        // are there are already a new line seperating code and import statements.
+        return createCodeAction(Diagnostics.Import_0_from_module_1, [symbolName, moduleSpecifierWithoutQuotes], changes);
+    }
+
+    function shouldUseSingleQuote(sourceFile: SourceFile, preferences: UserPreferences): boolean {
+        if (preferences.quotePreference) {
+            return preferences.quotePreference === "single";
+        }
+        else {
+            const firstModuleSpecifier = firstOrUndefined(sourceFile.imports);
+            return !!firstModuleSpecifier && !isStringDoubleQuoted(firstModuleSpecifier, sourceFile);
+        }
+    }
+
+    function usesJsExtensionOnImports(sourceFile: SourceFile): boolean {
+        return firstDefined(sourceFile.imports, ({ text }) => pathIsRelative(text) ? fileExtensionIs(text, Extension.Js) : undefined) || false;
+    }
+
+    function createImportClauseOfKind(kind: ImportKind.Default | ImportKind.Named | ImportKind.Namespace, symbolName: string) {
+        const id = createIdentifier(symbolName);
+        switch (kind) {
+            case ImportKind.Default:
+                return createImportClause(id, /*namedBindings*/ undefined);
+            case ImportKind.Namespace:
+                return createImportClause(/*name*/ undefined, createNamespaceImport(id));
+            case ImportKind.Named:
+                return createImportClause(/*name*/ undefined, createNamedImports([createImportSpecifier(/*propertyName*/ undefined, id)]));
+            default:
+                Debug.assertNever(kind);
+        }
+    }
+
+    function getNewImportInfos(
+        program: Program,
+        sourceFile: SourceFile,
+        moduleSymbols: ReadonlyArray<SymbolExportInfo>,
+        compilerOptions: CompilerOptions,
+        getCanonicalFileName: (file: string) => string,
+        host: LanguageServiceHost,
+        preferences: UserPreferences,
+    ): ReadonlyArray<NewImportInfo> {
+        const { baseUrl, paths, rootDirs } = compilerOptions;
+        const addJsExtension = usesJsExtensionOnImports(sourceFile);
+        const choicesForEachExportingModule = flatMap<SymbolExportInfo, NewImportInfo[]>(moduleSymbols, ({ moduleSymbol, importKind }) => {
+            const modulePathsGroups = getAllModulePaths(program, moduleSymbol.valueDeclaration!.getSourceFile()).map(moduleFileName => {
+                const sourceDirectory = getDirectoryPath(sourceFile.fileName);
+                const global = tryGetModuleNameFromAmbientModule(moduleSymbol)
+                    || tryGetModuleNameFromTypeRoots(compilerOptions, host, getCanonicalFileName, moduleFileName, addJsExtension)
+                    || tryGetModuleNameAsNodeModule(compilerOptions, moduleFileName, host, getCanonicalFileName, sourceDirectory)
+                    || rootDirs && tryGetModuleNameFromRootDirs(rootDirs, moduleFileName, sourceDirectory, getCanonicalFileName);
+                if (global) {
+                    return [global];
+                }
+
+                const relativePath = removeExtensionAndIndexPostFix(getRelativePath(moduleFileName, sourceDirectory, getCanonicalFileName), compilerOptions, addJsExtension);
+                if (!baseUrl || preferences.importModuleSpecifierPreference === "relative") {
+                    return [relativePath];
+                }
+
+                const relativeToBaseUrl = getRelativePathIfInDirectory(moduleFileName, baseUrl, getCanonicalFileName);
+                if (!relativeToBaseUrl) {
+                    return [relativePath];
+                }
+
+                const importRelativeToBaseUrl = removeExtensionAndIndexPostFix(relativeToBaseUrl, compilerOptions, addJsExtension);
+                if (paths) {
+                    const fromPaths = tryGetModuleNameFromPaths(removeFileExtension(relativeToBaseUrl), importRelativeToBaseUrl, paths);
+                    if (fromPaths) {
+                        return [fromPaths];
+                    }
+                }
+
+                if (preferences.importModuleSpecifierPreference === "non-relative") {
+                    return [importRelativeToBaseUrl];
+                }
+
+                if (preferences.importModuleSpecifierPreference !== undefined) Debug.assertNever(preferences.importModuleSpecifierPreference);
+
+                if (isPathRelativeToParent(relativeToBaseUrl)) {
+                    return [relativePath];
+                }
+
+                /*
+                Prefer a relative import over a baseUrl import if it doesn't traverse up to baseUrl.
+
+                Suppose we have:
+                    baseUrl = /base
+                    sourceDirectory = /base/a/b
+                    moduleFileName = /base/foo/bar
+                Then:
+                    relativePath = ../../foo/bar
+                    getRelativePathNParents(relativePath) = 2
+                    pathFromSourceToBaseUrl = ../../
+                    getRelativePathNParents(pathFromSourceToBaseUrl) = 2
+                    2 < 2 = false
+                In this case we should prefer using the baseUrl path "/a/b" instead of the relative path "../../foo/bar".
+
+                Suppose we have:
+                    baseUrl = /base
+                    sourceDirectory = /base/foo/a
+                    moduleFileName = /base/foo/bar
+                Then:
+                    relativePath = ../a
+                    getRelativePathNParents(relativePath) = 1
+                    pathFromSourceToBaseUrl = ../../
+                    getRelativePathNParents(pathFromSourceToBaseUrl) = 2
+                    1 < 2 = true
+                In this case we should prefer using the relative path "../a" instead of the baseUrl path "foo/a".
+                */
+                const pathFromSourceToBaseUrl = getRelativePath(baseUrl, sourceDirectory, getCanonicalFileName);
+                const relativeFirst = getRelativePathNParents(relativePath) < getRelativePathNParents(pathFromSourceToBaseUrl);
+                return relativeFirst ? [relativePath, importRelativeToBaseUrl] : [importRelativeToBaseUrl, relativePath];
+            });
+            return modulePathsGroups.map(group => group.map(moduleSpecifier => ({ moduleSpecifier, importKind })));
+        });
+        // Sort to keep the shortest paths first, but keep [relativePath, importRelativeToBaseUrl] groups together
+        return flatten<NewImportInfo>(choicesForEachExportingModule.sort((a, b) => first(a).moduleSpecifier.length - first(b).moduleSpecifier.length));
+    }
+
+    /**
+     * Looks for a existing imports that use symlinks to this module.
+     * Only if no symlink is available, the real path will be used.
+     */
+    function getAllModulePaths(program: Program, { fileName }: SourceFile): ReadonlyArray<string> {
+        const symlinks = mapDefined(program.getSourceFiles(), sf =>
+            sf.resolvedModules && firstDefinedIterator(sf.resolvedModules.values(), res =>
+                res && res.resolvedFileName === fileName ? res.originalPath : undefined));
+        return symlinks.length === 0 ? [fileName] : symlinks;
+    }
+
+    function getRelativePathNParents(relativePath: string): number {
+        let count = 0;
+        for (let i = 0; i + 3 <= relativePath.length && relativePath.slice(i, i + 3) === "../"; i += 3) {
+            count++;
+        }
+        return count;
+    }
+
+    function tryGetModuleNameFromAmbientModule(moduleSymbol: Symbol): string | undefined {
+        const decl = moduleSymbol.valueDeclaration!;
+        if (isModuleDeclaration(decl) && isStringLiteral(decl.name)) {
+            return decl.name.text;
+        }
+    }
+
+    function tryGetModuleNameFromPaths(relativeToBaseUrlWithIndex: string, relativeToBaseUrl: string, paths: MapLike<ReadonlyArray<string>>): string | undefined {
+        for (const key in paths) {
+            for (const patternText of paths[key]) {
+                const pattern = removeFileExtension(normalizePath(patternText));
+                const indexOfStar = pattern.indexOf("*");
+                if (indexOfStar === 0 && pattern.length === 1) {
+                    continue;
+                }
+                else if (indexOfStar !== -1) {
+                    const prefix = pattern.substr(0, indexOfStar);
+                    const suffix = pattern.substr(indexOfStar + 1);
+                    if (relativeToBaseUrl.length >= prefix.length + suffix.length &&
+                        startsWith(relativeToBaseUrl, prefix) &&
+                        endsWith(relativeToBaseUrl, suffix)) {
+                        const matchedStar = relativeToBaseUrl.substr(prefix.length, relativeToBaseUrl.length - suffix.length);
+                        return key.replace("*", matchedStar);
+                    }
+                }
+                else if (pattern === relativeToBaseUrl || pattern === relativeToBaseUrlWithIndex) {
+                    return key;
+                }
+            }
+        }
+    }
+
+    function tryGetModuleNameFromRootDirs(rootDirs: ReadonlyArray<string>, moduleFileName: string, sourceDirectory: string, getCanonicalFileName: (file: string) => string): string | undefined {
+        const normalizedTargetPath = getPathRelativeToRootDirs(moduleFileName, rootDirs, getCanonicalFileName);
+        if (normalizedTargetPath === undefined) {
+            return undefined;
+        }
+
+        const normalizedSourcePath = getPathRelativeToRootDirs(sourceDirectory, rootDirs, getCanonicalFileName);
+        const relativePath = normalizedSourcePath !== undefined ? getRelativePath(normalizedTargetPath, normalizedSourcePath, getCanonicalFileName) : normalizedTargetPath;
+        return removeFileExtension(relativePath);
+    }
+
+    function tryGetModuleNameFromTypeRoots(
+        options: CompilerOptions,
+        host: GetEffectiveTypeRootsHost,
+        getCanonicalFileName: (file: string) => string,
+        moduleFileName: string,
+        addJsExtension: boolean,
+    ): string | undefined {
+        const roots = getEffectiveTypeRoots(options, host);
+        return firstDefined(roots, unNormalizedTypeRoot => {
+            const typeRoot = toPath(unNormalizedTypeRoot, /*basePath*/ undefined!, getCanonicalFileName); // TODO: GH#18217
+            if (startsWith(moduleFileName, typeRoot)) {
+                return removeExtensionAndIndexPostFix(moduleFileName.substring(typeRoot.length + 1), options, addJsExtension);
+            }
+        });
+    }
+
+    function tryGetModuleNameAsNodeModule(
+        options: CompilerOptions,
+        moduleFileName: string,
+        host: LanguageServiceHost,
+        getCanonicalFileName: (file: string) => string,
+        sourceDirectory: string,
+    ): string | undefined {
+        if (getEmitModuleResolutionKind(options) !== ModuleResolutionKind.NodeJs) {
+            // nothing to do here
+            return undefined;
+        }
+
+        const parts = getNodeModulePathParts(moduleFileName);
+
+        if (!parts) {
+            return undefined;
+        }
+
+        // Simplify the full file path to something that can be resolved by Node.
+
+        // If the module could be imported by a directory name, use that directory's name
+        let moduleSpecifier = getDirectoryOrExtensionlessFileName(moduleFileName);
+        // Get a path that's relative to node_modules or the importing file's path
+        moduleSpecifier = getNodeResolvablePath(moduleSpecifier);
+        // If the module was found in @types, get the actual Node package name
+        return getPackageNameFromAtTypesDirectory(moduleSpecifier);
+
+        function getDirectoryOrExtensionlessFileName(path: string): string {
+            // If the file is the main module, it can be imported by the package name
+            const packageRootPath = path.substring(0, parts!.packageRootIndex);
+            const packageJsonPath = combinePaths(packageRootPath, "package.json");
+            if (host.fileExists!(packageJsonPath)) { // TODO: GH#18217
+                const packageJsonContent = JSON.parse(host.readFile!(packageJsonPath)!); // TODO: GH#18217
+                if (packageJsonContent) {
+                    const mainFileRelative = packageJsonContent.typings || packageJsonContent.types || packageJsonContent.main;
+                    if (mainFileRelative) {
+                        const mainExportFile = toPath(mainFileRelative, packageRootPath, getCanonicalFileName);
+                        if (mainExportFile === getCanonicalFileName(path)) {
+                            return packageRootPath;
+                        }
+                    }
+                }
+            }
+
+            // We still have a file name - remove the extension
+            const fullModulePathWithoutExtension = removeFileExtension(path);
+
+            // If the file is /index, it can be imported by its directory name
+            if (getCanonicalFileName(fullModulePathWithoutExtension.substring(parts!.fileNameIndex)) === "/index") {
+                return fullModulePathWithoutExtension.substring(0, parts!.fileNameIndex);
+            }
+
+            return fullModulePathWithoutExtension;
+        }
+
+        function getNodeResolvablePath(path: string): string {
+            const basePath = path.substring(0, parts!.topLevelNodeModulesIndex);
+            if (sourceDirectory.indexOf(basePath) === 0) {
+                // if node_modules folder is in this folder or any of its parent folders, no need to keep it.
+                return path.substring(parts!.topLevelPackageNameIndex + 1);
+            }
+            else {
+                return getRelativePath(path, sourceDirectory, getCanonicalFileName);
+            }
+        }
+    }
+
+    function getNodeModulePathParts(fullPath: string) {
+        // If fullPath can't be valid module file within node_modules, returns undefined.
+        // Example of expected pattern: /base/path/node_modules/[@scope/otherpackage/@otherscope/node_modules/]package/[subdirectory/]file.js
+        // Returns indices:                       ^            ^                                                      ^             ^
+
+        let topLevelNodeModulesIndex = 0;
+        let topLevelPackageNameIndex = 0;
+        let packageRootIndex = 0;
+        let fileNameIndex = 0;
+
+        const enum States {
+            BeforeNodeModules,
+            NodeModules,
+            Scope,
+            PackageContent
+        }
+
+        let partStart = 0;
+        let partEnd = 0;
+        let state = States.BeforeNodeModules;
+
+        while (partEnd >= 0) {
+            partStart = partEnd;
+            partEnd = fullPath.indexOf("/", partStart + 1);
+            switch (state) {
+                case States.BeforeNodeModules:
+                    if (fullPath.indexOf("/node_modules/", partStart) === partStart) {
+                        topLevelNodeModulesIndex = partStart;
+                        topLevelPackageNameIndex = partEnd;
+                        state = States.NodeModules;
+                    }
+                    break;
+                case States.NodeModules:
+                case States.Scope:
+                    if (state === States.NodeModules && fullPath.charAt(partStart + 1) === "@") {
+                        state = States.Scope;
+                    }
+                    else {
+                        packageRootIndex = partEnd;
+                        state = States.PackageContent;
+                    }
+                    break;
+                case States.PackageContent:
+                    if (fullPath.indexOf("/node_modules/", partStart) === partStart) {
+                        state = States.NodeModules;
+                    }
+                    else {
+                        state = States.PackageContent;
+                    }
+                    break;
+            }
+        }
+
+        fileNameIndex = partStart;
+
+        return state > States.NodeModules ? { topLevelNodeModulesIndex, topLevelPackageNameIndex, packageRootIndex, fileNameIndex } : undefined;
+    }
+
+    function getPathRelativeToRootDirs(path: string, rootDirs: ReadonlyArray<string>, getCanonicalFileName: GetCanonicalFileName): string | undefined {
+        return firstDefined(rootDirs, rootDir => {
+            const relativePath = getRelativePathIfInDirectory(path, rootDir, getCanonicalFileName)!; // TODO: GH#18217
+            return isPathRelativeToParent(relativePath) ? undefined : relativePath;
+        });
+    }
+
+    function removeExtensionAndIndexPostFix(fileName: string, options: CompilerOptions, addJsExtension: boolean): string {
+        const noExtension = removeFileExtension(fileName);
+        return addJsExtension
+            ? noExtension + ".js"
+            : getEmitModuleResolutionKind(options) === ModuleResolutionKind.NodeJs
+                ? removeSuffix(noExtension, "/index")
+                : noExtension;
+    }
+
+    function getRelativePathIfInDirectory(path: string, directoryPath: string, getCanonicalFileName: GetCanonicalFileName): string | undefined {
+        const relativePath = getRelativePathToDirectoryOrUrl(directoryPath, path, directoryPath, getCanonicalFileName, /*isAbsolutePathAnUrl*/ false);
+        return isRootedDiskPath(relativePath) ? undefined : relativePath;
+    }
+
+    function isPathRelativeToParent(path: string): boolean {
+        return startsWith(path, "..");
+    }
+
+    function getRelativePath(path: string, directoryPath: string, getCanonicalFileName: GetCanonicalFileName) {
+        const relativePath = getRelativePathToDirectoryOrUrl(directoryPath, path, directoryPath, getCanonicalFileName, /*isAbsolutePathAnUrl*/ false);
+        return !pathIsRelative(relativePath) ? "./" + relativePath : relativePath;
+    }
+
+    function getCodeActionsForAddImport(
+        exportInfos: ReadonlyArray<SymbolExportInfo>,
+        ctx: ImportCodeFixContext,
+        existingImports: ReadonlyArray<ExistingImportInfo>,
+    ): CodeFixAction[] {
+        const fromExistingImport = firstDefined(existingImports, ({ declaration, importKind }) => {
+            if (declaration.kind === SyntaxKind.ImportDeclaration && declaration.importClause) {
+                const changes = tryUpdateExistingImport(ctx, (isImportClause(declaration.importClause) && declaration.importClause || undefined)!, importKind); // TODO: GH#18217
+                if (changes) {
+                    const moduleSpecifierWithoutQuotes = stripQuotes(declaration.moduleSpecifier.getText());
+                    return createCodeAction(Diagnostics.Add_0_to_existing_import_declaration_from_1, [ctx.symbolName, moduleSpecifierWithoutQuotes], changes);
+                }
+            }
+        });
+        if (fromExistingImport) {
+            return [fromExistingImport];
+        }
+
+        const existingDeclaration = firstDefined(existingImports, newImportInfoFromExistingSpecifier);
+        const newImportInfos = existingDeclaration
+            ? [existingDeclaration]
+            : getNewImportInfos(ctx.program, ctx.sourceFile, exportInfos, ctx.compilerOptions, ctx.getCanonicalFileName, ctx.host, ctx.preferences);
+        return newImportInfos.map(info => getCodeActionForNewImport(ctx, info));
+    }
+
+    function newImportInfoFromExistingSpecifier({ declaration, importKind }: ExistingImportInfo): NewImportInfo | undefined {
+        const expression = declaration.kind === SyntaxKind.ImportDeclaration
+            ? declaration.moduleSpecifier
+            : declaration.moduleReference.kind === SyntaxKind.ExternalModuleReference
+                ? declaration.moduleReference.expression
+                : undefined;
+        return expression && isStringLiteral(expression) ? { moduleSpecifier: expression.text, importKind } : undefined;
+    }
+
+    function tryUpdateExistingImport(context: SymbolContext, importClause: ImportClause | ImportEqualsDeclaration, importKind: ImportKind): FileTextChanges[] | undefined {
+        const { symbolName, sourceFile } = context;
+        const { name } = importClause;
+        const { namedBindings } = (importClause.kind !== SyntaxKind.ImportEqualsDeclaration && importClause) as ImportClause; // TODO: GH#18217
+        switch (importKind) {
+            case ImportKind.Default:
+                return name ? undefined : ChangeTracker.with(context, t =>
+                    t.replaceNode(sourceFile, importClause, createImportClause(createIdentifier(symbolName), namedBindings)));
+
+            case ImportKind.Named: {
+                const newImportSpecifier = createImportSpecifier(/*propertyName*/ undefined, createIdentifier(symbolName));
+                if (namedBindings && namedBindings.kind === SyntaxKind.NamedImports && namedBindings.elements.length !== 0) {
+                    // There are already named imports; add another.
+                    return ChangeTracker.with(context, t => t.insertNodeInListAfter(
+                        sourceFile,
+                        namedBindings.elements[namedBindings.elements.length - 1],
+                        newImportSpecifier));
+                }
+                if (!namedBindings || namedBindings.kind === SyntaxKind.NamedImports && namedBindings.elements.length === 0) {
+                    return ChangeTracker.with(context, t =>
+                        t.replaceNode(sourceFile, importClause, createImportClause(name, createNamedImports([newImportSpecifier]))));
+                }
+                return undefined;
+            }
+
+            case ImportKind.Namespace:
+                return namedBindings ? undefined : ChangeTracker.with(context, t =>
+                    t.replaceNode(sourceFile, importClause, createImportClause(name, createNamespaceImport(createIdentifier(symbolName)))));
+
+            case ImportKind.Equals:
+                return undefined;
+
+            default:
+                Debug.assertNever(importKind);
+        }
+    }
+
+    function getCodeActionForUseExistingNamespaceImport(namespacePrefix: string, context: SymbolContext, symbolToken: Identifier): CodeFixAction | undefined {
+        const { symbolName, sourceFile } = context;
+
+        /**
+         * Cases:
+         *     import * as ns from "mod"
+         *     import default, * as ns from "mod"
+         *     import ns = require("mod")
+         *
+         * Because there is no import list, we alter the reference to include the
+         * namespace instead of altering the import declaration. For example, "foo" would
+         * become "ns.foo"
+         */
+        const changes = ChangeTracker.with(context, tracker =>
+            tracker.replaceNode(sourceFile, symbolToken, createPropertyAccess(createIdentifier(namespacePrefix), symbolToken)));
+        return createCodeAction(Diagnostics.Change_0_to_1, [symbolName, `${namespacePrefix}.${symbolName}`], changes);
+    }
+
+    function getImportCodeActions(context: CodeFixContext): CodeFixAction[] | undefined {
+        return context.errorCode === Diagnostics._0_refers_to_a_UMD_global_but_the_current_file_is_a_module_Consider_adding_an_import_instead.code
+            ? getActionsForUMDImport(context)
+            : getActionsForNonUMDImport(context);
+    }
+
+    function getActionsForUMDImport(context: CodeFixContext): CodeFixAction[] | undefined {
+        const token = getTokenAtPosition(context.sourceFile, context.span.start, /*includeJsDocComment*/ false);
+        const checker = context.program.getTypeChecker();
+
+        let umdSymbol: Symbol | undefined;
+
+        if (isIdentifier(token)) {
+            // try the identifier to see if it is the umd symbol
+            umdSymbol = checker.getSymbolAtLocation(token);
+        }
+
+        if (!isUMDExportSymbol(umdSymbol)) {
+            // The error wasn't for the symbolAtLocation, it was for the JSX tag itself, which needs access to e.g. `React`.
+            const parent = token.parent;
+            const isNodeOpeningLikeElement = isJsxOpeningLikeElement(parent);
+            if ((isJsxOpeningLikeElement && (<JsxOpeningLikeElement>parent).tagName === token) || parent.kind === SyntaxKind.JsxOpeningFragment) {
+                umdSymbol = checker.resolveName(checker.getJsxNamespace(parent),
+                    isNodeOpeningLikeElement ? (<JsxOpeningLikeElement>parent).tagName : parent, SymbolFlags.Value, /*excludeGlobals*/ false);
+            }
+        }
+
+        if (isUMDExportSymbol(umdSymbol)) {
+            const symbol = checker.getAliasedSymbol(umdSymbol!);
+            if (symbol) {
+                return getCodeActionsForImport([{ moduleSymbol: symbol, importKind: getUmdImportKind(context.program.getCompilerOptions()) }],
+                    convertToImportCodeFixContext(context, token, umdSymbol!.name));
+            }
+        }
+
+        return undefined;
+    }
+
+    function getUmdImportKind(compilerOptions: CompilerOptions) {
+        // Import a synthetic `default` if enabled.
+        if (getAllowSyntheticDefaultImports(compilerOptions)) {
+            return ImportKind.Default;
+        }
+
+        // When a synthetic `default` is unavailable, use `import..require` if the module kind supports it.
+        const moduleKind = getEmitModuleKind(compilerOptions);
+        switch (moduleKind) {
+            case ModuleKind.AMD:
+            case ModuleKind.CommonJS:
+            case ModuleKind.UMD:
+                return ImportKind.Equals;
+            case ModuleKind.System:
+            case ModuleKind.ES2015:
+            case ModuleKind.ESNext:
+            case ModuleKind.None:
+                // Fall back to the `import * as ns` style import.
+                return ImportKind.Namespace;
+            default:
+                return Debug.assertNever(moduleKind);
+        }
+    }
+
+    function getActionsForNonUMDImport(context: CodeFixContext): CodeFixAction[] | undefined {
+        // This will always be an Identifier, since the diagnostics we fix only fail on identifiers.
+        const { sourceFile, span, program, cancellationToken } = context;
+        const checker = program.getTypeChecker();
+        const symbolToken = getTokenAtPosition(sourceFile, span.start, /*includeJsDocComment*/ false);
+        // If we're at `<Foo/>`, we must check if `Foo` is already in scope, and if so, get an import for `React` instead.
+        const symbolName = isJsxOpeningLikeElement(symbolToken.parent)
+            && symbolToken.parent.tagName === symbolToken
+            && (!isIdentifier(symbolToken) || isIntrinsicJsxName(symbolToken.text) || checker.resolveName(symbolToken.text, symbolToken, SymbolFlags.All, /*excludeGlobals*/ false))
+            ? checker.getJsxNamespace()
+            : isIdentifier(symbolToken) ? symbolToken.text : undefined;
+        if (!symbolName) return undefined;
+
+        // "default" is a keyword and not a legal identifier for the import, so we don't expect it here
+        Debug.assert(symbolName !== "default");
+        const currentTokenMeaning = getMeaningFromLocation(symbolToken);
+
+        // For each original symbol, keep all re-exports of that symbol together so we can call `getCodeActionsForImport` on the whole group at once.
+        // Maps symbol id to info for modules providing that symbol (original export + re-exports).
+        const originalSymbolToExportInfos = createMultiMap<SymbolExportInfo>();
+        function addSymbol(moduleSymbol: Symbol, exportedSymbol: Symbol, importKind: ImportKind): void {
+            originalSymbolToExportInfos.add(getUniqueSymbolId(exportedSymbol, checker).toString(), { moduleSymbol, importKind });
+        }
+        forEachExternalModuleToImportFrom(checker, sourceFile, program.getSourceFiles(), moduleSymbol => {
+            cancellationToken.throwIfCancellationRequested();
+
+            // check the default export
+            const defaultExport = checker.tryGetMemberInModuleExports(InternalSymbolName.Default, moduleSymbol);
+            if (defaultExport) {
+                const localSymbol = getLocalSymbolForExportDefault(defaultExport);
+                if ((
+                        localSymbol && localSymbol.escapedName === symbolName ||
+                        getEscapedNameForExportDefault(defaultExport) === symbolName ||
+                        moduleSymbolToValidIdentifier(moduleSymbol, program.getCompilerOptions().target!) === symbolName
+                    ) && checkSymbolHasMeaning(localSymbol || defaultExport, currentTokenMeaning)) {
+                    addSymbol(moduleSymbol, localSymbol || defaultExport, ImportKind.Default);
+                }
+            }
+
+            // check exports with the same name
+            const exportSymbolWithIdenticalName = checker.tryGetMemberInModuleExportsAndProperties(symbolName, moduleSymbol);
+            if (exportSymbolWithIdenticalName && checkSymbolHasMeaning(exportSymbolWithIdenticalName, currentTokenMeaning)) {
+                addSymbol(moduleSymbol, exportSymbolWithIdenticalName, ImportKind.Named);
+            }
+
+            function getEscapedNameForExportDefault(symbol: Symbol): __String | undefined {
+                return symbol.declarations && firstDefined(symbol.declarations, declaration => {
+                    if (isExportAssignment(declaration)) {
+                        if (isIdentifier(declaration.expression)) {
+                            return declaration.expression.escapedText;
+                        }
+                    }
+                    else if (isExportSpecifier(declaration)) {
+                        Debug.assert(declaration.name.escapedText === InternalSymbolName.Default);
+                        if (declaration.propertyName) {
+                            return declaration.propertyName.escapedText;
+                        }
+                    }
+                });
+            }
+        });
+
+        return arrayFrom(flatMapIterator(originalSymbolToExportInfos.values(), exportInfos => getCodeActionsForImport(exportInfos, convertToImportCodeFixContext(context, symbolToken, symbolName))));
+    }
+
+    function checkSymbolHasMeaning({ declarations }: Symbol, meaning: SemanticMeaning): boolean {
+        return some(declarations, decl => !!(getMeaningFromDeclaration(decl) & meaning));
+    }
+
+    export function forEachExternalModuleToImportFrom(checker: TypeChecker, from: SourceFile, allSourceFiles: ReadonlyArray<SourceFile>, cb: (module: Symbol) => void) {
+        forEachExternalModule(checker, allSourceFiles, (module, sourceFile) => {
+            if (sourceFile === undefined || sourceFile !== from && isImportablePath(from.fileName, sourceFile.fileName)) {
+                cb(module);
+            }
+        });
+    }
+
+    function forEachExternalModule(checker: TypeChecker, allSourceFiles: ReadonlyArray<SourceFile>, cb: (module: Symbol, sourceFile: SourceFile | undefined) => void) {
+        for (const ambient of checker.getAmbientModules()) {
+            cb(ambient, /*sourceFile*/ undefined);
+        }
+        for (const sourceFile of allSourceFiles) {
+            if (isExternalOrCommonJsModule(sourceFile)) {
+                cb(sourceFile.symbol!, sourceFile);
+            }
+        }
+    }
+
+    /**
+     * Don't include something from a `node_modules` that isn't actually reachable by a global import.
+     * A relative import to node_modules is usually a bad idea.
+     */
+    function isImportablePath(fromPath: string, toPath: string): boolean {
+        // If it's in a `node_modules` but is not reachable from here via a global import, don't bother.
+        const toNodeModules = forEachAncestorDirectory(toPath, ancestor => getBaseFileName(ancestor) === "node_modules" ? ancestor : undefined);
+        return toNodeModules === undefined || startsWith(fromPath, getDirectoryPath(toNodeModules));
+    }
+
+    export function moduleSymbolToValidIdentifier(moduleSymbol: Symbol, target: ScriptTarget): string {
+        return moduleSpecifierToValidIdentifier(removeFileExtension(stripQuotes(moduleSymbol.name)), target);
+    }
+
+    export function moduleSpecifierToValidIdentifier(moduleSpecifier: string, target: ScriptTarget): string {
+        const baseName = getBaseFileName(removeSuffix(moduleSpecifier, "/index"));
+        let res = "";
+        let lastCharWasValid = true;
+        const firstCharCode = baseName.charCodeAt(0);
+        if (isIdentifierStart(firstCharCode, target)) {
+            res += String.fromCharCode(firstCharCode);
+        }
+        else {
+            lastCharWasValid = false;
+        }
+        for (let i = 1; i < baseName.length; i++) {
+            const ch = baseName.charCodeAt(i);
+            const isValid = isIdentifierPart(ch, target);
+            if (isValid) {
+                let char = String.fromCharCode(ch);
+                if (!lastCharWasValid) {
+                    char = char.toUpperCase();
+                }
+                res += char;
+            }
+            lastCharWasValid = isValid;
+        }
+        // Need `|| "_"` to ensure result isn't empty.
+        return !isStringANonContextualKeyword(res) ? res || "_" : `_${res}`;
+    }
+}