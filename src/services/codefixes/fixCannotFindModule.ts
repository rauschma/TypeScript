/* @internal */
namespace ts.codefix {
    const fixId = "fixCannotFindModule";
    const errorCodes = [Diagnostics.Could_not_find_a_declaration_file_for_module_0_1_implicitly_has_an_any_type.code];
    registerCodeFix({
        errorCodes,
        getCodeActions: context => {
            const { host, sourceFile, span: { start } } = context;
            const packageName = getTypesPackageNameToInstall(host, sourceFile, start);
            return packageName === undefined ? []
                : [createCodeFixAction(/*changes*/ [], [Diagnostics.Install_0, packageName], fixId, Diagnostics.Install_all_missing_types_packages, getCommand(sourceFile.fileName, packageName))];
        },
        fixIds: [fixId],
        getAllCodeActions: context => codeFixAll(context, errorCodes, (_, diag, commands) => {
<<<<<<< HEAD
            const pkg = getTypesPackageNameToInstall(context.host, getModuleName(diag.file!, diag.start!));
=======
            const pkg = getTypesPackageNameToInstall(context.host, diag.file, diag.start);
>>>>>>> 66bf5b4e
            if (pkg) {
                commands.push(getCommand(diag.file!.fileName, pkg));
            }
        }),
    });

    function getCommand(fileName: string, packageName: string): InstallPackageAction {
        return { type: "install package", file: fileName, packageName };
    }

    function getTypesPackageNameToInstall(host: LanguageServiceHost, sourceFile: SourceFile, pos: number): string | undefined {
        const moduleName = cast(getTokenAtPosition(sourceFile, pos, /*includeJsDocComment*/ false), isStringLiteral).text;
        const { packageName } = getPackageName(moduleName);
<<<<<<< HEAD
        // If !registry, registry not available yet, can't do anything.
        return host.isKnownTypesPackageName!(packageName) ? getTypesPackageName(packageName) : undefined; // TODO: GH#18217
=======
        return host.isKnownTypesPackageName(packageName) ? getTypesPackageName(packageName) : undefined;
>>>>>>> 66bf5b4e
    }
}
<|MERGE_RESOLUTION|>--- conflicted
+++ resolved
@@ -1,40 +1,31 @@
-/* @internal */
-namespace ts.codefix {
-    const fixId = "fixCannotFindModule";
-    const errorCodes = [Diagnostics.Could_not_find_a_declaration_file_for_module_0_1_implicitly_has_an_any_type.code];
-    registerCodeFix({
-        errorCodes,
-        getCodeActions: context => {
-            const { host, sourceFile, span: { start } } = context;
-            const packageName = getTypesPackageNameToInstall(host, sourceFile, start);
-            return packageName === undefined ? []
-                : [createCodeFixAction(/*changes*/ [], [Diagnostics.Install_0, packageName], fixId, Diagnostics.Install_all_missing_types_packages, getCommand(sourceFile.fileName, packageName))];
-        },
-        fixIds: [fixId],
-        getAllCodeActions: context => codeFixAll(context, errorCodes, (_, diag, commands) => {
-<<<<<<< HEAD
-            const pkg = getTypesPackageNameToInstall(context.host, getModuleName(diag.file!, diag.start!));
-=======
-            const pkg = getTypesPackageNameToInstall(context.host, diag.file, diag.start);
->>>>>>> 66bf5b4e
-            if (pkg) {
-                commands.push(getCommand(diag.file!.fileName, pkg));
-            }
-        }),
-    });
-
-    function getCommand(fileName: string, packageName: string): InstallPackageAction {
-        return { type: "install package", file: fileName, packageName };
-    }
-
-    function getTypesPackageNameToInstall(host: LanguageServiceHost, sourceFile: SourceFile, pos: number): string | undefined {
-        const moduleName = cast(getTokenAtPosition(sourceFile, pos, /*includeJsDocComment*/ false), isStringLiteral).text;
-        const { packageName } = getPackageName(moduleName);
-<<<<<<< HEAD
-        // If !registry, registry not available yet, can't do anything.
-        return host.isKnownTypesPackageName!(packageName) ? getTypesPackageName(packageName) : undefined; // TODO: GH#18217
-=======
-        return host.isKnownTypesPackageName(packageName) ? getTypesPackageName(packageName) : undefined;
->>>>>>> 66bf5b4e
-    }
-}
+/* @internal */
+namespace ts.codefix {
+    const fixId = "fixCannotFindModule";
+    const errorCodes = [Diagnostics.Could_not_find_a_declaration_file_for_module_0_1_implicitly_has_an_any_type.code];
+    registerCodeFix({
+        errorCodes,
+        getCodeActions: context => {
+            const { host, sourceFile, span: { start } } = context;
+            const packageName = getTypesPackageNameToInstall(host, sourceFile, start);
+            return packageName === undefined ? []
+                : [createCodeFixAction(/*changes*/ [], [Diagnostics.Install_0, packageName], fixId, Diagnostics.Install_all_missing_types_packages, getCommand(sourceFile.fileName, packageName))];
+        },
+        fixIds: [fixId],
+        getAllCodeActions: context => codeFixAll(context, errorCodes, (_, diag, commands) => {
+            const pkg = getTypesPackageNameToInstall(context.host, diag.file!, diag.start!);
+            if (pkg) {
+                commands.push(getCommand(diag.file!.fileName, pkg));
+            }
+        }),
+    });
+
+    function getCommand(fileName: string, packageName: string): InstallPackageAction {
+        return { type: "install package", file: fileName, packageName };
+    }
+
+    function getTypesPackageNameToInstall(host: LanguageServiceHost, sourceFile: SourceFile, pos: number): string | undefined {
+        const moduleName = cast(getTokenAtPosition(sourceFile, pos, /*includeJsDocComment*/ false), isStringLiteral).text;
+        const { packageName } = getPackageName(moduleName);
+        return host.isKnownTypesPackageName!(packageName) ? getTypesPackageName(packageName) : undefined; // TODO: GH#18217
+    }
+}