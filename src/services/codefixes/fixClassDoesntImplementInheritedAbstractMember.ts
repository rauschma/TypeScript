/* @internal */
namespace ts.codefix {
    const errorCodes = [
        Diagnostics.Non_abstract_class_0_does_not_implement_inherited_abstract_member_1_from_class_2.code,
        Diagnostics.Non_abstract_class_expression_does_not_implement_inherited_abstract_member_0_from_class_1.code,
    ];
    const fixId = "fixClassDoesntImplementInheritedAbstractMember";
    registerCodeFix({
        errorCodes,
        getCodeActions(context) {
            const { program, sourceFile, span } = context;
            const changes = textChanges.ChangeTracker.with(context, t =>
                addMissingMembers(getClass(sourceFile, span.start), sourceFile, program.getTypeChecker(), t));
            return changes.length === 0 ? undefined : [{ description: getLocaleSpecificMessage(Diagnostics.Implement_inherited_abstract_class), changes, fixId }];
        },
        fixIds: [fixId],
        getAllCodeActions: context => codeFixAll(context, errorCodes, (changes, diag) => {
            addMissingMembers(getClass(diag.file!, diag.start!), context.sourceFile, context.program.getTypeChecker(), changes);
        }),
    });

    function getClass(sourceFile: SourceFile, pos: number): ClassLikeDeclaration {
        // This is the identifier in the case of a class declaration
        // or the class keyword token in the case of a class expression.
        const token = getTokenAtPosition(sourceFile, pos, /*includeJsDocComment*/ false);
        const classDeclaration = token.parent;
        Debug.assert(isClassLike(classDeclaration));
        return classDeclaration as ClassLikeDeclaration;
    }

<<<<<<< HEAD
    function addMissingMembers(classDeclaration: ClassLikeDeclaration, sourceFile: SourceFile, checker: TypeChecker, newLineCharacter: string, changeTracker: textChanges.ChangeTracker): void {
        const extendsNode = getClassExtendsHeritageClauseElement(classDeclaration)!;
        const instantiatedExtendsType = checker.getTypeAtLocation(extendsNode)!;
=======
    function addMissingMembers(classDeclaration: ClassLikeDeclaration, sourceFile: SourceFile, checker: TypeChecker, changeTracker: textChanges.ChangeTracker): void {
        const extendsNode = getClassExtendsHeritageClauseElement(classDeclaration);
        const instantiatedExtendsType = checker.getTypeAtLocation(extendsNode);
>>>>>>> dde7f039

        // Note that this is ultimately derived from a map indexed by symbol names,
        // so duplicates cannot occur.
        const abstractAndNonPrivateExtendsSymbols = checker.getPropertiesOfType(instantiatedExtendsType).filter(symbolPointsToNonPrivateAndAbstractMember);

        createMissingMemberNodes(classDeclaration, abstractAndNonPrivateExtendsSymbols, checker, member => changeTracker.insertNodeAtClassStart(sourceFile, classDeclaration, member));
    }

    function symbolPointsToNonPrivateAndAbstractMember(symbol: Symbol): boolean {
        // See `codeFixClassExtendAbstractProtectedProperty.ts` in https://github.com/Microsoft/TypeScript/pull/11547/files
        // (now named `codeFixClassExtendAbstractPrivateProperty.ts`)
        const flags = getModifierFlags(first(symbol.getDeclarations()!));
        return !(flags & ModifierFlags.Private) && !!(flags & ModifierFlags.Abstract);
    }
}
<|MERGE_RESOLUTION|>--- conflicted
+++ resolved
@@ -1,54 +1,48 @@
-/* @internal */
-namespace ts.codefix {
-    const errorCodes = [
-        Diagnostics.Non_abstract_class_0_does_not_implement_inherited_abstract_member_1_from_class_2.code,
-        Diagnostics.Non_abstract_class_expression_does_not_implement_inherited_abstract_member_0_from_class_1.code,
-    ];
-    const fixId = "fixClassDoesntImplementInheritedAbstractMember";
-    registerCodeFix({
-        errorCodes,
-        getCodeActions(context) {
-            const { program, sourceFile, span } = context;
-            const changes = textChanges.ChangeTracker.with(context, t =>
-                addMissingMembers(getClass(sourceFile, span.start), sourceFile, program.getTypeChecker(), t));
-            return changes.length === 0 ? undefined : [{ description: getLocaleSpecificMessage(Diagnostics.Implement_inherited_abstract_class), changes, fixId }];
-        },
-        fixIds: [fixId],
-        getAllCodeActions: context => codeFixAll(context, errorCodes, (changes, diag) => {
-            addMissingMembers(getClass(diag.file!, diag.start!), context.sourceFile, context.program.getTypeChecker(), changes);
-        }),
-    });
-
-    function getClass(sourceFile: SourceFile, pos: number): ClassLikeDeclaration {
-        // This is the identifier in the case of a class declaration
-        // or the class keyword token in the case of a class expression.
-        const token = getTokenAtPosition(sourceFile, pos, /*includeJsDocComment*/ false);
-        const classDeclaration = token.parent;
-        Debug.assert(isClassLike(classDeclaration));
-        return classDeclaration as ClassLikeDeclaration;
-    }
-
-<<<<<<< HEAD
-    function addMissingMembers(classDeclaration: ClassLikeDeclaration, sourceFile: SourceFile, checker: TypeChecker, newLineCharacter: string, changeTracker: textChanges.ChangeTracker): void {
-        const extendsNode = getClassExtendsHeritageClauseElement(classDeclaration)!;
-        const instantiatedExtendsType = checker.getTypeAtLocation(extendsNode)!;
-=======
-    function addMissingMembers(classDeclaration: ClassLikeDeclaration, sourceFile: SourceFile, checker: TypeChecker, changeTracker: textChanges.ChangeTracker): void {
-        const extendsNode = getClassExtendsHeritageClauseElement(classDeclaration);
-        const instantiatedExtendsType = checker.getTypeAtLocation(extendsNode);
->>>>>>> dde7f039
-
-        // Note that this is ultimately derived from a map indexed by symbol names,
-        // so duplicates cannot occur.
-        const abstractAndNonPrivateExtendsSymbols = checker.getPropertiesOfType(instantiatedExtendsType).filter(symbolPointsToNonPrivateAndAbstractMember);
-
-        createMissingMemberNodes(classDeclaration, abstractAndNonPrivateExtendsSymbols, checker, member => changeTracker.insertNodeAtClassStart(sourceFile, classDeclaration, member));
-    }
-
-    function symbolPointsToNonPrivateAndAbstractMember(symbol: Symbol): boolean {
-        // See `codeFixClassExtendAbstractProtectedProperty.ts` in https://github.com/Microsoft/TypeScript/pull/11547/files
-        // (now named `codeFixClassExtendAbstractPrivateProperty.ts`)
-        const flags = getModifierFlags(first(symbol.getDeclarations()!));
-        return !(flags & ModifierFlags.Private) && !!(flags & ModifierFlags.Abstract);
-    }
-}
+/* @internal */
+namespace ts.codefix {
+    const errorCodes = [
+        Diagnostics.Non_abstract_class_0_does_not_implement_inherited_abstract_member_1_from_class_2.code,
+        Diagnostics.Non_abstract_class_expression_does_not_implement_inherited_abstract_member_0_from_class_1.code,
+    ];
+    const fixId = "fixClassDoesntImplementInheritedAbstractMember";
+    registerCodeFix({
+        errorCodes,
+        getCodeActions(context) {
+            const { program, sourceFile, span } = context;
+            const changes = textChanges.ChangeTracker.with(context, t =>
+                addMissingMembers(getClass(sourceFile, span.start), sourceFile, program.getTypeChecker(), t));
+            return changes.length === 0 ? undefined : [{ description: getLocaleSpecificMessage(Diagnostics.Implement_inherited_abstract_class), changes, fixId }];
+        },
+        fixIds: [fixId],
+        getAllCodeActions: context => codeFixAll(context, errorCodes, (changes, diag) => {
+            addMissingMembers(getClass(diag.file!, diag.start!), context.sourceFile, context.program.getTypeChecker(), changes);
+        }),
+    });
+
+    function getClass(sourceFile: SourceFile, pos: number): ClassLikeDeclaration {
+        // This is the identifier in the case of a class declaration
+        // or the class keyword token in the case of a class expression.
+        const token = getTokenAtPosition(sourceFile, pos, /*includeJsDocComment*/ false);
+        const classDeclaration = token.parent;
+        Debug.assert(isClassLike(classDeclaration));
+        return classDeclaration as ClassLikeDeclaration;
+    }
+
+    function addMissingMembers(classDeclaration: ClassLikeDeclaration, sourceFile: SourceFile, checker: TypeChecker, changeTracker: textChanges.ChangeTracker): void {
+        const extendsNode = getClassExtendsHeritageClauseElement(classDeclaration)!;
+        const instantiatedExtendsType = checker.getTypeAtLocation(extendsNode)!;
+
+        // Note that this is ultimately derived from a map indexed by symbol names,
+        // so duplicates cannot occur.
+        const abstractAndNonPrivateExtendsSymbols = checker.getPropertiesOfType(instantiatedExtendsType).filter(symbolPointsToNonPrivateAndAbstractMember);
+
+        createMissingMemberNodes(classDeclaration, abstractAndNonPrivateExtendsSymbols, checker, member => changeTracker.insertNodeAtClassStart(sourceFile, classDeclaration, member));
+    }
+
+    function symbolPointsToNonPrivateAndAbstractMember(symbol: Symbol): boolean {
+        // See `codeFixClassExtendAbstractProtectedProperty.ts` in https://github.com/Microsoft/TypeScript/pull/11547/files
+        // (now named `codeFixClassExtendAbstractPrivateProperty.ts`)
+        const flags = getModifierFlags(first(symbol.getDeclarations()!));
+        return !(flags & ModifierFlags.Private) && !!(flags & ModifierFlags.Abstract);
+    }
+}