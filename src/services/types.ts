namespace ts {
    export interface Node {
        getSourceFile(): SourceFile;
        getChildCount(sourceFile?: SourceFile): number;
        getChildAt(index: number, sourceFile?: SourceFile): Node;
        getChildren(sourceFile?: SourceFile): Node[];
        /* @internal */
        // tslint:disable-next-line unified-signatures
        getChildren(sourceFile?: SourceFileLike): Node[];
        getStart(sourceFile?: SourceFile, includeJsDocComment?: boolean): number;
        /* @internal */
        // tslint:disable-next-line unified-signatures
        getStart(sourceFile?: SourceFileLike, includeJsDocComment?: boolean): number;
        getFullStart(): number;
        getEnd(): number;
        getWidth(sourceFile?: SourceFile): number;
        getFullWidth(): number;
        getLeadingTriviaWidth(sourceFile?: SourceFile): number;
        getFullText(sourceFile?: SourceFile): string;
        getText(sourceFile?: SourceFile): string;
        getFirstToken(sourceFile?: SourceFile): Node | undefined;
        getLastToken(sourceFile?: SourceFile): Node | undefined;
        // See ts.forEachChild for documentation.
        forEachChild<T>(cbNode: (node: Node) => T | undefined, cbNodeArray?: (nodes: NodeArray<Node>) => T | undefined): T | undefined;
    }

    export interface Identifier {
        readonly text: string;
    }

    export interface Symbol {
        readonly name: string;
        getFlags(): SymbolFlags;
        getEscapedName(): __String;
        getName(): string;
        getDeclarations(): Declaration[] | undefined;
        getDocumentationComment(typeChecker: TypeChecker | undefined): SymbolDisplayPart[];
        getJsDocTags(): JSDocTagInfo[];
    }

    export interface Type {
        getFlags(): TypeFlags;
        getSymbol(): Symbol | undefined;
        getProperties(): Symbol[];
        getProperty(propertyName: string): Symbol | undefined;
        getApparentProperties(): Symbol[];
        getCallSignatures(): Signature[];
        getConstructSignatures(): Signature[];
        getStringIndexType(): Type | undefined;
        getNumberIndexType(): Type | undefined;
        getBaseTypes(): BaseType[] | undefined;
        getNonNullableType(): Type;
        getConstraint(): Type | undefined;
        getDefault(): Type | undefined;
    }

    export interface Signature {
        getDeclaration(): SignatureDeclaration;
        getTypeParameters(): TypeParameter[] | undefined;
        getParameters(): Symbol[];
        getReturnType(): Type;
        getDocumentationComment(typeChecker: TypeChecker | undefined): SymbolDisplayPart[];
        getJsDocTags(): JSDocTagInfo[];
    }

    export interface SourceFile {
        /* @internal */ version: string;
        /* @internal */ scriptSnapshot: IScriptSnapshot | undefined;
        /* @internal */ nameTable: UnderscoreEscapedMap<number> | undefined;

        /* @internal */ getNamedDeclarations(): Map<Declaration[]>;

        getLineAndCharacterOfPosition(pos: number): LineAndCharacter;
        getLineEndOfPosition(pos: number): number;
        getLineStarts(): ReadonlyArray<number>;
        getPositionOfLineAndCharacter(line: number, character: number): number;
        update(newText: string, textChangeRange: TextChangeRange): SourceFile;
    }

    export interface SourceFileLike {
        getLineAndCharacterOfPosition(pos: number): LineAndCharacter;
    }

    export interface SourceMapSource {
        getLineAndCharacterOfPosition(pos: number): LineAndCharacter;
    }

    /**
     * Represents an immutable snapshot of a script at a specified time.Once acquired, the
     * snapshot is observably immutable. i.e. the same calls with the same parameters will return
     * the same values.
     */
    // tslint:disable-next-line interface-name
    export interface IScriptSnapshot {
        /** Gets a portion of the script snapshot specified by [start, end). */
        getText(start: number, end: number): string;

        /** Gets the length of this script snapshot. */
        getLength(): number;

        /**
         * Gets the TextChangeRange that describe how the text changed between this text and
         * an older version.  This information is used by the incremental parser to determine
         * what sections of the script need to be re-parsed.  'undefined' can be returned if the
         * change range cannot be determined.  However, in that case, incremental parsing will
         * not happen and the entire document will be re - parsed.
         */
        getChangeRange(oldSnapshot: IScriptSnapshot): TextChangeRange | undefined;

        /** Releases all resources held by this script snapshot */
        dispose?(): void;
    }

    export namespace ScriptSnapshot {
        class StringScriptSnapshot implements IScriptSnapshot {

            constructor(private text: string) {
            }

            public getText(start: number, end: number): string {
                return start === 0 && end === this.text.length
                    ? this.text
                    : this.text.substring(start, end);
            }

            public getLength(): number {
                return this.text.length;
            }

            public getChangeRange(): TextChangeRange | undefined {
                // Text-based snapshots do not support incremental parsing. Return undefined
                // to signal that to the caller.
                return undefined;
            }
        }

        export function fromString(text: string): IScriptSnapshot {
            return new StringScriptSnapshot(text);
        }
    }
    export interface PreProcessedFileInfo {
        referencedFiles: FileReference[];
        typeReferenceDirectives: FileReference[];
        importedFiles: FileReference[];
        ambientExternalModules: string[] | undefined;
        isLibFile: boolean;
    }

    export interface HostCancellationToken {
        isCancellationRequested(): boolean;
    }

    export interface InstallPackageOptions {
        fileName: Path;
        packageName: string;
    }

    //
    // Public interface of the host of a language service instance.
    //
    export interface LanguageServiceHost extends GetEffectiveTypeRootsHost {
        getCompilationSettings(): CompilerOptions;
        getNewLine?(): string;
        getProjectVersion?(): string;
        getScriptFileNames(): string[];
        getScriptKind?(fileName: string): ScriptKind;
        getScriptVersion(fileName: string): string;
        getScriptSnapshot(fileName: string): IScriptSnapshot | undefined;
        getLocalizedDiagnosticMessages?(): any;
        getCancellationToken?(): HostCancellationToken;
        getCurrentDirectory(): string;
        getDefaultLibFileName(options: CompilerOptions): string;
        log?(s: string): void;
        trace?(s: string): void;
        error?(s: string): void;
        useCaseSensitiveFileNames?(): boolean;

        /*
         * LS host can optionally implement these methods to support completions for module specifiers.
         * Without these methods, only completions for ambient modules will be provided.
         */
        readDirectory?(path: string, extensions?: ReadonlyArray<string>, exclude?: ReadonlyArray<string>, include?: ReadonlyArray<string>, depth?: number): string[];
        readFile?(path: string, encoding?: string): string | undefined;
        realpath?(path: string): string;
        fileExists?(path: string): boolean;

        /*
         * LS host can optionally implement these methods to support automatic updating when new type libraries are installed
         */
        getTypeRootsVersion?(): number;

        /*
         * LS host can optionally implement this method if it wants to be completely in charge of module name resolution.
         * if implementation is omitted then language service will use built-in module resolution logic and get answers to
         * host specific questions using 'getScriptSnapshot'.
         */
        resolveModuleNames?(moduleNames: string[], containingFile: string, reusedNames?: string[]): ResolvedModule[];
        resolveTypeReferenceDirectives?(typeDirectiveNames: string[], containingFile: string): ResolvedTypeReferenceDirective[];
        /* @internal */ hasInvalidatedResolution?: HasInvalidatedResolution;
        /* @internal */ hasChangedAutomaticTypeDirectiveNames?: boolean;

        /*
         * Required for full import and type reference completions.
         * These should be unprefixed names. E.g. `getDirectories("/foo/bar")` should return `["a", "b"]`, not `["/foo/bar/a", "/foo/bar/b"]`.
         */
        getDirectories?(directoryName: string): string[];

        /**
         * Gets a set of custom transformers to use during emit.
         */
        getCustomTransformers?(): CustomTransformers | undefined;

        isKnownTypesPackageName?(name: string): boolean;
        installPackage?(options: InstallPackageOptions): Promise<ApplyCodeActionCommandResult>;
    }

    export interface UserPreferences {
        readonly quotePreference?: "double" | "single";
        readonly includeCompletionsForModuleExports?: boolean;
        readonly includeCompletionsWithInsertText?: boolean;
        readonly importModuleSpecifierPreference?: "relative" | "non-relative";
    }
    /* @internal */
    export const defaultPreferences: UserPreferences = {};

    //
    // Public services of a language service instance associated
    // with a language service host instance
    //
    export interface LanguageService {
        cleanupSemanticCache(): void;

        getSyntacticDiagnostics(fileName: string): Diagnostic[];
        getSemanticDiagnostics(fileName: string): Diagnostic[];
        getSuggestionDiagnostics(fileName: string): Diagnostic[];

        // TODO: Rename this to getProgramDiagnostics to better indicate that these are any
        // diagnostics present for the program level, and not just 'options' diagnostics.
        getCompilerOptionsDiagnostics(): Diagnostic[];

        /**
         * @deprecated Use getEncodedSyntacticClassifications instead.
         */
        getSyntacticClassifications(fileName: string, span: TextSpan): ClassifiedSpan[];

        /**
         * @deprecated Use getEncodedSemanticClassifications instead.
         */
        getSemanticClassifications(fileName: string, span: TextSpan): ClassifiedSpan[];

        // Encoded as triples of [start, length, ClassificationType].
        getEncodedSyntacticClassifications(fileName: string, span: TextSpan): Classifications;
        getEncodedSemanticClassifications(fileName: string, span: TextSpan): Classifications;

        getCompletionsAtPosition(fileName: string, position: number, options: GetCompletionsAtPositionOptions | undefined): CompletionInfo | undefined;
        // "options" and "source" are optional only for backwards-compatibility
        getCompletionEntryDetails(
            fileName: string,
            position: number,
            name: string,
            formatOptions: FormatCodeOptions | FormatCodeSettings | undefined,
            source: string | undefined,
<<<<<<< HEAD
        ): CompletionEntryDetails | undefined;
        getCompletionEntrySymbol(fileName: string, position: number, name: string, source: string | undefined): Symbol | undefined;
=======
            preferences: UserPreferences | undefined,
        ): CompletionEntryDetails;
        getCompletionEntrySymbol(fileName: string, position: number, name: string, source: string | undefined): Symbol;
>>>>>>> cc392132

        getQuickInfoAtPosition(fileName: string, position: number): QuickInfo | undefined;

        getNameOrDottedNameSpan(fileName: string, startPos: number, endPos: number): TextSpan | undefined;

        getBreakpointStatementAtPosition(fileName: string, position: number): TextSpan | undefined;

        getSignatureHelpItems(fileName: string, position: number): SignatureHelpItems | undefined;

        getRenameInfo(fileName: string, position: number): RenameInfo;
        findRenameLocations(fileName: string, position: number, findInStrings: boolean, findInComments: boolean): RenameLocation[] | undefined;

        getDefinitionAtPosition(fileName: string, position: number): DefinitionInfo[] | undefined;
        getDefinitionAndBoundSpan(fileName: string, position: number): DefinitionInfoAndBoundSpan | undefined;
        getTypeDefinitionAtPosition(fileName: string, position: number): DefinitionInfo[] | undefined;
        getImplementationAtPosition(fileName: string, position: number): ImplementationLocation[] | undefined;

        getReferencesAtPosition(fileName: string, position: number): ReferenceEntry[] | undefined;
        findReferences(fileName: string, position: number): ReferencedSymbol[] | undefined;
        getDocumentHighlights(fileName: string, position: number, filesToSearch: string[]): DocumentHighlights[] | undefined;

        /** @deprecated */
        getOccurrencesAtPosition(fileName: string, position: number): ReferenceEntry[] | undefined;

        getNavigateToItems(searchValue: string, maxResultCount?: number, fileName?: string, excludeDtsFiles?: boolean): NavigateToItem[];
        getNavigationBarItems(fileName: string): NavigationBarItem[];
        getNavigationTree(fileName: string): NavigationTree;

        getOutliningSpans(fileName: string): OutliningSpan[];
        getTodoComments(fileName: string, descriptors: TodoCommentDescriptor[]): TodoComment[];
        getBraceMatchingAtPosition(fileName: string, position: number): TextSpan[];
        getIndentationAtPosition(fileName: string, position: number, options: EditorOptions | EditorSettings): number;

        getFormattingEditsForRange(fileName: string, start: number, end: number, options: FormatCodeOptions | FormatCodeSettings): TextChange[];
        getFormattingEditsForDocument(fileName: string, options: FormatCodeOptions | FormatCodeSettings): TextChange[];
        getFormattingEditsAfterKeystroke(fileName: string, position: number, key: string, options: FormatCodeOptions | FormatCodeSettings): TextChange[];

        getDocCommentTemplateAtPosition(fileName: string, position: number): TextInsertion | undefined;

        isValidBraceCompletionAtPosition(fileName: string, position: number, openingBrace: number): boolean;

        getSpanOfEnclosingComment(fileName: string, position: number, onlyMultiLine: boolean): TextSpan | undefined;

        getCodeFixesAtPosition(fileName: string, start: number, end: number, errorCodes: ReadonlyArray<number>, formatOptions: FormatCodeSettings, preferences: UserPreferences): ReadonlyArray<CodeFixAction>;
        getCombinedCodeFix(scope: CombinedCodeFixScope, fixId: {}, formatOptions: FormatCodeSettings, preferences: UserPreferences): CombinedCodeActions;
        applyCodeActionCommand(action: CodeActionCommand): Promise<ApplyCodeActionCommandResult>;
        applyCodeActionCommand(action: CodeActionCommand[]): Promise<ApplyCodeActionCommandResult[]>;
        applyCodeActionCommand(action: CodeActionCommand | CodeActionCommand[]): Promise<ApplyCodeActionCommandResult | ApplyCodeActionCommandResult[]>;
        /** @deprecated `fileName` will be ignored */
        applyCodeActionCommand(fileName: string, action: CodeActionCommand): Promise<ApplyCodeActionCommandResult>;
        /** @deprecated `fileName` will be ignored */
        applyCodeActionCommand(fileName: string, action: CodeActionCommand[]): Promise<ApplyCodeActionCommandResult[]>;
        /** @deprecated `fileName` will be ignored */
        applyCodeActionCommand(fileName: string, action: CodeActionCommand | CodeActionCommand[]): Promise<ApplyCodeActionCommandResult | ApplyCodeActionCommandResult[]>;
        getApplicableRefactors(fileName: string, positionOrRaneg: number | TextRange, preferences: UserPreferences | undefined): ApplicableRefactorInfo[];
        getEditsForRefactor(fileName: string, formatOptions: FormatCodeSettings, positionOrRange: number | TextRange, refactorName: string, actionName: string, preferences: UserPreferences | undefined): RefactorEditInfo | undefined;
        organizeImports(scope: OrganizeImportsScope, formatOptions: FormatCodeSettings, preferences: UserPreferences | undefined): ReadonlyArray<FileTextChanges>;

        getEmitOutput(fileName: string, emitOnlyDtsFiles?: boolean): EmitOutput;

        getProgram(): Program;

        /* @internal */ getNonBoundSourceFile(fileName: string): SourceFile;

        /**
         * @internal
         * @deprecated Use ts.createSourceFile instead.
         */
        getSourceFile(fileName: string): SourceFile;

        dispose(): void;
    }

    export interface CombinedCodeFixScope { type: "file"; fileName: string; }

    export type OrganizeImportsScope = CombinedCodeFixScope;

    /** @deprecated Use UserPreferences */
    export interface GetCompletionsAtPositionOptions extends UserPreferences {
        /** @deprecated Use includeCompletionsForModuleExports */
        includeExternalModuleExports?: boolean;
        /** @deprecated Use includeCompletionsWithInsertText */
        includeInsertTextCompletions?: boolean;
    }

    export interface ApplyCodeActionCommandResult {
        successMessage: string;
    }

    export interface Classifications {
        spans: number[];
        endOfLineState: EndOfLineState;
    }

    export interface ClassifiedSpan {
        textSpan: TextSpan;
        classificationType: ClassificationTypeNames;
    }

    /**
     * Navigation bar interface designed for visual studio's dual-column layout.
     * This does not form a proper tree.
     * The navbar is returned as a list of top-level items, each of which has a list of child items.
     * Child items always have an empty array for their `childItems`.
     */
    export interface NavigationBarItem {
        text: string;
        kind: ScriptElementKind;
        kindModifiers: string;
        spans: TextSpan[];
        childItems: NavigationBarItem[];
        indent: number;
        bolded: boolean;
        grayed: boolean;
    }

    /**
     * Node in a tree of nested declarations in a file.
     * The top node is always a script or module node.
     */
    export interface NavigationTree {
        /** Name of the declaration, or a short description, e.g. "<class>". */
        text: string;
        kind: ScriptElementKind;
        /** ScriptElementKindModifier separated by commas, e.g. "public,abstract" */
        kindModifiers: string;
        /**
         * Spans of the nodes that generated this declaration.
         * There will be more than one if this is the result of merging.
         */
        spans: TextSpan[];
        /** Present if non-empty */
        childItems?: NavigationTree[];
    }

    export interface TodoCommentDescriptor {
        text: string;
        priority: number;
    }

    export interface TodoComment {
        descriptor: TodoCommentDescriptor;
        message: string;
        position: number;
    }

    export class TextChange {
        span: TextSpan;
        newText: string;
    }

    export interface FileTextChanges {
        fileName: string;
        textChanges: TextChange[];
    }

    export interface CodeAction {
        /** Description of the code action to display in the UI of the editor */
        description: string;
        /** Text changes to apply to each file as part of the code action */
        changes: FileTextChanges[];
        /**
         * If the user accepts the code fix, the editor should send the action back in a `applyAction` request.
         * This allows the language service to have side effects (e.g. installing dependencies) upon a code fix.
         */
        commands?: CodeActionCommand[];
    }

    export interface CodeFixAction extends CodeAction {
        /**
         * If present, one may call 'getCombinedCodeFix' with this fixId.
         * This may be omitted to indicate that the code fix can't be applied in a group.
         */
        fixId?: {};
    }

    export interface CombinedCodeActions {
        changes: ReadonlyArray<FileTextChanges>;
        commands: ReadonlyArray<CodeActionCommand> | undefined;
    }

    // Publicly, this type is just `{}`. Internally it is a union of all the actions we use.
    // See `commands?: {}[]` in protocol.ts
    export type CodeActionCommand = InstallPackageAction;

    export interface InstallPackageAction {
        /* @internal */ file: string;
        /* @internal */ type: "install package";
        /* @internal */ packageName: string;
    }

    /**
     * A set of one or more available refactoring actions, grouped under a parent refactoring.
     */
    export interface ApplicableRefactorInfo {
        /**
         * The programmatic name of the refactoring
         */
        name: string;
        /**
         * A description of this refactoring category to show to the user.
         * If the refactoring gets inlined (see below), this text will not be visible.
         */
        description: string;
        /**
         * Inlineable refactorings can have their actions hoisted out to the top level
         * of a context menu. Non-inlineanable refactorings should always be shown inside
         * their parent grouping.
         *
         * If not specified, this value is assumed to be 'true'
         */
        inlineable?: boolean;

        actions: RefactorActionInfo[];
    }

    /**
     * Represents a single refactoring action - for example, the "Extract Method..." refactor might
     * offer several actions, each corresponding to a surround class or closure to extract into.
     */
    export interface RefactorActionInfo {
        /**
         * The programmatic name of the refactoring action
         */
        name: string;

        /**
         * A description of this refactoring action to show to the user.
         * If the parent refactoring is inlined away, this will be the only text shown,
         * so this description should make sense by itself if the parent is inlineable=true
         */
        description: string;
    }

    /**
     * A set of edits to make in response to a refactor action, plus an optional
     * location where renaming should be invoked from
     */
    export interface RefactorEditInfo {
        edits: FileTextChanges[];
        renameFilename: string | undefined;
        renameLocation: number | undefined;
        commands?: CodeActionCommand[];
    }

    export interface TextInsertion {
        newText: string;
        /** The position in newText the caret should point to after the insertion. */
        caretOffset: number;
    }

    export interface DocumentSpan {
        textSpan: TextSpan;
        fileName: string;
    }

    export interface RenameLocation extends DocumentSpan {
    }

    export interface ReferenceEntry extends DocumentSpan {
        isWriteAccess: boolean;
        isDefinition: boolean;
        isInString?: true;
    }

    export interface ImplementationLocation extends DocumentSpan {
        kind: ScriptElementKind;
        displayParts: SymbolDisplayPart[];
    }

    export interface DocumentHighlights {
        fileName: string;
        highlightSpans: HighlightSpan[];
    }

    export const enum HighlightSpanKind {
        none = "none",
        definition = "definition",
        reference = "reference",
        writtenReference = "writtenReference",
    }

    export interface HighlightSpan {
        fileName?: string;
        isInString?: true;
        textSpan: TextSpan;
        kind: HighlightSpanKind;
    }

    export interface NavigateToItem {
        name: string;
        kind: ScriptElementKind;
        kindModifiers: string;
        matchKind: string; // TODO: keyof typeof PatternMatchKind; (https://github.com/Microsoft/TypeScript/issues/15102)
        isCaseSensitive: boolean;
        fileName: string;
        textSpan: TextSpan;
        containerName: string;
        containerKind: ScriptElementKind;
    }

    export enum IndentStyle {
        None = 0,
        Block = 1,
        Smart = 2,
    }

    /* @deprecated - consider using EditorSettings instead */
    export interface EditorOptions {
        BaseIndentSize?: number;
        IndentSize: number;
        TabSize: number;
        NewLineCharacter: string;
        ConvertTabsToSpaces: boolean;
        IndentStyle: IndentStyle;
    }

    export interface EditorSettings {
        baseIndentSize?: number;
        indentSize?: number;
        tabSize?: number;
        newLineCharacter?: string;
        convertTabsToSpaces?: boolean;
        indentStyle?: IndentStyle;
    }

    /* @deprecated - consider using FormatCodeSettings instead */
    export interface FormatCodeOptions extends EditorOptions {
        InsertSpaceAfterCommaDelimiter: boolean;
        InsertSpaceAfterSemicolonInForStatements: boolean;
        InsertSpaceBeforeAndAfterBinaryOperators: boolean;
        InsertSpaceAfterConstructor?: boolean;
        InsertSpaceAfterKeywordsInControlFlowStatements: boolean;
        InsertSpaceAfterFunctionKeywordForAnonymousFunctions: boolean;
        InsertSpaceAfterOpeningAndBeforeClosingNonemptyParenthesis: boolean;
        InsertSpaceAfterOpeningAndBeforeClosingNonemptyBrackets: boolean;
        InsertSpaceAfterOpeningAndBeforeClosingNonemptyBraces?: boolean;
        InsertSpaceAfterOpeningAndBeforeClosingTemplateStringBraces: boolean;
        InsertSpaceAfterOpeningAndBeforeClosingJsxExpressionBraces?: boolean;
        InsertSpaceAfterTypeAssertion?: boolean;
        InsertSpaceBeforeFunctionParenthesis?: boolean;
        PlaceOpenBraceOnNewLineForFunctions: boolean;
        PlaceOpenBraceOnNewLineForControlBlocks: boolean;
        insertSpaceBeforeTypeAnnotation?: boolean;
    }

    export interface FormatCodeSettings extends EditorSettings {
        insertSpaceAfterCommaDelimiter?: boolean;
        insertSpaceAfterSemicolonInForStatements?: boolean;
        insertSpaceBeforeAndAfterBinaryOperators?: boolean;
        insertSpaceAfterConstructor?: boolean;
        insertSpaceAfterKeywordsInControlFlowStatements?: boolean;
        insertSpaceAfterFunctionKeywordForAnonymousFunctions?: boolean;
        insertSpaceAfterOpeningAndBeforeClosingNonemptyParenthesis?: boolean;
        insertSpaceAfterOpeningAndBeforeClosingNonemptyBrackets?: boolean;
        insertSpaceAfterOpeningAndBeforeClosingNonemptyBraces?: boolean;
        insertSpaceAfterOpeningAndBeforeClosingTemplateStringBraces?: boolean;
        insertSpaceAfterOpeningAndBeforeClosingJsxExpressionBraces?: boolean;
        insertSpaceAfterTypeAssertion?: boolean;
        insertSpaceBeforeFunctionParenthesis?: boolean;
        placeOpenBraceOnNewLineForFunctions?: boolean;
        placeOpenBraceOnNewLineForControlBlocks?: boolean;
        insertSpaceBeforeTypeAnnotation?: boolean;
    }

    export interface DefinitionInfo {
        fileName: string;
        textSpan: TextSpan;
        kind: ScriptElementKind;
        name: string;
        containerKind: ScriptElementKind;
        containerName: string;
    }

    export interface DefinitionInfoAndBoundSpan {
        definitions: ReadonlyArray<DefinitionInfo>;
        textSpan: TextSpan;
    }

    export interface ReferencedSymbolDefinitionInfo extends DefinitionInfo {
        displayParts: SymbolDisplayPart[];
    }

    export interface ReferencedSymbol {
        definition: ReferencedSymbolDefinitionInfo;
        references: ReferenceEntry[];
    }

    export enum SymbolDisplayPartKind {
        aliasName,
        className,
        enumName,
        fieldName,
        interfaceName,
        keyword,
        lineBreak,
        numericLiteral,
        stringLiteral,
        localName,
        methodName,
        moduleName,
        operator,
        parameterName,
        propertyName,
        punctuation,
        space,
        text,
        typeParameterName,
        enumMemberName,
        functionName,
        regularExpressionLiteral,
    }

    export interface SymbolDisplayPart {
        text: string;
        kind: string;
    }

    export interface JSDocTagInfo {
        name: string;
        text?: string;
    }

    export interface QuickInfo {
        kind: ScriptElementKind;
        kindModifiers: string;
        textSpan: TextSpan;
        displayParts: SymbolDisplayPart[] | undefined;
        documentation: SymbolDisplayPart[] | undefined;
        tags: JSDocTagInfo[] | undefined;
    }

    export interface RenameInfo {
        canRename: boolean;
        localizedErrorMessage: string | undefined;
        displayName: string;
        fullDisplayName: string;
        kind: ScriptElementKind;
        kindModifiers: string;
        triggerSpan: TextSpan;
    }

    export interface SignatureHelpParameter {
        name: string;
        documentation: SymbolDisplayPart[];
        displayParts: SymbolDisplayPart[];
        isOptional: boolean;
    }

    /**
     * Represents a single signature to show in signature help.
     * The id is used for subsequent calls into the language service to ask questions about the
     * signature help item in the context of any documents that have been updated.  i.e. after
     * an edit has happened, while signature help is still active, the host can ask important
     * questions like 'what parameter is the user currently contained within?'.
     */
    export interface SignatureHelpItem {
        isVariadic: boolean;
        prefixDisplayParts: SymbolDisplayPart[];
        suffixDisplayParts: SymbolDisplayPart[];
        separatorDisplayParts: SymbolDisplayPart[];
        parameters: SignatureHelpParameter[];
        documentation: SymbolDisplayPart[];
        tags: JSDocTagInfo[];
    }

    /**
     * Represents a set of signature help items, and the preferred item that should be selected.
     */
    export interface SignatureHelpItems {
        items: SignatureHelpItem[];
        applicableSpan: TextSpan;
        selectedItemIndex: number;
        argumentIndex: number;
        argumentCount: number;
    }

    export interface CompletionInfo {
        /** Not true for all glboal completions. This will be true if the enclosing scope matches a few syntax kinds. See `isSnippetScope`. */
        isGlobalCompletion: boolean;
        isMemberCompletion: boolean;

        /**
         * true when the current location also allows for a new identifier
         */
        isNewIdentifierLocation: boolean;
        entries: CompletionEntry[];
    }

    // see comments in protocol.ts
    export interface CompletionEntry {
        name: string;
        kind: ScriptElementKind;
        kindModifiers: string | undefined; // see ScriptElementKindModifier, comma separated
        sortText: string;
        insertText?: string;
        /**
         * An optional span that indicates the text to be replaced by this completion item.
         * If present, this span should be used instead of the default one.
         * It will be set if the required span differs from the one generated by the default replacement behavior.
         */
        replacementSpan?: TextSpan;
        hasAction?: true;
        source?: string;
        isRecommended?: true;
    }

    export interface CompletionEntryDetails {
        name: string;
        kind: ScriptElementKind;
        kindModifiers: string;   // see ScriptElementKindModifier, comma separated
        displayParts: SymbolDisplayPart[];
        documentation: SymbolDisplayPart[] | undefined;
        tags: JSDocTagInfo[] | undefined;
        codeActions?: CodeAction[];
        source?: SymbolDisplayPart[];
    }

    export interface OutliningSpan {
        /** The span of the document to actually collapse. */
        textSpan: TextSpan;

        /** The span of the document to display when the user hovers over the collapsed span. */
        hintSpan: TextSpan;

        /** The text to display in the editor for the collapsed region. */
        bannerText: string;

        /**
         * Whether or not this region should be automatically collapsed when
         * the 'Collapse to Definitions' command is invoked.
         */
        autoCollapse: boolean;
    }

    export const enum OutputFileType {
        JavaScript,
        SourceMap,
        Declaration
    }

    export const enum EndOfLineState {
        None,
        InMultiLineCommentTrivia,
        InSingleQuoteStringLiteral,
        InDoubleQuoteStringLiteral,
        InTemplateHeadOrNoSubstitutionTemplate,
        InTemplateMiddleOrTail,
        InTemplateSubstitutionPosition,
    }

    export enum TokenClass {
        Punctuation,
        Keyword,
        Operator,
        Comment,
        Whitespace,
        Identifier,
        NumberLiteral,
        StringLiteral,
        RegExpLiteral,
    }

    export interface ClassificationResult {
        finalLexState: EndOfLineState;
        entries: ClassificationInfo[];
    }

    export interface ClassificationInfo {
        length: number;
        classification: TokenClass;
    }

    export interface Classifier {
        /**
         * Gives lexical classifications of tokens on a line without any syntactic context.
         * For instance, a token consisting of the text 'string' can be either an identifier
         * named 'string' or the keyword 'string', however, because this classifier is not aware,
         * it relies on certain heuristics to give acceptable results. For classifications where
         * speed trumps accuracy, this function is preferable; however, for true accuracy, the
         * syntactic classifier is ideal. In fact, in certain editing scenarios, combining the
         * lexical, syntactic, and semantic classifiers may issue the best user experience.
         *
         * @param text                      The text of a line to classify.
         * @param lexState                  The state of the lexical classifier at the end of the previous line.
         * @param syntacticClassifierAbsent Whether the client is *not* using a syntactic classifier.
         *                                  If there is no syntactic classifier (syntacticClassifierAbsent=true),
         *                                  certain heuristics may be used in its place; however, if there is a
         *                                  syntactic classifier (syntacticClassifierAbsent=false), certain
         *                                  classifications which may be incorrectly categorized will be given
         *                                  back as Identifiers in order to allow the syntactic classifier to
         *                                  subsume the classification.
         * @deprecated Use getLexicalClassifications instead.
         */
        getClassificationsForLine(text: string, lexState: EndOfLineState, syntacticClassifierAbsent: boolean): ClassificationResult;
        getEncodedLexicalClassifications(text: string, endOfLineState: EndOfLineState, syntacticClassifierAbsent: boolean): Classifications;
    }

    export const enum ScriptElementKind {
        unknown = "",
        warning = "warning",

        /** predefined type (void) or keyword (class) */
        keyword = "keyword",

        /** top level script node */
        scriptElement = "script",

        /** module foo {} */
        moduleElement = "module",

        /** class X {} */
        classElement = "class",

        /** var x = class X {} */
        localClassElement = "local class",

        /** interface Y {} */
        interfaceElement = "interface",

        /** type T = ... */
        typeElement = "type",

        /** enum E */
        enumElement = "enum",
        enumMemberElement = "enum member",

        /**
         * Inside module and script only
         * const v = ..
         */
        variableElement = "var",

        /** Inside function */
        localVariableElement = "local var",

        /**
         * Inside module and script only
         * function f() { }
         */
        functionElement = "function",

        /** Inside function */
        localFunctionElement = "local function",

        /** class X { [public|private]* foo() {} } */
        memberFunctionElement = "method",

        /** class X { [public|private]* [get|set] foo:number; } */
        memberGetAccessorElement = "getter",
        memberSetAccessorElement = "setter",

        /**
         * class X { [public|private]* foo:number; }
         * interface Y { foo:number; }
         */
        memberVariableElement = "property",

        /** class X { constructor() { } } */
        constructorImplementationElement = "constructor",

        /** interface Y { ():number; } */
        callSignatureElement = "call",

        /** interface Y { []:number; } */
        indexSignatureElement = "index",

        /** interface Y { new():Y; } */
        constructSignatureElement = "construct",

        /** function foo(*Y*: string) */
        parameterElement = "parameter",

        typeParameterElement = "type parameter",

        primitiveType = "primitive type",

        label = "label",

        alias = "alias",

        constElement = "const",

        letElement = "let",

        directory = "directory",

        externalModuleName = "external module name",

        /**
         * <JsxTagName attribute1 attribute2={0} />
         */
        jsxAttribute = "JSX attribute",
    }

    export const enum ScriptElementKindModifier {
        none = "",
        publicMemberModifier = "public",
        privateMemberModifier = "private",
        protectedMemberModifier = "protected",
        exportedModifier = "export",
        ambientModifier = "declare",
        staticModifier = "static",
        abstractModifier = "abstract",
        optionalModifier = "optional"
    }

    export const enum ClassificationTypeNames {
        comment = "comment",
        identifier = "identifier",
        keyword = "keyword",
        numericLiteral = "number",
        operator = "operator",
        stringLiteral = "string",
        whiteSpace = "whitespace",
        text = "text",

        punctuation = "punctuation",

        className = "class name",
        enumName = "enum name",
        interfaceName = "interface name",
        moduleName = "module name",
        typeParameterName = "type parameter name",
        typeAliasName = "type alias name",
        parameterName = "parameter name",
        docCommentTagName = "doc comment tag name",
        jsxOpenTagName = "jsx open tag name",
        jsxCloseTagName = "jsx close tag name",
        jsxSelfClosingTagName = "jsx self closing tag name",
        jsxAttribute = "jsx attribute",
        jsxText = "jsx text",
        jsxAttributeStringLiteralValue = "jsx attribute string literal value",
    }

    export const enum ClassificationType {
        comment = 1,
        identifier = 2,
        keyword = 3,
        numericLiteral = 4,
        operator = 5,
        stringLiteral = 6,
        regularExpressionLiteral = 7,
        whiteSpace = 8,
        text = 9,
        punctuation = 10,
        className = 11,
        enumName = 12,
        interfaceName = 13,
        moduleName = 14,
        typeParameterName = 15,
        typeAliasName = 16,
        parameterName = 17,
        docCommentTagName = 18,
        jsxOpenTagName = 19,
        jsxCloseTagName = 20,
        jsxSelfClosingTagName = 21,
        jsxAttribute = 22,
        jsxText = 23,
        jsxAttributeStringLiteralValue = 24,
    }
}
<|MERGE_RESOLUTION|>--- conflicted
+++ resolved
@@ -1,1032 +1,1027 @@
-namespace ts {
-    export interface Node {
-        getSourceFile(): SourceFile;
-        getChildCount(sourceFile?: SourceFile): number;
-        getChildAt(index: number, sourceFile?: SourceFile): Node;
-        getChildren(sourceFile?: SourceFile): Node[];
-        /* @internal */
-        // tslint:disable-next-line unified-signatures
-        getChildren(sourceFile?: SourceFileLike): Node[];
-        getStart(sourceFile?: SourceFile, includeJsDocComment?: boolean): number;
-        /* @internal */
-        // tslint:disable-next-line unified-signatures
-        getStart(sourceFile?: SourceFileLike, includeJsDocComment?: boolean): number;
-        getFullStart(): number;
-        getEnd(): number;
-        getWidth(sourceFile?: SourceFile): number;
-        getFullWidth(): number;
-        getLeadingTriviaWidth(sourceFile?: SourceFile): number;
-        getFullText(sourceFile?: SourceFile): string;
-        getText(sourceFile?: SourceFile): string;
-        getFirstToken(sourceFile?: SourceFile): Node | undefined;
-        getLastToken(sourceFile?: SourceFile): Node | undefined;
-        // See ts.forEachChild for documentation.
-        forEachChild<T>(cbNode: (node: Node) => T | undefined, cbNodeArray?: (nodes: NodeArray<Node>) => T | undefined): T | undefined;
-    }
-
-    export interface Identifier {
-        readonly text: string;
-    }
-
-    export interface Symbol {
-        readonly name: string;
-        getFlags(): SymbolFlags;
-        getEscapedName(): __String;
-        getName(): string;
-        getDeclarations(): Declaration[] | undefined;
-        getDocumentationComment(typeChecker: TypeChecker | undefined): SymbolDisplayPart[];
-        getJsDocTags(): JSDocTagInfo[];
-    }
-
-    export interface Type {
-        getFlags(): TypeFlags;
-        getSymbol(): Symbol | undefined;
-        getProperties(): Symbol[];
-        getProperty(propertyName: string): Symbol | undefined;
-        getApparentProperties(): Symbol[];
-        getCallSignatures(): Signature[];
-        getConstructSignatures(): Signature[];
-        getStringIndexType(): Type | undefined;
-        getNumberIndexType(): Type | undefined;
-        getBaseTypes(): BaseType[] | undefined;
-        getNonNullableType(): Type;
-        getConstraint(): Type | undefined;
-        getDefault(): Type | undefined;
-    }
-
-    export interface Signature {
-        getDeclaration(): SignatureDeclaration;
-        getTypeParameters(): TypeParameter[] | undefined;
-        getParameters(): Symbol[];
-        getReturnType(): Type;
-        getDocumentationComment(typeChecker: TypeChecker | undefined): SymbolDisplayPart[];
-        getJsDocTags(): JSDocTagInfo[];
-    }
-
-    export interface SourceFile {
-        /* @internal */ version: string;
-        /* @internal */ scriptSnapshot: IScriptSnapshot | undefined;
-        /* @internal */ nameTable: UnderscoreEscapedMap<number> | undefined;
-
-        /* @internal */ getNamedDeclarations(): Map<Declaration[]>;
-
-        getLineAndCharacterOfPosition(pos: number): LineAndCharacter;
-        getLineEndOfPosition(pos: number): number;
-        getLineStarts(): ReadonlyArray<number>;
-        getPositionOfLineAndCharacter(line: number, character: number): number;
-        update(newText: string, textChangeRange: TextChangeRange): SourceFile;
-    }
-
-    export interface SourceFileLike {
-        getLineAndCharacterOfPosition(pos: number): LineAndCharacter;
-    }
-
-    export interface SourceMapSource {
-        getLineAndCharacterOfPosition(pos: number): LineAndCharacter;
-    }
-
-    /**
-     * Represents an immutable snapshot of a script at a specified time.Once acquired, the
-     * snapshot is observably immutable. i.e. the same calls with the same parameters will return
-     * the same values.
-     */
-    // tslint:disable-next-line interface-name
-    export interface IScriptSnapshot {
-        /** Gets a portion of the script snapshot specified by [start, end). */
-        getText(start: number, end: number): string;
-
-        /** Gets the length of this script snapshot. */
-        getLength(): number;
-
-        /**
-         * Gets the TextChangeRange that describe how the text changed between this text and
-         * an older version.  This information is used by the incremental parser to determine
-         * what sections of the script need to be re-parsed.  'undefined' can be returned if the
-         * change range cannot be determined.  However, in that case, incremental parsing will
-         * not happen and the entire document will be re - parsed.
-         */
-        getChangeRange(oldSnapshot: IScriptSnapshot): TextChangeRange | undefined;
-
-        /** Releases all resources held by this script snapshot */
-        dispose?(): void;
-    }
-
-    export namespace ScriptSnapshot {
-        class StringScriptSnapshot implements IScriptSnapshot {
-
-            constructor(private text: string) {
-            }
-
-            public getText(start: number, end: number): string {
-                return start === 0 && end === this.text.length
-                    ? this.text
-                    : this.text.substring(start, end);
-            }
-
-            public getLength(): number {
-                return this.text.length;
-            }
-
-            public getChangeRange(): TextChangeRange | undefined {
-                // Text-based snapshots do not support incremental parsing. Return undefined
-                // to signal that to the caller.
-                return undefined;
-            }
-        }
-
-        export function fromString(text: string): IScriptSnapshot {
-            return new StringScriptSnapshot(text);
-        }
-    }
-    export interface PreProcessedFileInfo {
-        referencedFiles: FileReference[];
-        typeReferenceDirectives: FileReference[];
-        importedFiles: FileReference[];
-        ambientExternalModules: string[] | undefined;
-        isLibFile: boolean;
-    }
-
-    export interface HostCancellationToken {
-        isCancellationRequested(): boolean;
-    }
-
-    export interface InstallPackageOptions {
-        fileName: Path;
-        packageName: string;
-    }
-
-    //
-    // Public interface of the host of a language service instance.
-    //
-    export interface LanguageServiceHost extends GetEffectiveTypeRootsHost {
-        getCompilationSettings(): CompilerOptions;
-        getNewLine?(): string;
-        getProjectVersion?(): string;
-        getScriptFileNames(): string[];
-        getScriptKind?(fileName: string): ScriptKind;
-        getScriptVersion(fileName: string): string;
-        getScriptSnapshot(fileName: string): IScriptSnapshot | undefined;
-        getLocalizedDiagnosticMessages?(): any;
-        getCancellationToken?(): HostCancellationToken;
-        getCurrentDirectory(): string;
-        getDefaultLibFileName(options: CompilerOptions): string;
-        log?(s: string): void;
-        trace?(s: string): void;
-        error?(s: string): void;
-        useCaseSensitiveFileNames?(): boolean;
-
-        /*
-         * LS host can optionally implement these methods to support completions for module specifiers.
-         * Without these methods, only completions for ambient modules will be provided.
-         */
-        readDirectory?(path: string, extensions?: ReadonlyArray<string>, exclude?: ReadonlyArray<string>, include?: ReadonlyArray<string>, depth?: number): string[];
-        readFile?(path: string, encoding?: string): string | undefined;
-        realpath?(path: string): string;
-        fileExists?(path: string): boolean;
-
-        /*
-         * LS host can optionally implement these methods to support automatic updating when new type libraries are installed
-         */
-        getTypeRootsVersion?(): number;
-
-        /*
-         * LS host can optionally implement this method if it wants to be completely in charge of module name resolution.
-         * if implementation is omitted then language service will use built-in module resolution logic and get answers to
-         * host specific questions using 'getScriptSnapshot'.
-         */
-        resolveModuleNames?(moduleNames: string[], containingFile: string, reusedNames?: string[]): ResolvedModule[];
-        resolveTypeReferenceDirectives?(typeDirectiveNames: string[], containingFile: string): ResolvedTypeReferenceDirective[];
-        /* @internal */ hasInvalidatedResolution?: HasInvalidatedResolution;
-        /* @internal */ hasChangedAutomaticTypeDirectiveNames?: boolean;
-
-        /*
-         * Required for full import and type reference completions.
-         * These should be unprefixed names. E.g. `getDirectories("/foo/bar")` should return `["a", "b"]`, not `["/foo/bar/a", "/foo/bar/b"]`.
-         */
-        getDirectories?(directoryName: string): string[];
-
-        /**
-         * Gets a set of custom transformers to use during emit.
-         */
-        getCustomTransformers?(): CustomTransformers | undefined;
-
-        isKnownTypesPackageName?(name: string): boolean;
-        installPackage?(options: InstallPackageOptions): Promise<ApplyCodeActionCommandResult>;
-    }
-
-    export interface UserPreferences {
-        readonly quotePreference?: "double" | "single";
-        readonly includeCompletionsForModuleExports?: boolean;
-        readonly includeCompletionsWithInsertText?: boolean;
-        readonly importModuleSpecifierPreference?: "relative" | "non-relative";
-    }
-    /* @internal */
-    export const defaultPreferences: UserPreferences = {};
-
-    //
-    // Public services of a language service instance associated
-    // with a language service host instance
-    //
-    export interface LanguageService {
-        cleanupSemanticCache(): void;
-
-        getSyntacticDiagnostics(fileName: string): Diagnostic[];
-        getSemanticDiagnostics(fileName: string): Diagnostic[];
-        getSuggestionDiagnostics(fileName: string): Diagnostic[];
-
-        // TODO: Rename this to getProgramDiagnostics to better indicate that these are any
-        // diagnostics present for the program level, and not just 'options' diagnostics.
-        getCompilerOptionsDiagnostics(): Diagnostic[];
-
-        /**
-         * @deprecated Use getEncodedSyntacticClassifications instead.
-         */
-        getSyntacticClassifications(fileName: string, span: TextSpan): ClassifiedSpan[];
-
-        /**
-         * @deprecated Use getEncodedSemanticClassifications instead.
-         */
-        getSemanticClassifications(fileName: string, span: TextSpan): ClassifiedSpan[];
-
-        // Encoded as triples of [start, length, ClassificationType].
-        getEncodedSyntacticClassifications(fileName: string, span: TextSpan): Classifications;
-        getEncodedSemanticClassifications(fileName: string, span: TextSpan): Classifications;
-
-        getCompletionsAtPosition(fileName: string, position: number, options: GetCompletionsAtPositionOptions | undefined): CompletionInfo | undefined;
-        // "options" and "source" are optional only for backwards-compatibility
-        getCompletionEntryDetails(
-            fileName: string,
-            position: number,
-            name: string,
-            formatOptions: FormatCodeOptions | FormatCodeSettings | undefined,
-            source: string | undefined,
-<<<<<<< HEAD
-        ): CompletionEntryDetails | undefined;
-        getCompletionEntrySymbol(fileName: string, position: number, name: string, source: string | undefined): Symbol | undefined;
-=======
-            preferences: UserPreferences | undefined,
-        ): CompletionEntryDetails;
-        getCompletionEntrySymbol(fileName: string, position: number, name: string, source: string | undefined): Symbol;
->>>>>>> cc392132
-
-        getQuickInfoAtPosition(fileName: string, position: number): QuickInfo | undefined;
-
-        getNameOrDottedNameSpan(fileName: string, startPos: number, endPos: number): TextSpan | undefined;
-
-        getBreakpointStatementAtPosition(fileName: string, position: number): TextSpan | undefined;
-
-        getSignatureHelpItems(fileName: string, position: number): SignatureHelpItems | undefined;
-
-        getRenameInfo(fileName: string, position: number): RenameInfo;
-        findRenameLocations(fileName: string, position: number, findInStrings: boolean, findInComments: boolean): RenameLocation[] | undefined;
-
-        getDefinitionAtPosition(fileName: string, position: number): DefinitionInfo[] | undefined;
-        getDefinitionAndBoundSpan(fileName: string, position: number): DefinitionInfoAndBoundSpan | undefined;
-        getTypeDefinitionAtPosition(fileName: string, position: number): DefinitionInfo[] | undefined;
-        getImplementationAtPosition(fileName: string, position: number): ImplementationLocation[] | undefined;
-
-        getReferencesAtPosition(fileName: string, position: number): ReferenceEntry[] | undefined;
-        findReferences(fileName: string, position: number): ReferencedSymbol[] | undefined;
-        getDocumentHighlights(fileName: string, position: number, filesToSearch: string[]): DocumentHighlights[] | undefined;
-
-        /** @deprecated */
-        getOccurrencesAtPosition(fileName: string, position: number): ReferenceEntry[] | undefined;
-
-        getNavigateToItems(searchValue: string, maxResultCount?: number, fileName?: string, excludeDtsFiles?: boolean): NavigateToItem[];
-        getNavigationBarItems(fileName: string): NavigationBarItem[];
-        getNavigationTree(fileName: string): NavigationTree;
-
-        getOutliningSpans(fileName: string): OutliningSpan[];
-        getTodoComments(fileName: string, descriptors: TodoCommentDescriptor[]): TodoComment[];
-        getBraceMatchingAtPosition(fileName: string, position: number): TextSpan[];
-        getIndentationAtPosition(fileName: string, position: number, options: EditorOptions | EditorSettings): number;
-
-        getFormattingEditsForRange(fileName: string, start: number, end: number, options: FormatCodeOptions | FormatCodeSettings): TextChange[];
-        getFormattingEditsForDocument(fileName: string, options: FormatCodeOptions | FormatCodeSettings): TextChange[];
-        getFormattingEditsAfterKeystroke(fileName: string, position: number, key: string, options: FormatCodeOptions | FormatCodeSettings): TextChange[];
-
-        getDocCommentTemplateAtPosition(fileName: string, position: number): TextInsertion | undefined;
-
-        isValidBraceCompletionAtPosition(fileName: string, position: number, openingBrace: number): boolean;
-
-        getSpanOfEnclosingComment(fileName: string, position: number, onlyMultiLine: boolean): TextSpan | undefined;
-
-        getCodeFixesAtPosition(fileName: string, start: number, end: number, errorCodes: ReadonlyArray<number>, formatOptions: FormatCodeSettings, preferences: UserPreferences): ReadonlyArray<CodeFixAction>;
-        getCombinedCodeFix(scope: CombinedCodeFixScope, fixId: {}, formatOptions: FormatCodeSettings, preferences: UserPreferences): CombinedCodeActions;
-        applyCodeActionCommand(action: CodeActionCommand): Promise<ApplyCodeActionCommandResult>;
-        applyCodeActionCommand(action: CodeActionCommand[]): Promise<ApplyCodeActionCommandResult[]>;
-        applyCodeActionCommand(action: CodeActionCommand | CodeActionCommand[]): Promise<ApplyCodeActionCommandResult | ApplyCodeActionCommandResult[]>;
-        /** @deprecated `fileName` will be ignored */
-        applyCodeActionCommand(fileName: string, action: CodeActionCommand): Promise<ApplyCodeActionCommandResult>;
-        /** @deprecated `fileName` will be ignored */
-        applyCodeActionCommand(fileName: string, action: CodeActionCommand[]): Promise<ApplyCodeActionCommandResult[]>;
-        /** @deprecated `fileName` will be ignored */
-        applyCodeActionCommand(fileName: string, action: CodeActionCommand | CodeActionCommand[]): Promise<ApplyCodeActionCommandResult | ApplyCodeActionCommandResult[]>;
-        getApplicableRefactors(fileName: string, positionOrRaneg: number | TextRange, preferences: UserPreferences | undefined): ApplicableRefactorInfo[];
-        getEditsForRefactor(fileName: string, formatOptions: FormatCodeSettings, positionOrRange: number | TextRange, refactorName: string, actionName: string, preferences: UserPreferences | undefined): RefactorEditInfo | undefined;
-        organizeImports(scope: OrganizeImportsScope, formatOptions: FormatCodeSettings, preferences: UserPreferences | undefined): ReadonlyArray<FileTextChanges>;
-
-        getEmitOutput(fileName: string, emitOnlyDtsFiles?: boolean): EmitOutput;
-
-        getProgram(): Program;
-
-        /* @internal */ getNonBoundSourceFile(fileName: string): SourceFile;
-
-        /**
-         * @internal
-         * @deprecated Use ts.createSourceFile instead.
-         */
-        getSourceFile(fileName: string): SourceFile;
-
-        dispose(): void;
-    }
-
-    export interface CombinedCodeFixScope { type: "file"; fileName: string; }
-
-    export type OrganizeImportsScope = CombinedCodeFixScope;
-
-    /** @deprecated Use UserPreferences */
-    export interface GetCompletionsAtPositionOptions extends UserPreferences {
-        /** @deprecated Use includeCompletionsForModuleExports */
-        includeExternalModuleExports?: boolean;
-        /** @deprecated Use includeCompletionsWithInsertText */
-        includeInsertTextCompletions?: boolean;
-    }
-
-    export interface ApplyCodeActionCommandResult {
-        successMessage: string;
-    }
-
-    export interface Classifications {
-        spans: number[];
-        endOfLineState: EndOfLineState;
-    }
-
-    export interface ClassifiedSpan {
-        textSpan: TextSpan;
-        classificationType: ClassificationTypeNames;
-    }
-
-    /**
-     * Navigation bar interface designed for visual studio's dual-column layout.
-     * This does not form a proper tree.
-     * The navbar is returned as a list of top-level items, each of which has a list of child items.
-     * Child items always have an empty array for their `childItems`.
-     */
-    export interface NavigationBarItem {
-        text: string;
-        kind: ScriptElementKind;
-        kindModifiers: string;
-        spans: TextSpan[];
-        childItems: NavigationBarItem[];
-        indent: number;
-        bolded: boolean;
-        grayed: boolean;
-    }
-
-    /**
-     * Node in a tree of nested declarations in a file.
-     * The top node is always a script or module node.
-     */
-    export interface NavigationTree {
-        /** Name of the declaration, or a short description, e.g. "<class>". */
-        text: string;
-        kind: ScriptElementKind;
-        /** ScriptElementKindModifier separated by commas, e.g. "public,abstract" */
-        kindModifiers: string;
-        /**
-         * Spans of the nodes that generated this declaration.
-         * There will be more than one if this is the result of merging.
-         */
-        spans: TextSpan[];
-        /** Present if non-empty */
-        childItems?: NavigationTree[];
-    }
-
-    export interface TodoCommentDescriptor {
-        text: string;
-        priority: number;
-    }
-
-    export interface TodoComment {
-        descriptor: TodoCommentDescriptor;
-        message: string;
-        position: number;
-    }
-
-    export class TextChange {
-        span: TextSpan;
-        newText: string;
-    }
-
-    export interface FileTextChanges {
-        fileName: string;
-        textChanges: TextChange[];
-    }
-
-    export interface CodeAction {
-        /** Description of the code action to display in the UI of the editor */
-        description: string;
-        /** Text changes to apply to each file as part of the code action */
-        changes: FileTextChanges[];
-        /**
-         * If the user accepts the code fix, the editor should send the action back in a `applyAction` request.
-         * This allows the language service to have side effects (e.g. installing dependencies) upon a code fix.
-         */
-        commands?: CodeActionCommand[];
-    }
-
-    export interface CodeFixAction extends CodeAction {
-        /**
-         * If present, one may call 'getCombinedCodeFix' with this fixId.
-         * This may be omitted to indicate that the code fix can't be applied in a group.
-         */
-        fixId?: {};
-    }
-
-    export interface CombinedCodeActions {
-        changes: ReadonlyArray<FileTextChanges>;
-        commands: ReadonlyArray<CodeActionCommand> | undefined;
-    }
-
-    // Publicly, this type is just `{}`. Internally it is a union of all the actions we use.
-    // See `commands?: {}[]` in protocol.ts
-    export type CodeActionCommand = InstallPackageAction;
-
-    export interface InstallPackageAction {
-        /* @internal */ file: string;
-        /* @internal */ type: "install package";
-        /* @internal */ packageName: string;
-    }
-
-    /**
-     * A set of one or more available refactoring actions, grouped under a parent refactoring.
-     */
-    export interface ApplicableRefactorInfo {
-        /**
-         * The programmatic name of the refactoring
-         */
-        name: string;
-        /**
-         * A description of this refactoring category to show to the user.
-         * If the refactoring gets inlined (see below), this text will not be visible.
-         */
-        description: string;
-        /**
-         * Inlineable refactorings can have their actions hoisted out to the top level
-         * of a context menu. Non-inlineanable refactorings should always be shown inside
-         * their parent grouping.
-         *
-         * If not specified, this value is assumed to be 'true'
-         */
-        inlineable?: boolean;
-
-        actions: RefactorActionInfo[];
-    }
-
-    /**
-     * Represents a single refactoring action - for example, the "Extract Method..." refactor might
-     * offer several actions, each corresponding to a surround class or closure to extract into.
-     */
-    export interface RefactorActionInfo {
-        /**
-         * The programmatic name of the refactoring action
-         */
-        name: string;
-
-        /**
-         * A description of this refactoring action to show to the user.
-         * If the parent refactoring is inlined away, this will be the only text shown,
-         * so this description should make sense by itself if the parent is inlineable=true
-         */
-        description: string;
-    }
-
-    /**
-     * A set of edits to make in response to a refactor action, plus an optional
-     * location where renaming should be invoked from
-     */
-    export interface RefactorEditInfo {
-        edits: FileTextChanges[];
-        renameFilename: string | undefined;
-        renameLocation: number | undefined;
-        commands?: CodeActionCommand[];
-    }
-
-    export interface TextInsertion {
-        newText: string;
-        /** The position in newText the caret should point to after the insertion. */
-        caretOffset: number;
-    }
-
-    export interface DocumentSpan {
-        textSpan: TextSpan;
-        fileName: string;
-    }
-
-    export interface RenameLocation extends DocumentSpan {
-    }
-
-    export interface ReferenceEntry extends DocumentSpan {
-        isWriteAccess: boolean;
-        isDefinition: boolean;
-        isInString?: true;
-    }
-
-    export interface ImplementationLocation extends DocumentSpan {
-        kind: ScriptElementKind;
-        displayParts: SymbolDisplayPart[];
-    }
-
-    export interface DocumentHighlights {
-        fileName: string;
-        highlightSpans: HighlightSpan[];
-    }
-
-    export const enum HighlightSpanKind {
-        none = "none",
-        definition = "definition",
-        reference = "reference",
-        writtenReference = "writtenReference",
-    }
-
-    export interface HighlightSpan {
-        fileName?: string;
-        isInString?: true;
-        textSpan: TextSpan;
-        kind: HighlightSpanKind;
-    }
-
-    export interface NavigateToItem {
-        name: string;
-        kind: ScriptElementKind;
-        kindModifiers: string;
-        matchKind: string; // TODO: keyof typeof PatternMatchKind; (https://github.com/Microsoft/TypeScript/issues/15102)
-        isCaseSensitive: boolean;
-        fileName: string;
-        textSpan: TextSpan;
-        containerName: string;
-        containerKind: ScriptElementKind;
-    }
-
-    export enum IndentStyle {
-        None = 0,
-        Block = 1,
-        Smart = 2,
-    }
-
-    /* @deprecated - consider using EditorSettings instead */
-    export interface EditorOptions {
-        BaseIndentSize?: number;
-        IndentSize: number;
-        TabSize: number;
-        NewLineCharacter: string;
-        ConvertTabsToSpaces: boolean;
-        IndentStyle: IndentStyle;
-    }
-
-    export interface EditorSettings {
-        baseIndentSize?: number;
-        indentSize?: number;
-        tabSize?: number;
-        newLineCharacter?: string;
-        convertTabsToSpaces?: boolean;
-        indentStyle?: IndentStyle;
-    }
-
-    /* @deprecated - consider using FormatCodeSettings instead */
-    export interface FormatCodeOptions extends EditorOptions {
-        InsertSpaceAfterCommaDelimiter: boolean;
-        InsertSpaceAfterSemicolonInForStatements: boolean;
-        InsertSpaceBeforeAndAfterBinaryOperators: boolean;
-        InsertSpaceAfterConstructor?: boolean;
-        InsertSpaceAfterKeywordsInControlFlowStatements: boolean;
-        InsertSpaceAfterFunctionKeywordForAnonymousFunctions: boolean;
-        InsertSpaceAfterOpeningAndBeforeClosingNonemptyParenthesis: boolean;
-        InsertSpaceAfterOpeningAndBeforeClosingNonemptyBrackets: boolean;
-        InsertSpaceAfterOpeningAndBeforeClosingNonemptyBraces?: boolean;
-        InsertSpaceAfterOpeningAndBeforeClosingTemplateStringBraces: boolean;
-        InsertSpaceAfterOpeningAndBeforeClosingJsxExpressionBraces?: boolean;
-        InsertSpaceAfterTypeAssertion?: boolean;
-        InsertSpaceBeforeFunctionParenthesis?: boolean;
-        PlaceOpenBraceOnNewLineForFunctions: boolean;
-        PlaceOpenBraceOnNewLineForControlBlocks: boolean;
-        insertSpaceBeforeTypeAnnotation?: boolean;
-    }
-
-    export interface FormatCodeSettings extends EditorSettings {
-        insertSpaceAfterCommaDelimiter?: boolean;
-        insertSpaceAfterSemicolonInForStatements?: boolean;
-        insertSpaceBeforeAndAfterBinaryOperators?: boolean;
-        insertSpaceAfterConstructor?: boolean;
-        insertSpaceAfterKeywordsInControlFlowStatements?: boolean;
-        insertSpaceAfterFunctionKeywordForAnonymousFunctions?: boolean;
-        insertSpaceAfterOpeningAndBeforeClosingNonemptyParenthesis?: boolean;
-        insertSpaceAfterOpeningAndBeforeClosingNonemptyBrackets?: boolean;
-        insertSpaceAfterOpeningAndBeforeClosingNonemptyBraces?: boolean;
-        insertSpaceAfterOpeningAndBeforeClosingTemplateStringBraces?: boolean;
-        insertSpaceAfterOpeningAndBeforeClosingJsxExpressionBraces?: boolean;
-        insertSpaceAfterTypeAssertion?: boolean;
-        insertSpaceBeforeFunctionParenthesis?: boolean;
-        placeOpenBraceOnNewLineForFunctions?: boolean;
-        placeOpenBraceOnNewLineForControlBlocks?: boolean;
-        insertSpaceBeforeTypeAnnotation?: boolean;
-    }
-
-    export interface DefinitionInfo {
-        fileName: string;
-        textSpan: TextSpan;
-        kind: ScriptElementKind;
-        name: string;
-        containerKind: ScriptElementKind;
-        containerName: string;
-    }
-
-    export interface DefinitionInfoAndBoundSpan {
-        definitions: ReadonlyArray<DefinitionInfo>;
-        textSpan: TextSpan;
-    }
-
-    export interface ReferencedSymbolDefinitionInfo extends DefinitionInfo {
-        displayParts: SymbolDisplayPart[];
-    }
-
-    export interface ReferencedSymbol {
-        definition: ReferencedSymbolDefinitionInfo;
-        references: ReferenceEntry[];
-    }
-
-    export enum SymbolDisplayPartKind {
-        aliasName,
-        className,
-        enumName,
-        fieldName,
-        interfaceName,
-        keyword,
-        lineBreak,
-        numericLiteral,
-        stringLiteral,
-        localName,
-        methodName,
-        moduleName,
-        operator,
-        parameterName,
-        propertyName,
-        punctuation,
-        space,
-        text,
-        typeParameterName,
-        enumMemberName,
-        functionName,
-        regularExpressionLiteral,
-    }
-
-    export interface SymbolDisplayPart {
-        text: string;
-        kind: string;
-    }
-
-    export interface JSDocTagInfo {
-        name: string;
-        text?: string;
-    }
-
-    export interface QuickInfo {
-        kind: ScriptElementKind;
-        kindModifiers: string;
-        textSpan: TextSpan;
-        displayParts: SymbolDisplayPart[] | undefined;
-        documentation: SymbolDisplayPart[] | undefined;
-        tags: JSDocTagInfo[] | undefined;
-    }
-
-    export interface RenameInfo {
-        canRename: boolean;
-        localizedErrorMessage: string | undefined;
-        displayName: string;
-        fullDisplayName: string;
-        kind: ScriptElementKind;
-        kindModifiers: string;
-        triggerSpan: TextSpan;
-    }
-
-    export interface SignatureHelpParameter {
-        name: string;
-        documentation: SymbolDisplayPart[];
-        displayParts: SymbolDisplayPart[];
-        isOptional: boolean;
-    }
-
-    /**
-     * Represents a single signature to show in signature help.
-     * The id is used for subsequent calls into the language service to ask questions about the
-     * signature help item in the context of any documents that have been updated.  i.e. after
-     * an edit has happened, while signature help is still active, the host can ask important
-     * questions like 'what parameter is the user currently contained within?'.
-     */
-    export interface SignatureHelpItem {
-        isVariadic: boolean;
-        prefixDisplayParts: SymbolDisplayPart[];
-        suffixDisplayParts: SymbolDisplayPart[];
-        separatorDisplayParts: SymbolDisplayPart[];
-        parameters: SignatureHelpParameter[];
-        documentation: SymbolDisplayPart[];
-        tags: JSDocTagInfo[];
-    }
-
-    /**
-     * Represents a set of signature help items, and the preferred item that should be selected.
-     */
-    export interface SignatureHelpItems {
-        items: SignatureHelpItem[];
-        applicableSpan: TextSpan;
-        selectedItemIndex: number;
-        argumentIndex: number;
-        argumentCount: number;
-    }
-
-    export interface CompletionInfo {
-        /** Not true for all glboal completions. This will be true if the enclosing scope matches a few syntax kinds. See `isSnippetScope`. */
-        isGlobalCompletion: boolean;
-        isMemberCompletion: boolean;
-
-        /**
-         * true when the current location also allows for a new identifier
-         */
-        isNewIdentifierLocation: boolean;
-        entries: CompletionEntry[];
-    }
-
-    // see comments in protocol.ts
-    export interface CompletionEntry {
-        name: string;
-        kind: ScriptElementKind;
-        kindModifiers: string | undefined; // see ScriptElementKindModifier, comma separated
-        sortText: string;
-        insertText?: string;
-        /**
-         * An optional span that indicates the text to be replaced by this completion item.
-         * If present, this span should be used instead of the default one.
-         * It will be set if the required span differs from the one generated by the default replacement behavior.
-         */
-        replacementSpan?: TextSpan;
-        hasAction?: true;
-        source?: string;
-        isRecommended?: true;
-    }
-
-    export interface CompletionEntryDetails {
-        name: string;
-        kind: ScriptElementKind;
-        kindModifiers: string;   // see ScriptElementKindModifier, comma separated
-        displayParts: SymbolDisplayPart[];
-        documentation: SymbolDisplayPart[] | undefined;
-        tags: JSDocTagInfo[] | undefined;
-        codeActions?: CodeAction[];
-        source?: SymbolDisplayPart[];
-    }
-
-    export interface OutliningSpan {
-        /** The span of the document to actually collapse. */
-        textSpan: TextSpan;
-
-        /** The span of the document to display when the user hovers over the collapsed span. */
-        hintSpan: TextSpan;
-
-        /** The text to display in the editor for the collapsed region. */
-        bannerText: string;
-
-        /**
-         * Whether or not this region should be automatically collapsed when
-         * the 'Collapse to Definitions' command is invoked.
-         */
-        autoCollapse: boolean;
-    }
-
-    export const enum OutputFileType {
-        JavaScript,
-        SourceMap,
-        Declaration
-    }
-
-    export const enum EndOfLineState {
-        None,
-        InMultiLineCommentTrivia,
-        InSingleQuoteStringLiteral,
-        InDoubleQuoteStringLiteral,
-        InTemplateHeadOrNoSubstitutionTemplate,
-        InTemplateMiddleOrTail,
-        InTemplateSubstitutionPosition,
-    }
-
-    export enum TokenClass {
-        Punctuation,
-        Keyword,
-        Operator,
-        Comment,
-        Whitespace,
-        Identifier,
-        NumberLiteral,
-        StringLiteral,
-        RegExpLiteral,
-    }
-
-    export interface ClassificationResult {
-        finalLexState: EndOfLineState;
-        entries: ClassificationInfo[];
-    }
-
-    export interface ClassificationInfo {
-        length: number;
-        classification: TokenClass;
-    }
-
-    export interface Classifier {
-        /**
-         * Gives lexical classifications of tokens on a line without any syntactic context.
-         * For instance, a token consisting of the text 'string' can be either an identifier
-         * named 'string' or the keyword 'string', however, because this classifier is not aware,
-         * it relies on certain heuristics to give acceptable results. For classifications where
-         * speed trumps accuracy, this function is preferable; however, for true accuracy, the
-         * syntactic classifier is ideal. In fact, in certain editing scenarios, combining the
-         * lexical, syntactic, and semantic classifiers may issue the best user experience.
-         *
-         * @param text                      The text of a line to classify.
-         * @param lexState                  The state of the lexical classifier at the end of the previous line.
-         * @param syntacticClassifierAbsent Whether the client is *not* using a syntactic classifier.
-         *                                  If there is no syntactic classifier (syntacticClassifierAbsent=true),
-         *                                  certain heuristics may be used in its place; however, if there is a
-         *                                  syntactic classifier (syntacticClassifierAbsent=false), certain
-         *                                  classifications which may be incorrectly categorized will be given
-         *                                  back as Identifiers in order to allow the syntactic classifier to
-         *                                  subsume the classification.
-         * @deprecated Use getLexicalClassifications instead.
-         */
-        getClassificationsForLine(text: string, lexState: EndOfLineState, syntacticClassifierAbsent: boolean): ClassificationResult;
-        getEncodedLexicalClassifications(text: string, endOfLineState: EndOfLineState, syntacticClassifierAbsent: boolean): Classifications;
-    }
-
-    export const enum ScriptElementKind {
-        unknown = "",
-        warning = "warning",
-
-        /** predefined type (void) or keyword (class) */
-        keyword = "keyword",
-
-        /** top level script node */
-        scriptElement = "script",
-
-        /** module foo {} */
-        moduleElement = "module",
-
-        /** class X {} */
-        classElement = "class",
-
-        /** var x = class X {} */
-        localClassElement = "local class",
-
-        /** interface Y {} */
-        interfaceElement = "interface",
-
-        /** type T = ... */
-        typeElement = "type",
-
-        /** enum E */
-        enumElement = "enum",
-        enumMemberElement = "enum member",
-
-        /**
-         * Inside module and script only
-         * const v = ..
-         */
-        variableElement = "var",
-
-        /** Inside function */
-        localVariableElement = "local var",
-
-        /**
-         * Inside module and script only
-         * function f() { }
-         */
-        functionElement = "function",
-
-        /** Inside function */
-        localFunctionElement = "local function",
-
-        /** class X { [public|private]* foo() {} } */
-        memberFunctionElement = "method",
-
-        /** class X { [public|private]* [get|set] foo:number; } */
-        memberGetAccessorElement = "getter",
-        memberSetAccessorElement = "setter",
-
-        /**
-         * class X { [public|private]* foo:number; }
-         * interface Y { foo:number; }
-         */
-        memberVariableElement = "property",
-
-        /** class X { constructor() { } } */
-        constructorImplementationElement = "constructor",
-
-        /** interface Y { ():number; } */
-        callSignatureElement = "call",
-
-        /** interface Y { []:number; } */
-        indexSignatureElement = "index",
-
-        /** interface Y { new():Y; } */
-        constructSignatureElement = "construct",
-
-        /** function foo(*Y*: string) */
-        parameterElement = "parameter",
-
-        typeParameterElement = "type parameter",
-
-        primitiveType = "primitive type",
-
-        label = "label",
-
-        alias = "alias",
-
-        constElement = "const",
-
-        letElement = "let",
-
-        directory = "directory",
-
-        externalModuleName = "external module name",
-
-        /**
-         * <JsxTagName attribute1 attribute2={0} />
-         */
-        jsxAttribute = "JSX attribute",
-    }
-
-    export const enum ScriptElementKindModifier {
-        none = "",
-        publicMemberModifier = "public",
-        privateMemberModifier = "private",
-        protectedMemberModifier = "protected",
-        exportedModifier = "export",
-        ambientModifier = "declare",
-        staticModifier = "static",
-        abstractModifier = "abstract",
-        optionalModifier = "optional"
-    }
-
-    export const enum ClassificationTypeNames {
-        comment = "comment",
-        identifier = "identifier",
-        keyword = "keyword",
-        numericLiteral = "number",
-        operator = "operator",
-        stringLiteral = "string",
-        whiteSpace = "whitespace",
-        text = "text",
-
-        punctuation = "punctuation",
-
-        className = "class name",
-        enumName = "enum name",
-        interfaceName = "interface name",
-        moduleName = "module name",
-        typeParameterName = "type parameter name",
-        typeAliasName = "type alias name",
-        parameterName = "parameter name",
-        docCommentTagName = "doc comment tag name",
-        jsxOpenTagName = "jsx open tag name",
-        jsxCloseTagName = "jsx close tag name",
-        jsxSelfClosingTagName = "jsx self closing tag name",
-        jsxAttribute = "jsx attribute",
-        jsxText = "jsx text",
-        jsxAttributeStringLiteralValue = "jsx attribute string literal value",
-    }
-
-    export const enum ClassificationType {
-        comment = 1,
-        identifier = 2,
-        keyword = 3,
-        numericLiteral = 4,
-        operator = 5,
-        stringLiteral = 6,
-        regularExpressionLiteral = 7,
-        whiteSpace = 8,
-        text = 9,
-        punctuation = 10,
-        className = 11,
-        enumName = 12,
-        interfaceName = 13,
-        moduleName = 14,
-        typeParameterName = 15,
-        typeAliasName = 16,
-        parameterName = 17,
-        docCommentTagName = 18,
-        jsxOpenTagName = 19,
-        jsxCloseTagName = 20,
-        jsxSelfClosingTagName = 21,
-        jsxAttribute = 22,
-        jsxText = 23,
-        jsxAttributeStringLiteralValue = 24,
-    }
-}
+namespace ts {
+    export interface Node {
+        getSourceFile(): SourceFile;
+        getChildCount(sourceFile?: SourceFile): number;
+        getChildAt(index: number, sourceFile?: SourceFile): Node;
+        getChildren(sourceFile?: SourceFile): Node[];
+        /* @internal */
+        // tslint:disable-next-line unified-signatures
+        getChildren(sourceFile?: SourceFileLike): Node[];
+        getStart(sourceFile?: SourceFile, includeJsDocComment?: boolean): number;
+        /* @internal */
+        // tslint:disable-next-line unified-signatures
+        getStart(sourceFile?: SourceFileLike, includeJsDocComment?: boolean): number;
+        getFullStart(): number;
+        getEnd(): number;
+        getWidth(sourceFile?: SourceFile): number;
+        getFullWidth(): number;
+        getLeadingTriviaWidth(sourceFile?: SourceFile): number;
+        getFullText(sourceFile?: SourceFile): string;
+        getText(sourceFile?: SourceFile): string;
+        getFirstToken(sourceFile?: SourceFile): Node | undefined;
+        getLastToken(sourceFile?: SourceFile): Node | undefined;
+        // See ts.forEachChild for documentation.
+        forEachChild<T>(cbNode: (node: Node) => T | undefined, cbNodeArray?: (nodes: NodeArray<Node>) => T | undefined): T | undefined;
+    }
+
+    export interface Identifier {
+        readonly text: string;
+    }
+
+    export interface Symbol {
+        readonly name: string;
+        getFlags(): SymbolFlags;
+        getEscapedName(): __String;
+        getName(): string;
+        getDeclarations(): Declaration[] | undefined;
+        getDocumentationComment(typeChecker: TypeChecker | undefined): SymbolDisplayPart[];
+        getJsDocTags(): JSDocTagInfo[];
+    }
+
+    export interface Type {
+        getFlags(): TypeFlags;
+        getSymbol(): Symbol | undefined;
+        getProperties(): Symbol[];
+        getProperty(propertyName: string): Symbol | undefined;
+        getApparentProperties(): Symbol[];
+        getCallSignatures(): Signature[];
+        getConstructSignatures(): Signature[];
+        getStringIndexType(): Type | undefined;
+        getNumberIndexType(): Type | undefined;
+        getBaseTypes(): BaseType[] | undefined;
+        getNonNullableType(): Type;
+        getConstraint(): Type | undefined;
+        getDefault(): Type | undefined;
+    }
+
+    export interface Signature {
+        getDeclaration(): SignatureDeclaration;
+        getTypeParameters(): TypeParameter[] | undefined;
+        getParameters(): Symbol[];
+        getReturnType(): Type;
+        getDocumentationComment(typeChecker: TypeChecker | undefined): SymbolDisplayPart[];
+        getJsDocTags(): JSDocTagInfo[];
+    }
+
+    export interface SourceFile {
+        /* @internal */ version: string;
+        /* @internal */ scriptSnapshot: IScriptSnapshot | undefined;
+        /* @internal */ nameTable: UnderscoreEscapedMap<number> | undefined;
+
+        /* @internal */ getNamedDeclarations(): Map<Declaration[]>;
+
+        getLineAndCharacterOfPosition(pos: number): LineAndCharacter;
+        getLineEndOfPosition(pos: number): number;
+        getLineStarts(): ReadonlyArray<number>;
+        getPositionOfLineAndCharacter(line: number, character: number): number;
+        update(newText: string, textChangeRange: TextChangeRange): SourceFile;
+    }
+
+    export interface SourceFileLike {
+        getLineAndCharacterOfPosition(pos: number): LineAndCharacter;
+    }
+
+    export interface SourceMapSource {
+        getLineAndCharacterOfPosition(pos: number): LineAndCharacter;
+    }
+
+    /**
+     * Represents an immutable snapshot of a script at a specified time.Once acquired, the
+     * snapshot is observably immutable. i.e. the same calls with the same parameters will return
+     * the same values.
+     */
+    // tslint:disable-next-line interface-name
+    export interface IScriptSnapshot {
+        /** Gets a portion of the script snapshot specified by [start, end). */
+        getText(start: number, end: number): string;
+
+        /** Gets the length of this script snapshot. */
+        getLength(): number;
+
+        /**
+         * Gets the TextChangeRange that describe how the text changed between this text and
+         * an older version.  This information is used by the incremental parser to determine
+         * what sections of the script need to be re-parsed.  'undefined' can be returned if the
+         * change range cannot be determined.  However, in that case, incremental parsing will
+         * not happen and the entire document will be re - parsed.
+         */
+        getChangeRange(oldSnapshot: IScriptSnapshot): TextChangeRange | undefined;
+
+        /** Releases all resources held by this script snapshot */
+        dispose?(): void;
+    }
+
+    export namespace ScriptSnapshot {
+        class StringScriptSnapshot implements IScriptSnapshot {
+
+            constructor(private text: string) {
+            }
+
+            public getText(start: number, end: number): string {
+                return start === 0 && end === this.text.length
+                    ? this.text
+                    : this.text.substring(start, end);
+            }
+
+            public getLength(): number {
+                return this.text.length;
+            }
+
+            public getChangeRange(): TextChangeRange | undefined {
+                // Text-based snapshots do not support incremental parsing. Return undefined
+                // to signal that to the caller.
+                return undefined;
+            }
+        }
+
+        export function fromString(text: string): IScriptSnapshot {
+            return new StringScriptSnapshot(text);
+        }
+    }
+    export interface PreProcessedFileInfo {
+        referencedFiles: FileReference[];
+        typeReferenceDirectives: FileReference[];
+        importedFiles: FileReference[];
+        ambientExternalModules: string[] | undefined;
+        isLibFile: boolean;
+    }
+
+    export interface HostCancellationToken {
+        isCancellationRequested(): boolean;
+    }
+
+    export interface InstallPackageOptions {
+        fileName: Path;
+        packageName: string;
+    }
+
+    //
+    // Public interface of the host of a language service instance.
+    //
+    export interface LanguageServiceHost extends GetEffectiveTypeRootsHost {
+        getCompilationSettings(): CompilerOptions;
+        getNewLine?(): string;
+        getProjectVersion?(): string;
+        getScriptFileNames(): string[];
+        getScriptKind?(fileName: string): ScriptKind;
+        getScriptVersion(fileName: string): string;
+        getScriptSnapshot(fileName: string): IScriptSnapshot | undefined;
+        getLocalizedDiagnosticMessages?(): any;
+        getCancellationToken?(): HostCancellationToken;
+        getCurrentDirectory(): string;
+        getDefaultLibFileName(options: CompilerOptions): string;
+        log?(s: string): void;
+        trace?(s: string): void;
+        error?(s: string): void;
+        useCaseSensitiveFileNames?(): boolean;
+
+        /*
+         * LS host can optionally implement these methods to support completions for module specifiers.
+         * Without these methods, only completions for ambient modules will be provided.
+         */
+        readDirectory?(path: string, extensions?: ReadonlyArray<string>, exclude?: ReadonlyArray<string>, include?: ReadonlyArray<string>, depth?: number): string[];
+        readFile?(path: string, encoding?: string): string | undefined;
+        realpath?(path: string): string;
+        fileExists?(path: string): boolean;
+
+        /*
+         * LS host can optionally implement these methods to support automatic updating when new type libraries are installed
+         */
+        getTypeRootsVersion?(): number;
+
+        /*
+         * LS host can optionally implement this method if it wants to be completely in charge of module name resolution.
+         * if implementation is omitted then language service will use built-in module resolution logic and get answers to
+         * host specific questions using 'getScriptSnapshot'.
+         */
+        resolveModuleNames?(moduleNames: string[], containingFile: string, reusedNames?: string[]): ResolvedModule[];
+        resolveTypeReferenceDirectives?(typeDirectiveNames: string[], containingFile: string): ResolvedTypeReferenceDirective[];
+        /* @internal */ hasInvalidatedResolution?: HasInvalidatedResolution;
+        /* @internal */ hasChangedAutomaticTypeDirectiveNames?: boolean;
+
+        /*
+         * Required for full import and type reference completions.
+         * These should be unprefixed names. E.g. `getDirectories("/foo/bar")` should return `["a", "b"]`, not `["/foo/bar/a", "/foo/bar/b"]`.
+         */
+        getDirectories?(directoryName: string): string[];
+
+        /**
+         * Gets a set of custom transformers to use during emit.
+         */
+        getCustomTransformers?(): CustomTransformers | undefined;
+
+        isKnownTypesPackageName?(name: string): boolean;
+        installPackage?(options: InstallPackageOptions): Promise<ApplyCodeActionCommandResult>;
+    }
+
+    export interface UserPreferences {
+        readonly quotePreference?: "double" | "single";
+        readonly includeCompletionsForModuleExports?: boolean;
+        readonly includeCompletionsWithInsertText?: boolean;
+        readonly importModuleSpecifierPreference?: "relative" | "non-relative";
+    }
+    /* @internal */
+    export const defaultPreferences: UserPreferences = {};
+
+    //
+    // Public services of a language service instance associated
+    // with a language service host instance
+    //
+    export interface LanguageService {
+        cleanupSemanticCache(): void;
+
+        getSyntacticDiagnostics(fileName: string): Diagnostic[];
+        getSemanticDiagnostics(fileName: string): Diagnostic[];
+        getSuggestionDiagnostics(fileName: string): Diagnostic[];
+
+        // TODO: Rename this to getProgramDiagnostics to better indicate that these are any
+        // diagnostics present for the program level, and not just 'options' diagnostics.
+        getCompilerOptionsDiagnostics(): Diagnostic[];
+
+        /**
+         * @deprecated Use getEncodedSyntacticClassifications instead.
+         */
+        getSyntacticClassifications(fileName: string, span: TextSpan): ClassifiedSpan[];
+
+        /**
+         * @deprecated Use getEncodedSemanticClassifications instead.
+         */
+        getSemanticClassifications(fileName: string, span: TextSpan): ClassifiedSpan[];
+
+        // Encoded as triples of [start, length, ClassificationType].
+        getEncodedSyntacticClassifications(fileName: string, span: TextSpan): Classifications;
+        getEncodedSemanticClassifications(fileName: string, span: TextSpan): Classifications;
+
+        getCompletionsAtPosition(fileName: string, position: number, options: GetCompletionsAtPositionOptions | undefined): CompletionInfo | undefined;
+        // "options" and "source" are optional only for backwards-compatibility
+        getCompletionEntryDetails(
+            fileName: string,
+            position: number,
+            name: string,
+            formatOptions: FormatCodeOptions | FormatCodeSettings | undefined,
+            source: string | undefined,
+            preferences: UserPreferences | undefined,
+        ): CompletionEntryDetails | undefined;
+        getCompletionEntrySymbol(fileName: string, position: number, name: string, source: string | undefined): Symbol | undefined;
+
+        getQuickInfoAtPosition(fileName: string, position: number): QuickInfo | undefined;
+
+        getNameOrDottedNameSpan(fileName: string, startPos: number, endPos: number): TextSpan | undefined;
+
+        getBreakpointStatementAtPosition(fileName: string, position: number): TextSpan | undefined;
+
+        getSignatureHelpItems(fileName: string, position: number): SignatureHelpItems | undefined;
+
+        getRenameInfo(fileName: string, position: number): RenameInfo;
+        findRenameLocations(fileName: string, position: number, findInStrings: boolean, findInComments: boolean): RenameLocation[] | undefined;
+
+        getDefinitionAtPosition(fileName: string, position: number): DefinitionInfo[] | undefined;
+        getDefinitionAndBoundSpan(fileName: string, position: number): DefinitionInfoAndBoundSpan | undefined;
+        getTypeDefinitionAtPosition(fileName: string, position: number): DefinitionInfo[] | undefined;
+        getImplementationAtPosition(fileName: string, position: number): ImplementationLocation[] | undefined;
+
+        getReferencesAtPosition(fileName: string, position: number): ReferenceEntry[] | undefined;
+        findReferences(fileName: string, position: number): ReferencedSymbol[] | undefined;
+        getDocumentHighlights(fileName: string, position: number, filesToSearch: string[]): DocumentHighlights[] | undefined;
+
+        /** @deprecated */
+        getOccurrencesAtPosition(fileName: string, position: number): ReferenceEntry[] | undefined;
+
+        getNavigateToItems(searchValue: string, maxResultCount?: number, fileName?: string, excludeDtsFiles?: boolean): NavigateToItem[];
+        getNavigationBarItems(fileName: string): NavigationBarItem[];
+        getNavigationTree(fileName: string): NavigationTree;
+
+        getOutliningSpans(fileName: string): OutliningSpan[];
+        getTodoComments(fileName: string, descriptors: TodoCommentDescriptor[]): TodoComment[];
+        getBraceMatchingAtPosition(fileName: string, position: number): TextSpan[];
+        getIndentationAtPosition(fileName: string, position: number, options: EditorOptions | EditorSettings): number;
+
+        getFormattingEditsForRange(fileName: string, start: number, end: number, options: FormatCodeOptions | FormatCodeSettings): TextChange[];
+        getFormattingEditsForDocument(fileName: string, options: FormatCodeOptions | FormatCodeSettings): TextChange[];
+        getFormattingEditsAfterKeystroke(fileName: string, position: number, key: string, options: FormatCodeOptions | FormatCodeSettings): TextChange[];
+
+        getDocCommentTemplateAtPosition(fileName: string, position: number): TextInsertion | undefined;
+
+        isValidBraceCompletionAtPosition(fileName: string, position: number, openingBrace: number): boolean;
+
+        getSpanOfEnclosingComment(fileName: string, position: number, onlyMultiLine: boolean): TextSpan | undefined;
+
+        getCodeFixesAtPosition(fileName: string, start: number, end: number, errorCodes: ReadonlyArray<number>, formatOptions: FormatCodeSettings, preferences: UserPreferences): ReadonlyArray<CodeFixAction>;
+        getCombinedCodeFix(scope: CombinedCodeFixScope, fixId: {}, formatOptions: FormatCodeSettings, preferences: UserPreferences): CombinedCodeActions;
+        applyCodeActionCommand(action: CodeActionCommand): Promise<ApplyCodeActionCommandResult>;
+        applyCodeActionCommand(action: CodeActionCommand[]): Promise<ApplyCodeActionCommandResult[]>;
+        applyCodeActionCommand(action: CodeActionCommand | CodeActionCommand[]): Promise<ApplyCodeActionCommandResult | ApplyCodeActionCommandResult[]>;
+        /** @deprecated `fileName` will be ignored */
+        applyCodeActionCommand(fileName: string, action: CodeActionCommand): Promise<ApplyCodeActionCommandResult>;
+        /** @deprecated `fileName` will be ignored */
+        applyCodeActionCommand(fileName: string, action: CodeActionCommand[]): Promise<ApplyCodeActionCommandResult[]>;
+        /** @deprecated `fileName` will be ignored */
+        applyCodeActionCommand(fileName: string, action: CodeActionCommand | CodeActionCommand[]): Promise<ApplyCodeActionCommandResult | ApplyCodeActionCommandResult[]>;
+        getApplicableRefactors(fileName: string, positionOrRaneg: number | TextRange, preferences: UserPreferences | undefined): ApplicableRefactorInfo[];
+        getEditsForRefactor(fileName: string, formatOptions: FormatCodeSettings, positionOrRange: number | TextRange, refactorName: string, actionName: string, preferences: UserPreferences | undefined): RefactorEditInfo | undefined;
+        organizeImports(scope: OrganizeImportsScope, formatOptions: FormatCodeSettings, preferences: UserPreferences | undefined): ReadonlyArray<FileTextChanges>;
+
+        getEmitOutput(fileName: string, emitOnlyDtsFiles?: boolean): EmitOutput;
+
+        getProgram(): Program;
+
+        /* @internal */ getNonBoundSourceFile(fileName: string): SourceFile;
+
+        /**
+         * @internal
+         * @deprecated Use ts.createSourceFile instead.
+         */
+        getSourceFile(fileName: string): SourceFile;
+
+        dispose(): void;
+    }
+
+    export interface CombinedCodeFixScope { type: "file"; fileName: string; }
+
+    export type OrganizeImportsScope = CombinedCodeFixScope;
+
+    /** @deprecated Use UserPreferences */
+    export interface GetCompletionsAtPositionOptions extends UserPreferences {
+        /** @deprecated Use includeCompletionsForModuleExports */
+        includeExternalModuleExports?: boolean;
+        /** @deprecated Use includeCompletionsWithInsertText */
+        includeInsertTextCompletions?: boolean;
+    }
+
+    export interface ApplyCodeActionCommandResult {
+        successMessage: string;
+    }
+
+    export interface Classifications {
+        spans: number[];
+        endOfLineState: EndOfLineState;
+    }
+
+    export interface ClassifiedSpan {
+        textSpan: TextSpan;
+        classificationType: ClassificationTypeNames;
+    }
+
+    /**
+     * Navigation bar interface designed for visual studio's dual-column layout.
+     * This does not form a proper tree.
+     * The navbar is returned as a list of top-level items, each of which has a list of child items.
+     * Child items always have an empty array for their `childItems`.
+     */
+    export interface NavigationBarItem {
+        text: string;
+        kind: ScriptElementKind;
+        kindModifiers: string;
+        spans: TextSpan[];
+        childItems: NavigationBarItem[];
+        indent: number;
+        bolded: boolean;
+        grayed: boolean;
+    }
+
+    /**
+     * Node in a tree of nested declarations in a file.
+     * The top node is always a script or module node.
+     */
+    export interface NavigationTree {
+        /** Name of the declaration, or a short description, e.g. "<class>". */
+        text: string;
+        kind: ScriptElementKind;
+        /** ScriptElementKindModifier separated by commas, e.g. "public,abstract" */
+        kindModifiers: string;
+        /**
+         * Spans of the nodes that generated this declaration.
+         * There will be more than one if this is the result of merging.
+         */
+        spans: TextSpan[];
+        /** Present if non-empty */
+        childItems?: NavigationTree[];
+    }
+
+    export interface TodoCommentDescriptor {
+        text: string;
+        priority: number;
+    }
+
+    export interface TodoComment {
+        descriptor: TodoCommentDescriptor;
+        message: string;
+        position: number;
+    }
+
+    export class TextChange {
+        span: TextSpan;
+        newText: string;
+    }
+
+    export interface FileTextChanges {
+        fileName: string;
+        textChanges: TextChange[];
+    }
+
+    export interface CodeAction {
+        /** Description of the code action to display in the UI of the editor */
+        description: string;
+        /** Text changes to apply to each file as part of the code action */
+        changes: FileTextChanges[];
+        /**
+         * If the user accepts the code fix, the editor should send the action back in a `applyAction` request.
+         * This allows the language service to have side effects (e.g. installing dependencies) upon a code fix.
+         */
+        commands?: CodeActionCommand[];
+    }
+
+    export interface CodeFixAction extends CodeAction {
+        /**
+         * If present, one may call 'getCombinedCodeFix' with this fixId.
+         * This may be omitted to indicate that the code fix can't be applied in a group.
+         */
+        fixId?: {};
+    }
+
+    export interface CombinedCodeActions {
+        changes: ReadonlyArray<FileTextChanges>;
+        commands: ReadonlyArray<CodeActionCommand> | undefined;
+    }
+
+    // Publicly, this type is just `{}`. Internally it is a union of all the actions we use.
+    // See `commands?: {}[]` in protocol.ts
+    export type CodeActionCommand = InstallPackageAction;
+
+    export interface InstallPackageAction {
+        /* @internal */ file: string;
+        /* @internal */ type: "install package";
+        /* @internal */ packageName: string;
+    }
+
+    /**
+     * A set of one or more available refactoring actions, grouped under a parent refactoring.
+     */
+    export interface ApplicableRefactorInfo {
+        /**
+         * The programmatic name of the refactoring
+         */
+        name: string;
+        /**
+         * A description of this refactoring category to show to the user.
+         * If the refactoring gets inlined (see below), this text will not be visible.
+         */
+        description: string;
+        /**
+         * Inlineable refactorings can have their actions hoisted out to the top level
+         * of a context menu. Non-inlineanable refactorings should always be shown inside
+         * their parent grouping.
+         *
+         * If not specified, this value is assumed to be 'true'
+         */
+        inlineable?: boolean;
+
+        actions: RefactorActionInfo[];
+    }
+
+    /**
+     * Represents a single refactoring action - for example, the "Extract Method..." refactor might
+     * offer several actions, each corresponding to a surround class or closure to extract into.
+     */
+    export interface RefactorActionInfo {
+        /**
+         * The programmatic name of the refactoring action
+         */
+        name: string;
+
+        /**
+         * A description of this refactoring action to show to the user.
+         * If the parent refactoring is inlined away, this will be the only text shown,
+         * so this description should make sense by itself if the parent is inlineable=true
+         */
+        description: string;
+    }
+
+    /**
+     * A set of edits to make in response to a refactor action, plus an optional
+     * location where renaming should be invoked from
+     */
+    export interface RefactorEditInfo {
+        edits: FileTextChanges[];
+        renameFilename: string | undefined;
+        renameLocation: number | undefined;
+        commands?: CodeActionCommand[];
+    }
+
+    export interface TextInsertion {
+        newText: string;
+        /** The position in newText the caret should point to after the insertion. */
+        caretOffset: number;
+    }
+
+    export interface DocumentSpan {
+        textSpan: TextSpan;
+        fileName: string;
+    }
+
+    export interface RenameLocation extends DocumentSpan {
+    }
+
+    export interface ReferenceEntry extends DocumentSpan {
+        isWriteAccess: boolean;
+        isDefinition: boolean;
+        isInString?: true;
+    }
+
+    export interface ImplementationLocation extends DocumentSpan {
+        kind: ScriptElementKind;
+        displayParts: SymbolDisplayPart[];
+    }
+
+    export interface DocumentHighlights {
+        fileName: string;
+        highlightSpans: HighlightSpan[];
+    }
+
+    export const enum HighlightSpanKind {
+        none = "none",
+        definition = "definition",
+        reference = "reference",
+        writtenReference = "writtenReference",
+    }
+
+    export interface HighlightSpan {
+        fileName?: string;
+        isInString?: true;
+        textSpan: TextSpan;
+        kind: HighlightSpanKind;
+    }
+
+    export interface NavigateToItem {
+        name: string;
+        kind: ScriptElementKind;
+        kindModifiers: string;
+        matchKind: string; // TODO: keyof typeof PatternMatchKind; (https://github.com/Microsoft/TypeScript/issues/15102)
+        isCaseSensitive: boolean;
+        fileName: string;
+        textSpan: TextSpan;
+        containerName: string;
+        containerKind: ScriptElementKind;
+    }
+
+    export enum IndentStyle {
+        None = 0,
+        Block = 1,
+        Smart = 2,
+    }
+
+    /* @deprecated - consider using EditorSettings instead */
+    export interface EditorOptions {
+        BaseIndentSize?: number;
+        IndentSize: number;
+        TabSize: number;
+        NewLineCharacter: string;
+        ConvertTabsToSpaces: boolean;
+        IndentStyle: IndentStyle;
+    }
+
+    export interface EditorSettings {
+        baseIndentSize?: number;
+        indentSize?: number;
+        tabSize?: number;
+        newLineCharacter?: string;
+        convertTabsToSpaces?: boolean;
+        indentStyle?: IndentStyle;
+    }
+
+    /* @deprecated - consider using FormatCodeSettings instead */
+    export interface FormatCodeOptions extends EditorOptions {
+        InsertSpaceAfterCommaDelimiter: boolean;
+        InsertSpaceAfterSemicolonInForStatements: boolean;
+        InsertSpaceBeforeAndAfterBinaryOperators: boolean;
+        InsertSpaceAfterConstructor?: boolean;
+        InsertSpaceAfterKeywordsInControlFlowStatements: boolean;
+        InsertSpaceAfterFunctionKeywordForAnonymousFunctions: boolean;
+        InsertSpaceAfterOpeningAndBeforeClosingNonemptyParenthesis: boolean;
+        InsertSpaceAfterOpeningAndBeforeClosingNonemptyBrackets: boolean;
+        InsertSpaceAfterOpeningAndBeforeClosingNonemptyBraces?: boolean;
+        InsertSpaceAfterOpeningAndBeforeClosingTemplateStringBraces: boolean;
+        InsertSpaceAfterOpeningAndBeforeClosingJsxExpressionBraces?: boolean;
+        InsertSpaceAfterTypeAssertion?: boolean;
+        InsertSpaceBeforeFunctionParenthesis?: boolean;
+        PlaceOpenBraceOnNewLineForFunctions: boolean;
+        PlaceOpenBraceOnNewLineForControlBlocks: boolean;
+        insertSpaceBeforeTypeAnnotation?: boolean;
+    }
+
+    export interface FormatCodeSettings extends EditorSettings {
+        insertSpaceAfterCommaDelimiter?: boolean;
+        insertSpaceAfterSemicolonInForStatements?: boolean;
+        insertSpaceBeforeAndAfterBinaryOperators?: boolean;
+        insertSpaceAfterConstructor?: boolean;
+        insertSpaceAfterKeywordsInControlFlowStatements?: boolean;
+        insertSpaceAfterFunctionKeywordForAnonymousFunctions?: boolean;
+        insertSpaceAfterOpeningAndBeforeClosingNonemptyParenthesis?: boolean;
+        insertSpaceAfterOpeningAndBeforeClosingNonemptyBrackets?: boolean;
+        insertSpaceAfterOpeningAndBeforeClosingNonemptyBraces?: boolean;
+        insertSpaceAfterOpeningAndBeforeClosingTemplateStringBraces?: boolean;
+        insertSpaceAfterOpeningAndBeforeClosingJsxExpressionBraces?: boolean;
+        insertSpaceAfterTypeAssertion?: boolean;
+        insertSpaceBeforeFunctionParenthesis?: boolean;
+        placeOpenBraceOnNewLineForFunctions?: boolean;
+        placeOpenBraceOnNewLineForControlBlocks?: boolean;
+        insertSpaceBeforeTypeAnnotation?: boolean;
+    }
+
+    export interface DefinitionInfo {
+        fileName: string;
+        textSpan: TextSpan;
+        kind: ScriptElementKind;
+        name: string;
+        containerKind: ScriptElementKind;
+        containerName: string;
+    }
+
+    export interface DefinitionInfoAndBoundSpan {
+        definitions: ReadonlyArray<DefinitionInfo>;
+        textSpan: TextSpan;
+    }
+
+    export interface ReferencedSymbolDefinitionInfo extends DefinitionInfo {
+        displayParts: SymbolDisplayPart[];
+    }
+
+    export interface ReferencedSymbol {
+        definition: ReferencedSymbolDefinitionInfo;
+        references: ReferenceEntry[];
+    }
+
+    export enum SymbolDisplayPartKind {
+        aliasName,
+        className,
+        enumName,
+        fieldName,
+        interfaceName,
+        keyword,
+        lineBreak,
+        numericLiteral,
+        stringLiteral,
+        localName,
+        methodName,
+        moduleName,
+        operator,
+        parameterName,
+        propertyName,
+        punctuation,
+        space,
+        text,
+        typeParameterName,
+        enumMemberName,
+        functionName,
+        regularExpressionLiteral,
+    }
+
+    export interface SymbolDisplayPart {
+        text: string;
+        kind: string;
+    }
+
+    export interface JSDocTagInfo {
+        name: string;
+        text?: string;
+    }
+
+    export interface QuickInfo {
+        kind: ScriptElementKind;
+        kindModifiers: string;
+        textSpan: TextSpan;
+        displayParts: SymbolDisplayPart[] | undefined;
+        documentation: SymbolDisplayPart[] | undefined;
+        tags: JSDocTagInfo[] | undefined;
+    }
+
+    export interface RenameInfo {
+        canRename: boolean;
+        localizedErrorMessage: string | undefined;
+        displayName: string;
+        fullDisplayName: string;
+        kind: ScriptElementKind;
+        kindModifiers: string;
+        triggerSpan: TextSpan;
+    }
+
+    export interface SignatureHelpParameter {
+        name: string;
+        documentation: SymbolDisplayPart[];
+        displayParts: SymbolDisplayPart[];
+        isOptional: boolean;
+    }
+
+    /**
+     * Represents a single signature to show in signature help.
+     * The id is used for subsequent calls into the language service to ask questions about the
+     * signature help item in the context of any documents that have been updated.  i.e. after
+     * an edit has happened, while signature help is still active, the host can ask important
+     * questions like 'what parameter is the user currently contained within?'.
+     */
+    export interface SignatureHelpItem {
+        isVariadic: boolean;
+        prefixDisplayParts: SymbolDisplayPart[];
+        suffixDisplayParts: SymbolDisplayPart[];
+        separatorDisplayParts: SymbolDisplayPart[];
+        parameters: SignatureHelpParameter[];
+        documentation: SymbolDisplayPart[];
+        tags: JSDocTagInfo[];
+    }
+
+    /**
+     * Represents a set of signature help items, and the preferred item that should be selected.
+     */
+    export interface SignatureHelpItems {
+        items: SignatureHelpItem[];
+        applicableSpan: TextSpan;
+        selectedItemIndex: number;
+        argumentIndex: number;
+        argumentCount: number;
+    }
+
+    export interface CompletionInfo {
+        /** Not true for all glboal completions. This will be true if the enclosing scope matches a few syntax kinds. See `isSnippetScope`. */
+        isGlobalCompletion: boolean;
+        isMemberCompletion: boolean;
+
+        /**
+         * true when the current location also allows for a new identifier
+         */
+        isNewIdentifierLocation: boolean;
+        entries: CompletionEntry[];
+    }
+
+    // see comments in protocol.ts
+    export interface CompletionEntry {
+        name: string;
+        kind: ScriptElementKind;
+        kindModifiers: string | undefined; // see ScriptElementKindModifier, comma separated
+        sortText: string;
+        insertText?: string;
+        /**
+         * An optional span that indicates the text to be replaced by this completion item.
+         * If present, this span should be used instead of the default one.
+         * It will be set if the required span differs from the one generated by the default replacement behavior.
+         */
+        replacementSpan?: TextSpan;
+        hasAction?: true;
+        source?: string;
+        isRecommended?: true;
+    }
+
+    export interface CompletionEntryDetails {
+        name: string;
+        kind: ScriptElementKind;
+        kindModifiers: string;   // see ScriptElementKindModifier, comma separated
+        displayParts: SymbolDisplayPart[];
+        documentation: SymbolDisplayPart[] | undefined;
+        tags: JSDocTagInfo[] | undefined;
+        codeActions?: CodeAction[];
+        source?: SymbolDisplayPart[];
+    }
+
+    export interface OutliningSpan {
+        /** The span of the document to actually collapse. */
+        textSpan: TextSpan;
+
+        /** The span of the document to display when the user hovers over the collapsed span. */
+        hintSpan: TextSpan;
+
+        /** The text to display in the editor for the collapsed region. */
+        bannerText: string;
+
+        /**
+         * Whether or not this region should be automatically collapsed when
+         * the 'Collapse to Definitions' command is invoked.
+         */
+        autoCollapse: boolean;
+    }
+
+    export const enum OutputFileType {
+        JavaScript,
+        SourceMap,
+        Declaration
+    }
+
+    export const enum EndOfLineState {
+        None,
+        InMultiLineCommentTrivia,
+        InSingleQuoteStringLiteral,
+        InDoubleQuoteStringLiteral,
+        InTemplateHeadOrNoSubstitutionTemplate,
+        InTemplateMiddleOrTail,
+        InTemplateSubstitutionPosition,
+    }
+
+    export enum TokenClass {
+        Punctuation,
+        Keyword,
+        Operator,
+        Comment,
+        Whitespace,
+        Identifier,
+        NumberLiteral,
+        StringLiteral,
+        RegExpLiteral,
+    }
+
+    export interface ClassificationResult {
+        finalLexState: EndOfLineState;
+        entries: ClassificationInfo[];
+    }
+
+    export interface ClassificationInfo {
+        length: number;
+        classification: TokenClass;
+    }
+
+    export interface Classifier {
+        /**
+         * Gives lexical classifications of tokens on a line without any syntactic context.
+         * For instance, a token consisting of the text 'string' can be either an identifier
+         * named 'string' or the keyword 'string', however, because this classifier is not aware,
+         * it relies on certain heuristics to give acceptable results. For classifications where
+         * speed trumps accuracy, this function is preferable; however, for true accuracy, the
+         * syntactic classifier is ideal. In fact, in certain editing scenarios, combining the
+         * lexical, syntactic, and semantic classifiers may issue the best user experience.
+         *
+         * @param text                      The text of a line to classify.
+         * @param lexState                  The state of the lexical classifier at the end of the previous line.
+         * @param syntacticClassifierAbsent Whether the client is *not* using a syntactic classifier.
+         *                                  If there is no syntactic classifier (syntacticClassifierAbsent=true),
+         *                                  certain heuristics may be used in its place; however, if there is a
+         *                                  syntactic classifier (syntacticClassifierAbsent=false), certain
+         *                                  classifications which may be incorrectly categorized will be given
+         *                                  back as Identifiers in order to allow the syntactic classifier to
+         *                                  subsume the classification.
+         * @deprecated Use getLexicalClassifications instead.
+         */
+        getClassificationsForLine(text: string, lexState: EndOfLineState, syntacticClassifierAbsent: boolean): ClassificationResult;
+        getEncodedLexicalClassifications(text: string, endOfLineState: EndOfLineState, syntacticClassifierAbsent: boolean): Classifications;
+    }
+
+    export const enum ScriptElementKind {
+        unknown = "",
+        warning = "warning",
+
+        /** predefined type (void) or keyword (class) */
+        keyword = "keyword",
+
+        /** top level script node */
+        scriptElement = "script",
+
+        /** module foo {} */
+        moduleElement = "module",
+
+        /** class X {} */
+        classElement = "class",
+
+        /** var x = class X {} */
+        localClassElement = "local class",
+
+        /** interface Y {} */
+        interfaceElement = "interface",
+
+        /** type T = ... */
+        typeElement = "type",
+
+        /** enum E */
+        enumElement = "enum",
+        enumMemberElement = "enum member",
+
+        /**
+         * Inside module and script only
+         * const v = ..
+         */
+        variableElement = "var",
+
+        /** Inside function */
+        localVariableElement = "local var",
+
+        /**
+         * Inside module and script only
+         * function f() { }
+         */
+        functionElement = "function",
+
+        /** Inside function */
+        localFunctionElement = "local function",
+
+        /** class X { [public|private]* foo() {} } */
+        memberFunctionElement = "method",
+
+        /** class X { [public|private]* [get|set] foo:number; } */
+        memberGetAccessorElement = "getter",
+        memberSetAccessorElement = "setter",
+
+        /**
+         * class X { [public|private]* foo:number; }
+         * interface Y { foo:number; }
+         */
+        memberVariableElement = "property",
+
+        /** class X { constructor() { } } */
+        constructorImplementationElement = "constructor",
+
+        /** interface Y { ():number; } */
+        callSignatureElement = "call",
+
+        /** interface Y { []:number; } */
+        indexSignatureElement = "index",
+
+        /** interface Y { new():Y; } */
+        constructSignatureElement = "construct",
+
+        /** function foo(*Y*: string) */
+        parameterElement = "parameter",
+
+        typeParameterElement = "type parameter",
+
+        primitiveType = "primitive type",
+
+        label = "label",
+
+        alias = "alias",
+
+        constElement = "const",
+
+        letElement = "let",
+
+        directory = "directory",
+
+        externalModuleName = "external module name",
+
+        /**
+         * <JsxTagName attribute1 attribute2={0} />
+         */
+        jsxAttribute = "JSX attribute",
+    }
+
+    export const enum ScriptElementKindModifier {
+        none = "",
+        publicMemberModifier = "public",
+        privateMemberModifier = "private",
+        protectedMemberModifier = "protected",
+        exportedModifier = "export",
+        ambientModifier = "declare",
+        staticModifier = "static",
+        abstractModifier = "abstract",
+        optionalModifier = "optional"
+    }
+
+    export const enum ClassificationTypeNames {
+        comment = "comment",
+        identifier = "identifier",
+        keyword = "keyword",
+        numericLiteral = "number",
+        operator = "operator",
+        stringLiteral = "string",
+        whiteSpace = "whitespace",
+        text = "text",
+
+        punctuation = "punctuation",
+
+        className = "class name",
+        enumName = "enum name",
+        interfaceName = "interface name",
+        moduleName = "module name",
+        typeParameterName = "type parameter name",
+        typeAliasName = "type alias name",
+        parameterName = "parameter name",
+        docCommentTagName = "doc comment tag name",
+        jsxOpenTagName = "jsx open tag name",
+        jsxCloseTagName = "jsx close tag name",
+        jsxSelfClosingTagName = "jsx self closing tag name",
+        jsxAttribute = "jsx attribute",
+        jsxText = "jsx text",
+        jsxAttributeStringLiteralValue = "jsx attribute string literal value",
+    }
+
+    export const enum ClassificationType {
+        comment = 1,
+        identifier = 2,
+        keyword = 3,
+        numericLiteral = 4,
+        operator = 5,
+        stringLiteral = 6,
+        regularExpressionLiteral = 7,
+        whiteSpace = 8,
+        text = 9,
+        punctuation = 10,
+        className = 11,
+        enumName = 12,
+        interfaceName = 13,
+        moduleName = 14,
+        typeParameterName = 15,
+        typeAliasName = 16,
+        parameterName = 17,
+        docCommentTagName = 18,
+        jsxOpenTagName = 19,
+        jsxCloseTagName = 20,
+        jsxSelfClosingTagName = 21,
+        jsxAttribute = 22,
+        jsxText = 23,
+        jsxAttributeStringLiteralValue = 24,
+    }
+}