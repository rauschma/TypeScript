/* @internal */
namespace ts.GoToDefinition {
    export function getDefinitionAtPosition(program: Program, sourceFile: SourceFile, position: number): DefinitionInfo[] | undefined {
        const reference = getReferenceAtPosition(sourceFile, position, program);
        if (reference) {
            return [getDefinitionInfoForFileReference(reference.fileName, reference.file.fileName)];
        }

        const node = getTouchingPropertyName(sourceFile, position, /*includeJsDocComment*/ true);
        if (node === sourceFile) {
            return undefined;
        }
        const { parent } = node;

        // Labels
        if (isJumpStatementTarget(node)) {
<<<<<<< HEAD
            const labelName = (<Identifier>node).text;
            const label = getTargetLabel((<BreakOrContinueStatement>parent), labelName);
            return label ? [createDefinitionInfoFromName(label, ScriptElementKind.label, labelName, /*containerName*/ undefined!)] : undefined; // TODO: GH#18217
=======
            const label = getTargetLabel(node.parent, node.text);
            return label ? [createDefinitionInfoFromName(label, ScriptElementKind.label, node.text, /*containerName*/ undefined)] : undefined;
>>>>>>> 32c63a26
        }

        const typeChecker = program.getTypeChecker();

        const calledDeclaration = tryGetSignatureDeclaration(typeChecker, node);
        if (calledDeclaration) {
            return [createDefinitionFromSignatureDeclaration(typeChecker, calledDeclaration)];
        }

        let symbol = typeChecker.getSymbolAtLocation(node);

        // Could not find a symbol e.g. node is string or number keyword,
        // or the symbol was an internal symbol and does not have a declaration e.g. undefined symbol
        if (!symbol) {
            return undefined;
        }

        // If this is an alias, and the request came at the declaration location
        // get the aliased symbol instead. This allows for goto def on an import e.g.
        //   import {A, B} from "mod";
        // to jump to the implementation directly.
        if (symbol.flags & SymbolFlags.Alias && shouldSkipAlias(node, symbol.declarations![0])) {
            const aliased = typeChecker.getAliasedSymbol(symbol);
            if (aliased.declarations) {
                symbol = aliased;
            }
        }

        // Because name in short-hand property assignment has two different meanings: property name and property value,
        // using go-to-definition at such position should go to the variable declaration of the property value rather than
        // go to the declaration of the property name (in this case stay at the same position). However, if go-to-definition
        // is performed at the location of property access, we would like to go to definition of the property in the short-hand
        // assignment. This case and others are handled by the following code.
        if (parent.kind === SyntaxKind.ShorthandPropertyAssignment) {
            const shorthandSymbol = typeChecker.getShorthandAssignmentValueSymbol(symbol.valueDeclaration!);
            if (!shorthandSymbol) {
                return [];
            }

            const shorthandDeclarations = shorthandSymbol.getDeclarations();
            const shorthandSymbolKind = SymbolDisplay.getSymbolKind(typeChecker, shorthandSymbol, node);
            const shorthandSymbolName = typeChecker.symbolToString(shorthandSymbol);
            const shorthandContainerName = typeChecker.symbolToString(symbol.parent!, node);
            return map(shorthandDeclarations,
                declaration => createDefinitionInfo(declaration, shorthandSymbolKind, shorthandSymbolName, shorthandContainerName));
        }

        // If the node is the name of a BindingElement within an ObjectBindingPattern instead of just returning the
        // declaration the symbol (which is itself), we should try to get to the original type of the ObjectBindingPattern
        // and return the property declaration for the referenced property.
        // For example:
        //      import('./foo').then(({ b/*goto*/ar }) => undefined); => should get use to the declaration in file "./foo"
        //
        //      function bar<T>(onfulfilled: (value: T) => void) { //....}
        //      interface Test {
        //          pr/*destination*/op1: number
        //      }
        //      bar<Test>(({pr/*goto*/op1})=>{});
        if (isPropertyName(node) && isBindingElement(parent) && isObjectBindingPattern(parent.parent) &&
            (node === (parent.propertyName || parent.name))) {
            const type = typeChecker.getTypeAtLocation(parent.parent);
            if (type) {
                const propSymbols = getPropertySymbolsFromType(type, node);
                if (propSymbols) {
                    return flatMap(propSymbols, propSymbol => getDefinitionFromSymbol(typeChecker, propSymbol, node));
                }
            }
        }

        // If the current location we want to find its definition is in an object literal, try to get the contextual type for the
        // object literal, lookup the property symbol in the contextual type, and use this for goto-definition.
        // For example
        //      interface Props{
        //          /*first*/prop1: number
        //          prop2: boolean
        //      }
        //      function Foo(arg: Props) {}
        //      Foo( { pr/*1*/op1: 10, prop2: true })
        const element = getContainingObjectLiteralElement(node);
        if (element && typeChecker.getContextualType(element.parent as Expression)) {
            return flatMap(getPropertySymbolsFromContextualType(typeChecker, element), propertySymbol =>
                getDefinitionFromSymbol(typeChecker, propertySymbol, node));
        }
        return getDefinitionFromSymbol(typeChecker, symbol, node);
    }

    export function getReferenceAtPosition(sourceFile: SourceFile, position: number, program: Program): { fileName: string, file: SourceFile } | undefined {
        const referencePath = findReferenceInPosition(sourceFile.referencedFiles, position);
        if (referencePath) {
            const file = tryResolveScriptReference(program, sourceFile, referencePath);
            return file && { fileName: referencePath.fileName, file };
        }

        const typeReferenceDirective = findReferenceInPosition(sourceFile.typeReferenceDirectives, position);
        if (typeReferenceDirective) {
            const reference = program.getResolvedTypeReferenceDirectives().get(typeReferenceDirective.fileName);
            const file = reference && program.getSourceFile(reference.resolvedFileName!); // TODO:GH#18217
            return file && { fileName: typeReferenceDirective.fileName, file };
        }

        return undefined;
    }

    /// Goto type
    export function getTypeDefinitionAtPosition(typeChecker: TypeChecker, sourceFile: SourceFile, position: number): DefinitionInfo[] | undefined {
        const node = getTouchingPropertyName(sourceFile, position, /*includeJsDocComment*/ true);
        if (node === sourceFile) {
            return undefined;
        }

        const symbol = typeChecker.getSymbolAtLocation(node);
        const type = symbol && typeChecker.getTypeOfSymbolAtLocation(symbol, node);
        if (!type) {
            return undefined;
        }

        if (type.flags & TypeFlags.Union && !(type.flags & TypeFlags.Enum)) {
            return flatMap((<UnionType>type).types, t => t.symbol && getDefinitionFromSymbol(typeChecker, t.symbol, node));
        }

        return type.symbol && getDefinitionFromSymbol(typeChecker, type.symbol, node);
    }

    export function getDefinitionAndBoundSpan(program: Program, sourceFile: SourceFile, position: number): DefinitionInfoAndBoundSpan | undefined {
        const definitions = getDefinitionAtPosition(program, sourceFile, position);

        if (!definitions || definitions.length === 0) {
            return undefined;
        }

        // Check if position is on triple slash reference.
        const comment = findReferenceInPosition(sourceFile.referencedFiles, position) || findReferenceInPosition(sourceFile.typeReferenceDirectives, position);
        if (comment) {
            return { definitions, textSpan: createTextSpanFromRange(comment) };
        }

        const node = getTouchingPropertyName(sourceFile, position, /*includeJsDocComment*/ true);
        const textSpan = createTextSpan(node.getStart(), node.getWidth());

        return { definitions, textSpan };
    }

    // Go to the original declaration for cases:
    //
    //   (1) when the aliased symbol was declared in the location(parent).
    //   (2) when the aliased symbol is originating from an import.
    //
    function shouldSkipAlias(node: Node, declaration: Node): boolean {
        if (node.kind !== SyntaxKind.Identifier) {
            return false;
        }
        if (node.parent === declaration) {
            return true;
        }
        switch (declaration.kind) {
            case SyntaxKind.ImportClause:
            case SyntaxKind.ImportEqualsDeclaration:
                return true;
            case SyntaxKind.ImportSpecifier:
                return declaration.parent.kind === SyntaxKind.NamedImports;
            default:
                return false;
        }
    }

    function getDefinitionFromSymbol(typeChecker: TypeChecker, symbol: Symbol, node: Node): DefinitionInfo[] | undefined {
        const { symbolName, symbolKind, containerName } = getSymbolInfo(typeChecker, symbol, node);
        return getConstructSignatureDefinition() || getCallSignatureDefinition() || map(symbol.declarations, declaration => createDefinitionInfo(declaration, symbolKind, symbolName, containerName));

        function getConstructSignatureDefinition(): DefinitionInfo[] | undefined {
            // Applicable only if we are in a new expression, or we are on a constructor declaration
            // and in either case the symbol has a construct signature definition, i.e. class
            if (symbol.flags & SymbolFlags.Class && (isNewExpressionTarget(node) || node.kind === SyntaxKind.ConstructorKeyword)) {
                const cls = find(symbol.declarations!, isClassLike) || Debug.fail("Expected declaration to have at least one class-like declaration");
                return getSignatureDefinition(cls.members, /*selectConstructors*/ true);
            }
        }

        function getCallSignatureDefinition(): DefinitionInfo[] | undefined {
            return isCallExpressionTarget(node) || isNewExpressionTarget(node) || isNameOfFunctionDeclaration(node)
                ? getSignatureDefinition(symbol.declarations, /*selectConstructors*/ false)
                : undefined;
        }

        function getSignatureDefinition(signatureDeclarations: ReadonlyArray<Declaration> | undefined, selectConstructors: boolean): DefinitionInfo[] | undefined {
            if (!signatureDeclarations) {
                return undefined;
            }
            const declarations = signatureDeclarations.filter(selectConstructors ? isConstructorDeclaration : isSignatureDeclaration);
            return declarations.length
                ? [createDefinitionInfo(find(declarations, d => !!(<FunctionLikeDeclaration>d).body) || last(declarations), symbolKind, symbolName, containerName)]
                : undefined;
        }
    }

    function isSignatureDeclaration(node: Node): boolean {
        switch (node.kind) {
            case ts.SyntaxKind.Constructor:
            case ts.SyntaxKind.ConstructSignature:
            case ts.SyntaxKind.FunctionDeclaration:
            case ts.SyntaxKind.MethodDeclaration:
            case ts.SyntaxKind.MethodSignature:
                return true;
            default:
                return false;
        }
    }

    /** Creates a DefinitionInfo from a Declaration, using the declaration's name if possible. */
    function createDefinitionInfo(node: Declaration, symbolKind: ScriptElementKind, symbolName: string, containerName: string): DefinitionInfo {
        return createDefinitionInfoFromName(getNameOfDeclaration(node) || node, symbolKind, symbolName, containerName);
    }

    /** Creates a DefinitionInfo directly from the name of a declaration. */
    function createDefinitionInfoFromName(name: Node, symbolKind: ScriptElementKind, symbolName: string, containerName: string): DefinitionInfo {
        const sourceFile = name.getSourceFile();
        return {
            fileName: sourceFile.fileName,
            textSpan: createTextSpanFromNode(name, sourceFile),
            kind: symbolKind,
            name: symbolName,
            containerKind: undefined!, // TODO: GH#18217
            containerName
        };
    }

    function getSymbolInfo(typeChecker: TypeChecker, symbol: Symbol, node: Node) {
        return {
            symbolName: typeChecker.symbolToString(symbol), // Do not get scoped name, just the name of the symbol
            symbolKind: SymbolDisplay.getSymbolKind(typeChecker, symbol, node),
            containerName: symbol.parent ? typeChecker.symbolToString(symbol.parent, node) : ""
        };
    }

    function createDefinitionFromSignatureDeclaration(typeChecker: TypeChecker, decl: SignatureDeclaration): DefinitionInfo {
        const { symbolName, symbolKind, containerName } = getSymbolInfo(typeChecker, decl.symbol!, decl);
        return createDefinitionInfo(decl, symbolKind, symbolName, containerName);
    }

    export function findReferenceInPosition(refs: ReadonlyArray<FileReference>, pos: number): FileReference | undefined {
        for (const ref of refs) {
            if (ref.pos <= pos && pos <= ref.end) {
                return ref;
            }
        }
        return undefined;
    }

    function getDefinitionInfoForFileReference(name: string, targetFileName: string): DefinitionInfo {
        return {
            fileName: targetFileName,
            textSpan: createTextSpanFromBounds(0, 0),
            kind: ScriptElementKind.scriptElement,
            name,
            containerName: undefined!,
            containerKind: undefined!, // TODO: GH#18217
        };
    }

    /** Returns a CallLikeExpression where `node` is the target being invoked. */
    function getAncestorCallLikeExpression(node: Node): CallLikeExpression | undefined {
        const target = climbPastManyPropertyAccesses(node);
        const callLike = target.parent;
        return callLike && isCallLikeExpression(callLike) && getInvokedExpression(callLike) === target ? callLike : undefined;
    }

    function climbPastManyPropertyAccesses(node: Node): Node {
        return isRightSideOfPropertyAccess(node) ? climbPastManyPropertyAccesses(node.parent) : node;
    }

    function tryGetSignatureDeclaration(typeChecker: TypeChecker, node: Node): SignatureDeclaration | undefined {
        const callLike = getAncestorCallLikeExpression(node);
        const signature = callLike && typeChecker.getResolvedSignature(callLike);
        if (signature) {
            const decl = signature.declaration;
            if (decl && isSignatureDeclaration(decl)) {
                return decl;
            }
        }
        // Don't go to a function type, go to the value having that type.
        return undefined;
    }
}
<|MERGE_RESOLUTION|>--- conflicted
+++ resolved
@@ -1,307 +1,301 @@
-/* @internal */
-namespace ts.GoToDefinition {
-    export function getDefinitionAtPosition(program: Program, sourceFile: SourceFile, position: number): DefinitionInfo[] | undefined {
-        const reference = getReferenceAtPosition(sourceFile, position, program);
-        if (reference) {
-            return [getDefinitionInfoForFileReference(reference.fileName, reference.file.fileName)];
-        }
-
-        const node = getTouchingPropertyName(sourceFile, position, /*includeJsDocComment*/ true);
-        if (node === sourceFile) {
-            return undefined;
-        }
-        const { parent } = node;
-
-        // Labels
-        if (isJumpStatementTarget(node)) {
-<<<<<<< HEAD
-            const labelName = (<Identifier>node).text;
-            const label = getTargetLabel((<BreakOrContinueStatement>parent), labelName);
-            return label ? [createDefinitionInfoFromName(label, ScriptElementKind.label, labelName, /*containerName*/ undefined!)] : undefined; // TODO: GH#18217
-=======
-            const label = getTargetLabel(node.parent, node.text);
-            return label ? [createDefinitionInfoFromName(label, ScriptElementKind.label, node.text, /*containerName*/ undefined)] : undefined;
->>>>>>> 32c63a26
-        }
-
-        const typeChecker = program.getTypeChecker();
-
-        const calledDeclaration = tryGetSignatureDeclaration(typeChecker, node);
-        if (calledDeclaration) {
-            return [createDefinitionFromSignatureDeclaration(typeChecker, calledDeclaration)];
-        }
-
-        let symbol = typeChecker.getSymbolAtLocation(node);
-
-        // Could not find a symbol e.g. node is string or number keyword,
-        // or the symbol was an internal symbol and does not have a declaration e.g. undefined symbol
-        if (!symbol) {
-            return undefined;
-        }
-
-        // If this is an alias, and the request came at the declaration location
-        // get the aliased symbol instead. This allows for goto def on an import e.g.
-        //   import {A, B} from "mod";
-        // to jump to the implementation directly.
-        if (symbol.flags & SymbolFlags.Alias && shouldSkipAlias(node, symbol.declarations![0])) {
-            const aliased = typeChecker.getAliasedSymbol(symbol);
-            if (aliased.declarations) {
-                symbol = aliased;
-            }
-        }
-
-        // Because name in short-hand property assignment has two different meanings: property name and property value,
-        // using go-to-definition at such position should go to the variable declaration of the property value rather than
-        // go to the declaration of the property name (in this case stay at the same position). However, if go-to-definition
-        // is performed at the location of property access, we would like to go to definition of the property in the short-hand
-        // assignment. This case and others are handled by the following code.
-        if (parent.kind === SyntaxKind.ShorthandPropertyAssignment) {
-            const shorthandSymbol = typeChecker.getShorthandAssignmentValueSymbol(symbol.valueDeclaration!);
-            if (!shorthandSymbol) {
-                return [];
-            }
-
-            const shorthandDeclarations = shorthandSymbol.getDeclarations();
-            const shorthandSymbolKind = SymbolDisplay.getSymbolKind(typeChecker, shorthandSymbol, node);
-            const shorthandSymbolName = typeChecker.symbolToString(shorthandSymbol);
-            const shorthandContainerName = typeChecker.symbolToString(symbol.parent!, node);
-            return map(shorthandDeclarations,
-                declaration => createDefinitionInfo(declaration, shorthandSymbolKind, shorthandSymbolName, shorthandContainerName));
-        }
-
-        // If the node is the name of a BindingElement within an ObjectBindingPattern instead of just returning the
-        // declaration the symbol (which is itself), we should try to get to the original type of the ObjectBindingPattern
-        // and return the property declaration for the referenced property.
-        // For example:
-        //      import('./foo').then(({ b/*goto*/ar }) => undefined); => should get use to the declaration in file "./foo"
-        //
-        //      function bar<T>(onfulfilled: (value: T) => void) { //....}
-        //      interface Test {
-        //          pr/*destination*/op1: number
-        //      }
-        //      bar<Test>(({pr/*goto*/op1})=>{});
-        if (isPropertyName(node) && isBindingElement(parent) && isObjectBindingPattern(parent.parent) &&
-            (node === (parent.propertyName || parent.name))) {
-            const type = typeChecker.getTypeAtLocation(parent.parent);
-            if (type) {
-                const propSymbols = getPropertySymbolsFromType(type, node);
-                if (propSymbols) {
-                    return flatMap(propSymbols, propSymbol => getDefinitionFromSymbol(typeChecker, propSymbol, node));
-                }
-            }
-        }
-
-        // If the current location we want to find its definition is in an object literal, try to get the contextual type for the
-        // object literal, lookup the property symbol in the contextual type, and use this for goto-definition.
-        // For example
-        //      interface Props{
-        //          /*first*/prop1: number
-        //          prop2: boolean
-        //      }
-        //      function Foo(arg: Props) {}
-        //      Foo( { pr/*1*/op1: 10, prop2: true })
-        const element = getContainingObjectLiteralElement(node);
-        if (element && typeChecker.getContextualType(element.parent as Expression)) {
-            return flatMap(getPropertySymbolsFromContextualType(typeChecker, element), propertySymbol =>
-                getDefinitionFromSymbol(typeChecker, propertySymbol, node));
-        }
-        return getDefinitionFromSymbol(typeChecker, symbol, node);
-    }
-
-    export function getReferenceAtPosition(sourceFile: SourceFile, position: number, program: Program): { fileName: string, file: SourceFile } | undefined {
-        const referencePath = findReferenceInPosition(sourceFile.referencedFiles, position);
-        if (referencePath) {
-            const file = tryResolveScriptReference(program, sourceFile, referencePath);
-            return file && { fileName: referencePath.fileName, file };
-        }
-
-        const typeReferenceDirective = findReferenceInPosition(sourceFile.typeReferenceDirectives, position);
-        if (typeReferenceDirective) {
-            const reference = program.getResolvedTypeReferenceDirectives().get(typeReferenceDirective.fileName);
-            const file = reference && program.getSourceFile(reference.resolvedFileName!); // TODO:GH#18217
-            return file && { fileName: typeReferenceDirective.fileName, file };
-        }
-
-        return undefined;
-    }
-
-    /// Goto type
-    export function getTypeDefinitionAtPosition(typeChecker: TypeChecker, sourceFile: SourceFile, position: number): DefinitionInfo[] | undefined {
-        const node = getTouchingPropertyName(sourceFile, position, /*includeJsDocComment*/ true);
-        if (node === sourceFile) {
-            return undefined;
-        }
-
-        const symbol = typeChecker.getSymbolAtLocation(node);
-        const type = symbol && typeChecker.getTypeOfSymbolAtLocation(symbol, node);
-        if (!type) {
-            return undefined;
-        }
-
-        if (type.flags & TypeFlags.Union && !(type.flags & TypeFlags.Enum)) {
-            return flatMap((<UnionType>type).types, t => t.symbol && getDefinitionFromSymbol(typeChecker, t.symbol, node));
-        }
-
-        return type.symbol && getDefinitionFromSymbol(typeChecker, type.symbol, node);
-    }
-
-    export function getDefinitionAndBoundSpan(program: Program, sourceFile: SourceFile, position: number): DefinitionInfoAndBoundSpan | undefined {
-        const definitions = getDefinitionAtPosition(program, sourceFile, position);
-
-        if (!definitions || definitions.length === 0) {
-            return undefined;
-        }
-
-        // Check if position is on triple slash reference.
-        const comment = findReferenceInPosition(sourceFile.referencedFiles, position) || findReferenceInPosition(sourceFile.typeReferenceDirectives, position);
-        if (comment) {
-            return { definitions, textSpan: createTextSpanFromRange(comment) };
-        }
-
-        const node = getTouchingPropertyName(sourceFile, position, /*includeJsDocComment*/ true);
-        const textSpan = createTextSpan(node.getStart(), node.getWidth());
-
-        return { definitions, textSpan };
-    }
-
-    // Go to the original declaration for cases:
-    //
-    //   (1) when the aliased symbol was declared in the location(parent).
-    //   (2) when the aliased symbol is originating from an import.
-    //
-    function shouldSkipAlias(node: Node, declaration: Node): boolean {
-        if (node.kind !== SyntaxKind.Identifier) {
-            return false;
-        }
-        if (node.parent === declaration) {
-            return true;
-        }
-        switch (declaration.kind) {
-            case SyntaxKind.ImportClause:
-            case SyntaxKind.ImportEqualsDeclaration:
-                return true;
-            case SyntaxKind.ImportSpecifier:
-                return declaration.parent.kind === SyntaxKind.NamedImports;
-            default:
-                return false;
-        }
-    }
-
-    function getDefinitionFromSymbol(typeChecker: TypeChecker, symbol: Symbol, node: Node): DefinitionInfo[] | undefined {
-        const { symbolName, symbolKind, containerName } = getSymbolInfo(typeChecker, symbol, node);
-        return getConstructSignatureDefinition() || getCallSignatureDefinition() || map(symbol.declarations, declaration => createDefinitionInfo(declaration, symbolKind, symbolName, containerName));
-
-        function getConstructSignatureDefinition(): DefinitionInfo[] | undefined {
-            // Applicable only if we are in a new expression, or we are on a constructor declaration
-            // and in either case the symbol has a construct signature definition, i.e. class
-            if (symbol.flags & SymbolFlags.Class && (isNewExpressionTarget(node) || node.kind === SyntaxKind.ConstructorKeyword)) {
-                const cls = find(symbol.declarations!, isClassLike) || Debug.fail("Expected declaration to have at least one class-like declaration");
-                return getSignatureDefinition(cls.members, /*selectConstructors*/ true);
-            }
-        }
-
-        function getCallSignatureDefinition(): DefinitionInfo[] | undefined {
-            return isCallExpressionTarget(node) || isNewExpressionTarget(node) || isNameOfFunctionDeclaration(node)
-                ? getSignatureDefinition(symbol.declarations, /*selectConstructors*/ false)
-                : undefined;
-        }
-
-        function getSignatureDefinition(signatureDeclarations: ReadonlyArray<Declaration> | undefined, selectConstructors: boolean): DefinitionInfo[] | undefined {
-            if (!signatureDeclarations) {
-                return undefined;
-            }
-            const declarations = signatureDeclarations.filter(selectConstructors ? isConstructorDeclaration : isSignatureDeclaration);
-            return declarations.length
-                ? [createDefinitionInfo(find(declarations, d => !!(<FunctionLikeDeclaration>d).body) || last(declarations), symbolKind, symbolName, containerName)]
-                : undefined;
-        }
-    }
-
-    function isSignatureDeclaration(node: Node): boolean {
-        switch (node.kind) {
-            case ts.SyntaxKind.Constructor:
-            case ts.SyntaxKind.ConstructSignature:
-            case ts.SyntaxKind.FunctionDeclaration:
-            case ts.SyntaxKind.MethodDeclaration:
-            case ts.SyntaxKind.MethodSignature:
-                return true;
-            default:
-                return false;
-        }
-    }
-
-    /** Creates a DefinitionInfo from a Declaration, using the declaration's name if possible. */
-    function createDefinitionInfo(node: Declaration, symbolKind: ScriptElementKind, symbolName: string, containerName: string): DefinitionInfo {
-        return createDefinitionInfoFromName(getNameOfDeclaration(node) || node, symbolKind, symbolName, containerName);
-    }
-
-    /** Creates a DefinitionInfo directly from the name of a declaration. */
-    function createDefinitionInfoFromName(name: Node, symbolKind: ScriptElementKind, symbolName: string, containerName: string): DefinitionInfo {
-        const sourceFile = name.getSourceFile();
-        return {
-            fileName: sourceFile.fileName,
-            textSpan: createTextSpanFromNode(name, sourceFile),
-            kind: symbolKind,
-            name: symbolName,
-            containerKind: undefined!, // TODO: GH#18217
-            containerName
-        };
-    }
-
-    function getSymbolInfo(typeChecker: TypeChecker, symbol: Symbol, node: Node) {
-        return {
-            symbolName: typeChecker.symbolToString(symbol), // Do not get scoped name, just the name of the symbol
-            symbolKind: SymbolDisplay.getSymbolKind(typeChecker, symbol, node),
-            containerName: symbol.parent ? typeChecker.symbolToString(symbol.parent, node) : ""
-        };
-    }
-
-    function createDefinitionFromSignatureDeclaration(typeChecker: TypeChecker, decl: SignatureDeclaration): DefinitionInfo {
-        const { symbolName, symbolKind, containerName } = getSymbolInfo(typeChecker, decl.symbol!, decl);
-        return createDefinitionInfo(decl, symbolKind, symbolName, containerName);
-    }
-
-    export function findReferenceInPosition(refs: ReadonlyArray<FileReference>, pos: number): FileReference | undefined {
-        for (const ref of refs) {
-            if (ref.pos <= pos && pos <= ref.end) {
-                return ref;
-            }
-        }
-        return undefined;
-    }
-
-    function getDefinitionInfoForFileReference(name: string, targetFileName: string): DefinitionInfo {
-        return {
-            fileName: targetFileName,
-            textSpan: createTextSpanFromBounds(0, 0),
-            kind: ScriptElementKind.scriptElement,
-            name,
-            containerName: undefined!,
-            containerKind: undefined!, // TODO: GH#18217
-        };
-    }
-
-    /** Returns a CallLikeExpression where `node` is the target being invoked. */
-    function getAncestorCallLikeExpression(node: Node): CallLikeExpression | undefined {
-        const target = climbPastManyPropertyAccesses(node);
-        const callLike = target.parent;
-        return callLike && isCallLikeExpression(callLike) && getInvokedExpression(callLike) === target ? callLike : undefined;
-    }
-
-    function climbPastManyPropertyAccesses(node: Node): Node {
-        return isRightSideOfPropertyAccess(node) ? climbPastManyPropertyAccesses(node.parent) : node;
-    }
-
-    function tryGetSignatureDeclaration(typeChecker: TypeChecker, node: Node): SignatureDeclaration | undefined {
-        const callLike = getAncestorCallLikeExpression(node);
-        const signature = callLike && typeChecker.getResolvedSignature(callLike);
-        if (signature) {
-            const decl = signature.declaration;
-            if (decl && isSignatureDeclaration(decl)) {
-                return decl;
-            }
-        }
-        // Don't go to a function type, go to the value having that type.
-        return undefined;
-    }
-}
+/* @internal */
+namespace ts.GoToDefinition {
+    export function getDefinitionAtPosition(program: Program, sourceFile: SourceFile, position: number): DefinitionInfo[] | undefined {
+        const reference = getReferenceAtPosition(sourceFile, position, program);
+        if (reference) {
+            return [getDefinitionInfoForFileReference(reference.fileName, reference.file.fileName)];
+        }
+
+        const node = getTouchingPropertyName(sourceFile, position, /*includeJsDocComment*/ true);
+        if (node === sourceFile) {
+            return undefined;
+        }
+        const { parent } = node;
+
+        // Labels
+        if (isJumpStatementTarget(node)) {
+            const label = getTargetLabel(node.parent, node.text);
+            return label ? [createDefinitionInfoFromName(label, ScriptElementKind.label, node.text, /*containerName*/ undefined!)] : undefined; // TODO: GH#18217
+        }
+
+        const typeChecker = program.getTypeChecker();
+
+        const calledDeclaration = tryGetSignatureDeclaration(typeChecker, node);
+        if (calledDeclaration) {
+            return [createDefinitionFromSignatureDeclaration(typeChecker, calledDeclaration)];
+        }
+
+        let symbol = typeChecker.getSymbolAtLocation(node);
+
+        // Could not find a symbol e.g. node is string or number keyword,
+        // or the symbol was an internal symbol and does not have a declaration e.g. undefined symbol
+        if (!symbol) {
+            return undefined;
+        }
+
+        // If this is an alias, and the request came at the declaration location
+        // get the aliased symbol instead. This allows for goto def on an import e.g.
+        //   import {A, B} from "mod";
+        // to jump to the implementation directly.
+        if (symbol.flags & SymbolFlags.Alias && shouldSkipAlias(node, symbol.declarations![0])) {
+            const aliased = typeChecker.getAliasedSymbol(symbol);
+            if (aliased.declarations) {
+                symbol = aliased;
+            }
+        }
+
+        // Because name in short-hand property assignment has two different meanings: property name and property value,
+        // using go-to-definition at such position should go to the variable declaration of the property value rather than
+        // go to the declaration of the property name (in this case stay at the same position). However, if go-to-definition
+        // is performed at the location of property access, we would like to go to definition of the property in the short-hand
+        // assignment. This case and others are handled by the following code.
+        if (parent.kind === SyntaxKind.ShorthandPropertyAssignment) {
+            const shorthandSymbol = typeChecker.getShorthandAssignmentValueSymbol(symbol.valueDeclaration!);
+            if (!shorthandSymbol) {
+                return [];
+            }
+
+            const shorthandDeclarations = shorthandSymbol.getDeclarations();
+            const shorthandSymbolKind = SymbolDisplay.getSymbolKind(typeChecker, shorthandSymbol, node);
+            const shorthandSymbolName = typeChecker.symbolToString(shorthandSymbol);
+            const shorthandContainerName = typeChecker.symbolToString(symbol.parent!, node);
+            return map(shorthandDeclarations,
+                declaration => createDefinitionInfo(declaration, shorthandSymbolKind, shorthandSymbolName, shorthandContainerName));
+        }
+
+        // If the node is the name of a BindingElement within an ObjectBindingPattern instead of just returning the
+        // declaration the symbol (which is itself), we should try to get to the original type of the ObjectBindingPattern
+        // and return the property declaration for the referenced property.
+        // For example:
+        //      import('./foo').then(({ b/*goto*/ar }) => undefined); => should get use to the declaration in file "./foo"
+        //
+        //      function bar<T>(onfulfilled: (value: T) => void) { //....}
+        //      interface Test {
+        //          pr/*destination*/op1: number
+        //      }
+        //      bar<Test>(({pr/*goto*/op1})=>{});
+        if (isPropertyName(node) && isBindingElement(parent) && isObjectBindingPattern(parent.parent) &&
+            (node === (parent.propertyName || parent.name))) {
+            const type = typeChecker.getTypeAtLocation(parent.parent);
+            if (type) {
+                const propSymbols = getPropertySymbolsFromType(type, node);
+                if (propSymbols) {
+                    return flatMap(propSymbols, propSymbol => getDefinitionFromSymbol(typeChecker, propSymbol, node));
+                }
+            }
+        }
+
+        // If the current location we want to find its definition is in an object literal, try to get the contextual type for the
+        // object literal, lookup the property symbol in the contextual type, and use this for goto-definition.
+        // For example
+        //      interface Props{
+        //          /*first*/prop1: number
+        //          prop2: boolean
+        //      }
+        //      function Foo(arg: Props) {}
+        //      Foo( { pr/*1*/op1: 10, prop2: true })
+        const element = getContainingObjectLiteralElement(node);
+        if (element && typeChecker.getContextualType(element.parent as Expression)) {
+            return flatMap(getPropertySymbolsFromContextualType(typeChecker, element), propertySymbol =>
+                getDefinitionFromSymbol(typeChecker, propertySymbol, node));
+        }
+        return getDefinitionFromSymbol(typeChecker, symbol, node);
+    }
+
+    export function getReferenceAtPosition(sourceFile: SourceFile, position: number, program: Program): { fileName: string, file: SourceFile } | undefined {
+        const referencePath = findReferenceInPosition(sourceFile.referencedFiles, position);
+        if (referencePath) {
+            const file = tryResolveScriptReference(program, sourceFile, referencePath);
+            return file && { fileName: referencePath.fileName, file };
+        }
+
+        const typeReferenceDirective = findReferenceInPosition(sourceFile.typeReferenceDirectives, position);
+        if (typeReferenceDirective) {
+            const reference = program.getResolvedTypeReferenceDirectives().get(typeReferenceDirective.fileName);
+            const file = reference && program.getSourceFile(reference.resolvedFileName!); // TODO:GH#18217
+            return file && { fileName: typeReferenceDirective.fileName, file };
+        }
+
+        return undefined;
+    }
+
+    /// Goto type
+    export function getTypeDefinitionAtPosition(typeChecker: TypeChecker, sourceFile: SourceFile, position: number): DefinitionInfo[] | undefined {
+        const node = getTouchingPropertyName(sourceFile, position, /*includeJsDocComment*/ true);
+        if (node === sourceFile) {
+            return undefined;
+        }
+
+        const symbol = typeChecker.getSymbolAtLocation(node);
+        const type = symbol && typeChecker.getTypeOfSymbolAtLocation(symbol, node);
+        if (!type) {
+            return undefined;
+        }
+
+        if (type.flags & TypeFlags.Union && !(type.flags & TypeFlags.Enum)) {
+            return flatMap((<UnionType>type).types, t => t.symbol && getDefinitionFromSymbol(typeChecker, t.symbol, node));
+        }
+
+        return type.symbol && getDefinitionFromSymbol(typeChecker, type.symbol, node);
+    }
+
+    export function getDefinitionAndBoundSpan(program: Program, sourceFile: SourceFile, position: number): DefinitionInfoAndBoundSpan | undefined {
+        const definitions = getDefinitionAtPosition(program, sourceFile, position);
+
+        if (!definitions || definitions.length === 0) {
+            return undefined;
+        }
+
+        // Check if position is on triple slash reference.
+        const comment = findReferenceInPosition(sourceFile.referencedFiles, position) || findReferenceInPosition(sourceFile.typeReferenceDirectives, position);
+        if (comment) {
+            return { definitions, textSpan: createTextSpanFromRange(comment) };
+        }
+
+        const node = getTouchingPropertyName(sourceFile, position, /*includeJsDocComment*/ true);
+        const textSpan = createTextSpan(node.getStart(), node.getWidth());
+
+        return { definitions, textSpan };
+    }
+
+    // Go to the original declaration for cases:
+    //
+    //   (1) when the aliased symbol was declared in the location(parent).
+    //   (2) when the aliased symbol is originating from an import.
+    //
+    function shouldSkipAlias(node: Node, declaration: Node): boolean {
+        if (node.kind !== SyntaxKind.Identifier) {
+            return false;
+        }
+        if (node.parent === declaration) {
+            return true;
+        }
+        switch (declaration.kind) {
+            case SyntaxKind.ImportClause:
+            case SyntaxKind.ImportEqualsDeclaration:
+                return true;
+            case SyntaxKind.ImportSpecifier:
+                return declaration.parent.kind === SyntaxKind.NamedImports;
+            default:
+                return false;
+        }
+    }
+
+    function getDefinitionFromSymbol(typeChecker: TypeChecker, symbol: Symbol, node: Node): DefinitionInfo[] | undefined {
+        const { symbolName, symbolKind, containerName } = getSymbolInfo(typeChecker, symbol, node);
+        return getConstructSignatureDefinition() || getCallSignatureDefinition() || map(symbol.declarations, declaration => createDefinitionInfo(declaration, symbolKind, symbolName, containerName));
+
+        function getConstructSignatureDefinition(): DefinitionInfo[] | undefined {
+            // Applicable only if we are in a new expression, or we are on a constructor declaration
+            // and in either case the symbol has a construct signature definition, i.e. class
+            if (symbol.flags & SymbolFlags.Class && (isNewExpressionTarget(node) || node.kind === SyntaxKind.ConstructorKeyword)) {
+                const cls = find(symbol.declarations!, isClassLike) || Debug.fail("Expected declaration to have at least one class-like declaration");
+                return getSignatureDefinition(cls.members, /*selectConstructors*/ true);
+            }
+        }
+
+        function getCallSignatureDefinition(): DefinitionInfo[] | undefined {
+            return isCallExpressionTarget(node) || isNewExpressionTarget(node) || isNameOfFunctionDeclaration(node)
+                ? getSignatureDefinition(symbol.declarations, /*selectConstructors*/ false)
+                : undefined;
+        }
+
+        function getSignatureDefinition(signatureDeclarations: ReadonlyArray<Declaration> | undefined, selectConstructors: boolean): DefinitionInfo[] | undefined {
+            if (!signatureDeclarations) {
+                return undefined;
+            }
+            const declarations = signatureDeclarations.filter(selectConstructors ? isConstructorDeclaration : isSignatureDeclaration);
+            return declarations.length
+                ? [createDefinitionInfo(find(declarations, d => !!(<FunctionLikeDeclaration>d).body) || last(declarations), symbolKind, symbolName, containerName)]
+                : undefined;
+        }
+    }
+
+    function isSignatureDeclaration(node: Node): boolean {
+        switch (node.kind) {
+            case ts.SyntaxKind.Constructor:
+            case ts.SyntaxKind.ConstructSignature:
+            case ts.SyntaxKind.FunctionDeclaration:
+            case ts.SyntaxKind.MethodDeclaration:
+            case ts.SyntaxKind.MethodSignature:
+                return true;
+            default:
+                return false;
+        }
+    }
+
+    /** Creates a DefinitionInfo from a Declaration, using the declaration's name if possible. */
+    function createDefinitionInfo(node: Declaration, symbolKind: ScriptElementKind, symbolName: string, containerName: string): DefinitionInfo {
+        return createDefinitionInfoFromName(getNameOfDeclaration(node) || node, symbolKind, symbolName, containerName);
+    }
+
+    /** Creates a DefinitionInfo directly from the name of a declaration. */
+    function createDefinitionInfoFromName(name: Node, symbolKind: ScriptElementKind, symbolName: string, containerName: string): DefinitionInfo {
+        const sourceFile = name.getSourceFile();
+        return {
+            fileName: sourceFile.fileName,
+            textSpan: createTextSpanFromNode(name, sourceFile),
+            kind: symbolKind,
+            name: symbolName,
+            containerKind: undefined!, // TODO: GH#18217
+            containerName
+        };
+    }
+
+    function getSymbolInfo(typeChecker: TypeChecker, symbol: Symbol, node: Node) {
+        return {
+            symbolName: typeChecker.symbolToString(symbol), // Do not get scoped name, just the name of the symbol
+            symbolKind: SymbolDisplay.getSymbolKind(typeChecker, symbol, node),
+            containerName: symbol.parent ? typeChecker.symbolToString(symbol.parent, node) : ""
+        };
+    }
+
+    function createDefinitionFromSignatureDeclaration(typeChecker: TypeChecker, decl: SignatureDeclaration): DefinitionInfo {
+        const { symbolName, symbolKind, containerName } = getSymbolInfo(typeChecker, decl.symbol!, decl);
+        return createDefinitionInfo(decl, symbolKind, symbolName, containerName);
+    }
+
+    export function findReferenceInPosition(refs: ReadonlyArray<FileReference>, pos: number): FileReference | undefined {
+        for (const ref of refs) {
+            if (ref.pos <= pos && pos <= ref.end) {
+                return ref;
+            }
+        }
+        return undefined;
+    }
+
+    function getDefinitionInfoForFileReference(name: string, targetFileName: string): DefinitionInfo {
+        return {
+            fileName: targetFileName,
+            textSpan: createTextSpanFromBounds(0, 0),
+            kind: ScriptElementKind.scriptElement,
+            name,
+            containerName: undefined!,
+            containerKind: undefined!, // TODO: GH#18217
+        };
+    }
+
+    /** Returns a CallLikeExpression where `node` is the target being invoked. */
+    function getAncestorCallLikeExpression(node: Node): CallLikeExpression | undefined {
+        const target = climbPastManyPropertyAccesses(node);
+        const callLike = target.parent;
+        return callLike && isCallLikeExpression(callLike) && getInvokedExpression(callLike) === target ? callLike : undefined;
+    }
+
+    function climbPastManyPropertyAccesses(node: Node): Node {
+        return isRightSideOfPropertyAccess(node) ? climbPastManyPropertyAccesses(node.parent) : node;
+    }
+
+    function tryGetSignatureDeclaration(typeChecker: TypeChecker, node: Node): SignatureDeclaration | undefined {
+        const callLike = getAncestorCallLikeExpression(node);
+        const signature = callLike && typeChecker.getResolvedSignature(callLike);
+        if (signature) {
+            const decl = signature.declaration;
+            if (decl && isSignatureDeclaration(decl)) {
+                return decl;
+            }
+        }
+        // Don't go to a function type, go to the value having that type.
+        return undefined;
+    }
+}