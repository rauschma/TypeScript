/* @internal */
namespace ts.DocumentHighlights {
    export function getDocumentHighlights(program: Program, cancellationToken: CancellationToken, sourceFile: SourceFile, position: number, sourceFilesToSearch: ReadonlyArray<SourceFile>): DocumentHighlights[] | undefined {
        const node = getTouchingWord(sourceFile, position, /*includeJsDocComment*/ true);
        const { parent } = node;
        if (parent && (isJsxOpeningElement(parent) && parent.tagName === node || isJsxClosingElement(parent))) {
            // For a JSX element, just highlight the matching tag, not all references.
            const { openingElement, closingElement } = parent.parent;
            const highlightSpans = [openingElement, closingElement].map(({ tagName }) => getHighlightSpanForNode(tagName, sourceFile));
            return [{ fileName: sourceFile.fileName, highlightSpans }];
        }

        return getSemanticDocumentHighlights(position, node, program, cancellationToken, sourceFilesToSearch) || getSyntacticDocumentHighlights(node, sourceFile);
    }

    function getHighlightSpanForNode(node: Node, sourceFile: SourceFile): HighlightSpan {
        return {
            fileName: sourceFile.fileName,
            textSpan: createTextSpanFromNode(node, sourceFile),
            kind: HighlightSpanKind.none
        };
    }

<<<<<<< HEAD
    function getSemanticDocumentHighlights(position: number, node: Node, program: Program, cancellationToken: CancellationToken, sourceFilesToSearch: SourceFile[]): DocumentHighlights[] | undefined {
=======
    function getSemanticDocumentHighlights(position: number, node: Node, program: Program, cancellationToken: CancellationToken, sourceFilesToSearch: ReadonlyArray<SourceFile>): DocumentHighlights[] {
>>>>>>> 611ebc7a
        const referenceEntries = FindAllReferences.getReferenceEntriesForNode(position, node, program, sourceFilesToSearch, cancellationToken);
        return referenceEntries && convertReferencedSymbols(referenceEntries);
    }

    function convertReferencedSymbols(referenceEntries: ReadonlyArray<FindAllReferences.Entry>): DocumentHighlights[] {
        const fileNameToDocumentHighlights = createMap<HighlightSpan[]>();
        for (const entry of referenceEntries) {
            const { fileName, span } = FindAllReferences.toHighlightSpan(entry);
            let highlightSpans = fileNameToDocumentHighlights.get(fileName);
            if (!highlightSpans) {
                fileNameToDocumentHighlights.set(fileName, highlightSpans = []);
            }
            highlightSpans.push(span);
        }

        return arrayFrom(fileNameToDocumentHighlights.entries(), ([fileName, highlightSpans ]) => ({ fileName, highlightSpans }));
    }

    function getSyntacticDocumentHighlights(node: Node, sourceFile: SourceFile): DocumentHighlights[] | undefined {
        const highlightSpans = getHighlightSpans(node, sourceFile);
        if (!highlightSpans || highlightSpans.length === 0) {
            return undefined;
        }

        return [{ fileName: sourceFile.fileName, highlightSpans }];
    }

    function getHighlightSpans(node: Node, sourceFile: SourceFile): HighlightSpan[] | undefined {
        switch (node.kind) {
            case SyntaxKind.IfKeyword:
            case SyntaxKind.ElseKeyword:
                return isIfStatement(node.parent) ? getIfElseOccurrences(node.parent, sourceFile) : undefined;
            case SyntaxKind.ReturnKeyword:
                return useParent(node.parent, isReturnStatement, getReturnOccurrences);
            case SyntaxKind.ThrowKeyword:
                return useParent(node.parent, isThrowStatement, getThrowOccurrences);
            case SyntaxKind.TryKeyword:
            case SyntaxKind.CatchKeyword:
            case SyntaxKind.FinallyKeyword:
                const tryStatement = node.kind === SyntaxKind.CatchKeyword ? node.parent.parent : node.parent;
                return useParent(tryStatement, isTryStatement, getTryCatchFinallyOccurrences);
            case SyntaxKind.SwitchKeyword:
                return useParent(node.parent, isSwitchStatement, getSwitchCaseDefaultOccurrences);
            case SyntaxKind.CaseKeyword:
            case SyntaxKind.DefaultKeyword:
                return useParent(node.parent.parent.parent, isSwitchStatement, getSwitchCaseDefaultOccurrences);
            case SyntaxKind.BreakKeyword:
            case SyntaxKind.ContinueKeyword:
                return useParent(node.parent, isBreakOrContinueStatement, getBreakOrContinueStatementOccurrences);
            case SyntaxKind.ForKeyword:
            case SyntaxKind.WhileKeyword:
            case SyntaxKind.DoKeyword:
                return useParent(node.parent, (n): n is IterationStatement => isIterationStatement(n, /*lookInLabeledStatements*/ true), getLoopBreakContinueOccurrences);
            case SyntaxKind.ConstructorKeyword:
                return getFromAllDeclarations(isConstructorDeclaration, [SyntaxKind.ConstructorKeyword]);
            case SyntaxKind.GetKeyword:
            case SyntaxKind.SetKeyword:
                return getFromAllDeclarations(isAccessor, [SyntaxKind.GetKeyword, SyntaxKind.SetKeyword]);
            default:
                return isModifierKind(node.kind) && (isDeclaration(node.parent) || isVariableStatement(node.parent))
                    ? highlightSpans(getModifierOccurrences(node.kind, node.parent))
                    : undefined;
        }

        function getFromAllDeclarations<T extends Node>(nodeTest: (node: Node) => node is T, keywords: ReadonlyArray<SyntaxKind>): HighlightSpan[] | undefined {
            return useParent(node.parent, nodeTest, decl => mapDefined(decl.symbol.declarations, d =>
                nodeTest(d) ? find(d.getChildren(sourceFile), c => contains(keywords, c.kind)) : undefined));
        }

        function useParent<T extends Node>(node: Node, nodeTest: (node: Node) => node is T, getNodes: (node: T, sourceFile: SourceFile) => ReadonlyArray<Node> | undefined): HighlightSpan[] | undefined {
            return nodeTest(node) ? highlightSpans(getNodes(node, sourceFile)) : undefined;
        }

        function highlightSpans(nodes: ReadonlyArray<Node> | undefined): HighlightSpan[] | undefined {
            return nodes && nodes.map(node => getHighlightSpanForNode(node, sourceFile));
        }
    }

    /**
     * Aggregates all throw-statements within this node *without* crossing
     * into function boundaries and try-blocks with catch-clauses.
     */
    function aggregateOwnedThrowStatements(node: Node): ReadonlyArray<ThrowStatement> | undefined {
        if (isThrowStatement(node)) {
            return [node];
        }
        else if (isTryStatement(node)) {
            // Exceptions thrown within a try block lacking a catch clause are "owned" in the current context.
            return concatenate(
                node.catchClause ? aggregateOwnedThrowStatements(node.catchClause) : node.tryBlock && aggregateOwnedThrowStatements(node.tryBlock),
                aggregateOwnedThrowStatements(node.finallyBlock));
        }
        // Do not cross function boundaries.
        return isFunctionLike(node) ? undefined : flatMapChildren(node, aggregateOwnedThrowStatements);
    }

    /**
     * For lack of a better name, this function takes a throw statement and returns the
     * nearest ancestor that is a try-block (whose try statement has a catch clause),
     * function-block, or source file.
     */
    function getThrowStatementOwner(throwStatement: ThrowStatement): Node | undefined {
        let child: Node = throwStatement;

        while (child.parent) {
            const parent = child.parent;

            if (isFunctionBlock(parent) || parent.kind === SyntaxKind.SourceFile) {
                return parent;
            }

            // A throw-statement is only owned by a try-statement if the try-statement has
            // a catch clause, and if the throw-statement occurs within the try block.
            if (isTryStatement(parent) && parent.tryBlock === child && parent.catchClause) {
                return child;
            }

            child = parent;
        }

        return undefined;
    }

    function aggregateAllBreakAndContinueStatements(node: Node): ReadonlyArray<BreakOrContinueStatement> | undefined {
        return isBreakOrContinueStatement(node) ? [node] : isFunctionLike(node) ? undefined : flatMapChildren(node, aggregateAllBreakAndContinueStatements);
    }

    function flatMapChildren<T>(node: Node, cb: (child: Node) => ReadonlyArray<T> | T | undefined): ReadonlyArray<T> {
        const result: T[] = [];
        node.forEachChild(child => {
            const value = cb(child);
            if (value !== undefined) {
                result.push(...toArray(value));
            }
        });
        return result;
    }

    function ownsBreakOrContinueStatement(owner: Node, statement: BreakOrContinueStatement): boolean {
        const actualOwner = getBreakOrContinueOwner(statement);
        return !!actualOwner && actualOwner === owner;
    }

    function getBreakOrContinueOwner(statement: BreakOrContinueStatement): Node | undefined {
        return findAncestor(statement, node => {
            switch (node.kind) {
                case SyntaxKind.SwitchStatement:
                    if (statement.kind === SyntaxKind.ContinueStatement) {
                        return false;
                    }
                    // falls through
                case SyntaxKind.ForStatement:
                case SyntaxKind.ForInStatement:
                case SyntaxKind.ForOfStatement:
                case SyntaxKind.WhileStatement:
                case SyntaxKind.DoStatement:
                    return !statement.label || isLabeledBy(node, statement.label.escapedText);
                default:
                    // Don't cross function boundaries.
                    // TODO: GH#20090
                    return (isFunctionLike(node) && "quit") as false | "quit";
            }
        });
    }

<<<<<<< HEAD
    function getModifierOccurrences(modifier: SyntaxKind, declaration: Node): Node[] | undefined {
        // Make sure we only highlight the keyword when it makes sense to do so.
        if (!isLegalModifier(modifier, declaration)) {
            return undefined;
        }

=======
    function getModifierOccurrences(modifier: SyntaxKind, declaration: Node): Node[] {
>>>>>>> 611ebc7a
        const modifierFlag = modifierToFlag(modifier);
        return mapDefined(getNodesToSearchForModifier(declaration, modifierFlag), node => {
            if (getModifierFlags(node) & modifierFlag) {
                const mod = find(node.modifiers!, m => m.kind === modifier);
                Debug.assert(!!mod);
                return mod;
            }
        });
    }

    function getNodesToSearchForModifier(declaration: Node, modifierFlag: ModifierFlags): ReadonlyArray<Node> | undefined {
        const container = declaration.parent;
        switch (container.kind) {
            case SyntaxKind.ModuleBlock:
            case SyntaxKind.SourceFile:
            case SyntaxKind.Block:
            case SyntaxKind.CaseClause:
            case SyntaxKind.DefaultClause:
                // Container is either a class declaration or the declaration is a classDeclaration
                if (modifierFlag & ModifierFlags.Abstract && isClassDeclaration(declaration)) {
                    return [...declaration.members, declaration];
                }
                else {
                    return (<ModuleBlock | SourceFile | Block | CaseClause | DefaultClause>container).statements;
                }
            case SyntaxKind.Constructor:
                return [...(<ConstructorDeclaration>container).parameters, ...(<ClassDeclaration>container.parent).members];
            case SyntaxKind.ClassDeclaration:
            case SyntaxKind.ClassExpression:
                const nodes = (<ClassLikeDeclaration>container).members;

                // If we're an accessibility modifier, we're in an instance member and should search
                // the constructor's parameter list for instance members as well.
                if (modifierFlag & ModifierFlags.AccessibilityModifier) {
                    const constructor = find((<ClassLikeDeclaration>container).members, isConstructorDeclaration);
                    if (constructor) {
                        return [...nodes, ...constructor.parameters];
                    }
                }
                else if (modifierFlag & ModifierFlags.Abstract) {
                    return [...nodes, container];
                }
                return nodes;
            default:
                Debug.fail("Invalid container kind.");
        }
    }

    function pushKeywordIf(keywordList: Push<Node>, token: Node, ...expected: SyntaxKind[]): boolean {
        if (token && contains(expected, token.kind)) {
            keywordList.push(token);
            return true;
        }

        return false;
    }

<<<<<<< HEAD
    function getGetAndSetOccurrences(accessorDeclaration: AccessorDeclaration): Node[] {
        const keywords: Node[] = [];

        tryPushAccessorKeyword(accessorDeclaration.symbol!, SyntaxKind.GetAccessor);
        tryPushAccessorKeyword(accessorDeclaration.symbol!, SyntaxKind.SetAccessor);

        return keywords;

        function tryPushAccessorKeyword(accessorSymbol: Symbol, accessorKind: SyntaxKind): void {
            const accessor = getDeclarationOfKind(accessorSymbol, accessorKind);
            forEach(accessor && accessor.getChildren(), child => pushKeywordIf(keywords, child, SyntaxKind.GetKeyword, SyntaxKind.SetKeyword));
        }
    }

    function getConstructorOccurrences(constructorDeclaration: ConstructorDeclaration): Node[] {
        const declarations = constructorDeclaration.symbol!.getDeclarations();

        const keywords: Node[] = [];

        forEach(declarations, declaration => {
            forEach(declaration.getChildren(), token => {
                return pushKeywordIf(keywords, token, SyntaxKind.ConstructorKeyword);
            });
        });

        return keywords;
    }

=======
>>>>>>> 611ebc7a
    function getLoopBreakContinueOccurrences(loopNode: IterationStatement): Node[] {
        const keywords: Node[] = [];

        if (pushKeywordIf(keywords, loopNode.getFirstToken()!, SyntaxKind.ForKeyword, SyntaxKind.WhileKeyword, SyntaxKind.DoKeyword)) {
            // If we succeeded and got a do-while loop, then start looking for a 'while' keyword.
            if (loopNode.kind === SyntaxKind.DoStatement) {
                const loopTokens = loopNode.getChildren();

                for (let i = loopTokens.length - 1; i >= 0; i--) {
                    if (pushKeywordIf(keywords, loopTokens[i], SyntaxKind.WhileKeyword)) {
                        break;
                    }
                }
            }
        }

        forEach(aggregateAllBreakAndContinueStatements(loopNode.statement), statement => {
            if (ownsBreakOrContinueStatement(loopNode, statement)) {
                pushKeywordIf(keywords, statement.getFirstToken()!, SyntaxKind.BreakKeyword, SyntaxKind.ContinueKeyword);
            }
        });

        return keywords;
    }

    function getBreakOrContinueStatementOccurrences(breakOrContinueStatement: BreakOrContinueStatement): Node[] | undefined {
        const owner = getBreakOrContinueOwner(breakOrContinueStatement);

        if (owner) {
            switch (owner.kind) {
                case SyntaxKind.ForStatement:
                case SyntaxKind.ForInStatement:
                case SyntaxKind.ForOfStatement:
                case SyntaxKind.DoStatement:
                case SyntaxKind.WhileStatement:
                    return getLoopBreakContinueOccurrences(<IterationStatement>owner);
                case SyntaxKind.SwitchStatement:
                    return getSwitchCaseDefaultOccurrences(<SwitchStatement>owner);

            }
        }

        return undefined;
    }

    function getSwitchCaseDefaultOccurrences(switchStatement: SwitchStatement): Node[] {
        const keywords: Node[] = [];

        pushKeywordIf(keywords, switchStatement.getFirstToken()!, SyntaxKind.SwitchKeyword);

        // Go through each clause in the switch statement, collecting the 'case'/'default' keywords.
        forEach(switchStatement.caseBlock.clauses, clause => {
            pushKeywordIf(keywords, clause.getFirstToken()!, SyntaxKind.CaseKeyword, SyntaxKind.DefaultKeyword);

            forEach(aggregateAllBreakAndContinueStatements(clause), statement => {
                if (ownsBreakOrContinueStatement(switchStatement, statement)) {
                    pushKeywordIf(keywords, statement.getFirstToken()!, SyntaxKind.BreakKeyword);
                }
            });
        });

        return keywords;
    }

    function getTryCatchFinallyOccurrences(tryStatement: TryStatement, sourceFile: SourceFile): Node[] {
        const keywords: Node[] = [];

        pushKeywordIf(keywords, tryStatement.getFirstToken()!, SyntaxKind.TryKeyword);

        if (tryStatement.catchClause) {
            pushKeywordIf(keywords, tryStatement.catchClause.getFirstToken()!, SyntaxKind.CatchKeyword);
        }

        if (tryStatement.finallyBlock) {
            const finallyKeyword = findChildOfKind(tryStatement, SyntaxKind.FinallyKeyword, sourceFile)!;
            pushKeywordIf(keywords, finallyKeyword, SyntaxKind.FinallyKeyword);
        }

        return keywords;
    }

<<<<<<< HEAD
    function getThrowOccurrences(throwStatement: ThrowStatement): Node[] | undefined {
=======
    function getThrowOccurrences(throwStatement: ThrowStatement, sourceFile: SourceFile): Node[] {
>>>>>>> 611ebc7a
        const owner = getThrowStatementOwner(throwStatement);

        if (!owner) {
            return undefined;
        }

        const keywords: Node[] = [];

        forEach(aggregateOwnedThrowStatements(owner), throwStatement => {
<<<<<<< HEAD
            pushKeywordIf(keywords, throwStatement.getFirstToken()!, SyntaxKind.ThrowKeyword);
=======
            keywords.push(findChildOfKind(throwStatement, SyntaxKind.ThrowKeyword, sourceFile)!);
>>>>>>> 611ebc7a
        });

        // If the "owner" is a function, then we equate 'return' and 'throw' statements in their
        // ability to "jump out" of the function, and include occurrences for both.
        if (isFunctionBlock(owner)) {
            forEachReturnStatement(<Block>owner, returnStatement => {
<<<<<<< HEAD
                pushKeywordIf(keywords, returnStatement.getFirstToken()!, SyntaxKind.ReturnKeyword);
=======
                keywords.push(findChildOfKind(returnStatement, SyntaxKind.ReturnKeyword, sourceFile)!);
>>>>>>> 611ebc7a
            });
        }

        return keywords;
    }

    function getReturnOccurrences(returnStatement: ReturnStatement, sourceFile: SourceFile): Node[] | undefined {
        const func = <FunctionLikeDeclaration>getContainingFunction(returnStatement);
        if (!func) {
            return undefined;
        }

        const keywords: Node[] = [];
        forEachReturnStatement(cast(func.body, isBlock), returnStatement => {
<<<<<<< HEAD
            pushKeywordIf(keywords, returnStatement.getFirstToken()!, SyntaxKind.ReturnKeyword);
        });

        // Include 'throw' statements that do not occur within a try block.
        forEach(aggregateOwnedThrowStatements(func.body!), throwStatement => {
            pushKeywordIf(keywords, throwStatement.getFirstToken()!, SyntaxKind.ThrowKeyword);
=======
            keywords.push(findChildOfKind(returnStatement, SyntaxKind.ReturnKeyword, sourceFile)!);
        });

        // Include 'throw' statements that do not occur within a try block.
        forEach(aggregateOwnedThrowStatements(func.body), throwStatement => {
            keywords.push(findChildOfKind(throwStatement, SyntaxKind.ThrowKeyword, sourceFile)!);
>>>>>>> 611ebc7a
        });

        return keywords;
    }

    function getIfElseOccurrences(ifStatement: IfStatement, sourceFile: SourceFile): HighlightSpan[] {
        const keywords = getIfElseKeywords(ifStatement, sourceFile);
        const result: HighlightSpan[] = [];

        // We'd like to highlight else/ifs together if they are only separated by whitespace
        // (i.e. the keywords are separated by no comments, no newlines).
        for (let i = 0; i < keywords.length; i++) {
            if (keywords[i].kind === SyntaxKind.ElseKeyword && i < keywords.length - 1) {
                const elseKeyword = keywords[i];
                const ifKeyword = keywords[i + 1]; // this *should* always be an 'if' keyword.

                let shouldCombineElseAndIf = true;

                // Avoid recalculating getStart() by iterating backwards.
                for (let j = ifKeyword.getStart(sourceFile) - 1; j >= elseKeyword.end; j--) {
                    if (!isWhiteSpaceSingleLine(sourceFile.text.charCodeAt(j))) {
                        shouldCombineElseAndIf = false;
                        break;
                    }
                }

                if (shouldCombineElseAndIf) {
                    result.push({
                        fileName: sourceFile.fileName,
                        textSpan: createTextSpanFromBounds(elseKeyword.getStart(), ifKeyword.end),
                        kind: HighlightSpanKind.reference
                    });
                    i++; // skip the next keyword
                    continue;
                }
            }

            // Ordinary case: just highlight the keyword.
            result.push(getHighlightSpanForNode(keywords[i], sourceFile));
        }

        return result;
    }

    function getIfElseKeywords(ifStatement: IfStatement, sourceFile: SourceFile): Node[] {
        const keywords: Node[] = [];

        // Traverse upwards through all parent if-statements linked by their else-branches.
        while (isIfStatement(ifStatement.parent) && ifStatement.parent.elseStatement === ifStatement) {
            ifStatement = ifStatement.parent;
        }

        // Now traverse back down through the else branches, aggregating if/else keywords of if-statements.
        while (true) {
            const children = ifStatement.getChildren(sourceFile);
            pushKeywordIf(keywords, children[0], SyntaxKind.IfKeyword);

            // Generally the 'else' keyword is second-to-last, so we traverse backwards.
            for (let i = children.length - 1; i >= 0; i--) {
                if (pushKeywordIf(keywords, children[i], SyntaxKind.ElseKeyword)) {
                    break;
                }
            }

            if (!ifStatement.elseStatement || !isIfStatement(ifStatement.elseStatement)) {
                break;
            }

            ifStatement = ifStatement.elseStatement;
        }

        return keywords;
    }

    /**
     * Whether or not a 'node' is preceded by a label of the given string.
     * Note: 'node' cannot be a SourceFile.
     */
    function isLabeledBy(node: Node, labelName: __String): boolean {
        return !!findAncestor(node.parent, owner => !isLabeledStatement(owner) ? "quit" : owner.label.escapedText === labelName);
    }
}
<|MERGE_RESOLUTION|>--- conflicted
+++ resolved
@@ -1,513 +1,448 @@
-/* @internal */
-namespace ts.DocumentHighlights {
-    export function getDocumentHighlights(program: Program, cancellationToken: CancellationToken, sourceFile: SourceFile, position: number, sourceFilesToSearch: ReadonlyArray<SourceFile>): DocumentHighlights[] | undefined {
-        const node = getTouchingWord(sourceFile, position, /*includeJsDocComment*/ true);
-        const { parent } = node;
-        if (parent && (isJsxOpeningElement(parent) && parent.tagName === node || isJsxClosingElement(parent))) {
-            // For a JSX element, just highlight the matching tag, not all references.
-            const { openingElement, closingElement } = parent.parent;
-            const highlightSpans = [openingElement, closingElement].map(({ tagName }) => getHighlightSpanForNode(tagName, sourceFile));
-            return [{ fileName: sourceFile.fileName, highlightSpans }];
-        }
-
-        return getSemanticDocumentHighlights(position, node, program, cancellationToken, sourceFilesToSearch) || getSyntacticDocumentHighlights(node, sourceFile);
-    }
-
-    function getHighlightSpanForNode(node: Node, sourceFile: SourceFile): HighlightSpan {
-        return {
-            fileName: sourceFile.fileName,
-            textSpan: createTextSpanFromNode(node, sourceFile),
-            kind: HighlightSpanKind.none
-        };
-    }
-
-<<<<<<< HEAD
-    function getSemanticDocumentHighlights(position: number, node: Node, program: Program, cancellationToken: CancellationToken, sourceFilesToSearch: SourceFile[]): DocumentHighlights[] | undefined {
-=======
-    function getSemanticDocumentHighlights(position: number, node: Node, program: Program, cancellationToken: CancellationToken, sourceFilesToSearch: ReadonlyArray<SourceFile>): DocumentHighlights[] {
->>>>>>> 611ebc7a
-        const referenceEntries = FindAllReferences.getReferenceEntriesForNode(position, node, program, sourceFilesToSearch, cancellationToken);
-        return referenceEntries && convertReferencedSymbols(referenceEntries);
-    }
-
-    function convertReferencedSymbols(referenceEntries: ReadonlyArray<FindAllReferences.Entry>): DocumentHighlights[] {
-        const fileNameToDocumentHighlights = createMap<HighlightSpan[]>();
-        for (const entry of referenceEntries) {
-            const { fileName, span } = FindAllReferences.toHighlightSpan(entry);
-            let highlightSpans = fileNameToDocumentHighlights.get(fileName);
-            if (!highlightSpans) {
-                fileNameToDocumentHighlights.set(fileName, highlightSpans = []);
-            }
-            highlightSpans.push(span);
-        }
-
-        return arrayFrom(fileNameToDocumentHighlights.entries(), ([fileName, highlightSpans ]) => ({ fileName, highlightSpans }));
-    }
-
-    function getSyntacticDocumentHighlights(node: Node, sourceFile: SourceFile): DocumentHighlights[] | undefined {
-        const highlightSpans = getHighlightSpans(node, sourceFile);
-        if (!highlightSpans || highlightSpans.length === 0) {
-            return undefined;
-        }
-
-        return [{ fileName: sourceFile.fileName, highlightSpans }];
-    }
-
-    function getHighlightSpans(node: Node, sourceFile: SourceFile): HighlightSpan[] | undefined {
-        switch (node.kind) {
-            case SyntaxKind.IfKeyword:
-            case SyntaxKind.ElseKeyword:
-                return isIfStatement(node.parent) ? getIfElseOccurrences(node.parent, sourceFile) : undefined;
-            case SyntaxKind.ReturnKeyword:
-                return useParent(node.parent, isReturnStatement, getReturnOccurrences);
-            case SyntaxKind.ThrowKeyword:
-                return useParent(node.parent, isThrowStatement, getThrowOccurrences);
-            case SyntaxKind.TryKeyword:
-            case SyntaxKind.CatchKeyword:
-            case SyntaxKind.FinallyKeyword:
-                const tryStatement = node.kind === SyntaxKind.CatchKeyword ? node.parent.parent : node.parent;
-                return useParent(tryStatement, isTryStatement, getTryCatchFinallyOccurrences);
-            case SyntaxKind.SwitchKeyword:
-                return useParent(node.parent, isSwitchStatement, getSwitchCaseDefaultOccurrences);
-            case SyntaxKind.CaseKeyword:
-            case SyntaxKind.DefaultKeyword:
-                return useParent(node.parent.parent.parent, isSwitchStatement, getSwitchCaseDefaultOccurrences);
-            case SyntaxKind.BreakKeyword:
-            case SyntaxKind.ContinueKeyword:
-                return useParent(node.parent, isBreakOrContinueStatement, getBreakOrContinueStatementOccurrences);
-            case SyntaxKind.ForKeyword:
-            case SyntaxKind.WhileKeyword:
-            case SyntaxKind.DoKeyword:
-                return useParent(node.parent, (n): n is IterationStatement => isIterationStatement(n, /*lookInLabeledStatements*/ true), getLoopBreakContinueOccurrences);
-            case SyntaxKind.ConstructorKeyword:
-                return getFromAllDeclarations(isConstructorDeclaration, [SyntaxKind.ConstructorKeyword]);
-            case SyntaxKind.GetKeyword:
-            case SyntaxKind.SetKeyword:
-                return getFromAllDeclarations(isAccessor, [SyntaxKind.GetKeyword, SyntaxKind.SetKeyword]);
-            default:
-                return isModifierKind(node.kind) && (isDeclaration(node.parent) || isVariableStatement(node.parent))
-                    ? highlightSpans(getModifierOccurrences(node.kind, node.parent))
-                    : undefined;
-        }
-
-        function getFromAllDeclarations<T extends Node>(nodeTest: (node: Node) => node is T, keywords: ReadonlyArray<SyntaxKind>): HighlightSpan[] | undefined {
-            return useParent(node.parent, nodeTest, decl => mapDefined(decl.symbol.declarations, d =>
-                nodeTest(d) ? find(d.getChildren(sourceFile), c => contains(keywords, c.kind)) : undefined));
-        }
-
-        function useParent<T extends Node>(node: Node, nodeTest: (node: Node) => node is T, getNodes: (node: T, sourceFile: SourceFile) => ReadonlyArray<Node> | undefined): HighlightSpan[] | undefined {
-            return nodeTest(node) ? highlightSpans(getNodes(node, sourceFile)) : undefined;
-        }
-
-        function highlightSpans(nodes: ReadonlyArray<Node> | undefined): HighlightSpan[] | undefined {
-            return nodes && nodes.map(node => getHighlightSpanForNode(node, sourceFile));
-        }
-    }
-
-    /**
-     * Aggregates all throw-statements within this node *without* crossing
-     * into function boundaries and try-blocks with catch-clauses.
-     */
-    function aggregateOwnedThrowStatements(node: Node): ReadonlyArray<ThrowStatement> | undefined {
-        if (isThrowStatement(node)) {
-            return [node];
-        }
-        else if (isTryStatement(node)) {
-            // Exceptions thrown within a try block lacking a catch clause are "owned" in the current context.
-            return concatenate(
-                node.catchClause ? aggregateOwnedThrowStatements(node.catchClause) : node.tryBlock && aggregateOwnedThrowStatements(node.tryBlock),
-                aggregateOwnedThrowStatements(node.finallyBlock));
-        }
-        // Do not cross function boundaries.
-        return isFunctionLike(node) ? undefined : flatMapChildren(node, aggregateOwnedThrowStatements);
-    }
-
-    /**
-     * For lack of a better name, this function takes a throw statement and returns the
-     * nearest ancestor that is a try-block (whose try statement has a catch clause),
-     * function-block, or source file.
-     */
-    function getThrowStatementOwner(throwStatement: ThrowStatement): Node | undefined {
-        let child: Node = throwStatement;
-
-        while (child.parent) {
-            const parent = child.parent;
-
-            if (isFunctionBlock(parent) || parent.kind === SyntaxKind.SourceFile) {
-                return parent;
-            }
-
-            // A throw-statement is only owned by a try-statement if the try-statement has
-            // a catch clause, and if the throw-statement occurs within the try block.
-            if (isTryStatement(parent) && parent.tryBlock === child && parent.catchClause) {
-                return child;
-            }
-
-            child = parent;
-        }
-
-        return undefined;
-    }
-
-    function aggregateAllBreakAndContinueStatements(node: Node): ReadonlyArray<BreakOrContinueStatement> | undefined {
-        return isBreakOrContinueStatement(node) ? [node] : isFunctionLike(node) ? undefined : flatMapChildren(node, aggregateAllBreakAndContinueStatements);
-    }
-
-    function flatMapChildren<T>(node: Node, cb: (child: Node) => ReadonlyArray<T> | T | undefined): ReadonlyArray<T> {
-        const result: T[] = [];
-        node.forEachChild(child => {
-            const value = cb(child);
-            if (value !== undefined) {
-                result.push(...toArray(value));
-            }
-        });
-        return result;
-    }
-
-    function ownsBreakOrContinueStatement(owner: Node, statement: BreakOrContinueStatement): boolean {
-        const actualOwner = getBreakOrContinueOwner(statement);
-        return !!actualOwner && actualOwner === owner;
-    }
-
-    function getBreakOrContinueOwner(statement: BreakOrContinueStatement): Node | undefined {
-        return findAncestor(statement, node => {
-            switch (node.kind) {
-                case SyntaxKind.SwitchStatement:
-                    if (statement.kind === SyntaxKind.ContinueStatement) {
-                        return false;
-                    }
-                    // falls through
-                case SyntaxKind.ForStatement:
-                case SyntaxKind.ForInStatement:
-                case SyntaxKind.ForOfStatement:
-                case SyntaxKind.WhileStatement:
-                case SyntaxKind.DoStatement:
-                    return !statement.label || isLabeledBy(node, statement.label.escapedText);
-                default:
-                    // Don't cross function boundaries.
-                    // TODO: GH#20090
-                    return (isFunctionLike(node) && "quit") as false | "quit";
-            }
-        });
-    }
-
-<<<<<<< HEAD
-    function getModifierOccurrences(modifier: SyntaxKind, declaration: Node): Node[] | undefined {
-        // Make sure we only highlight the keyword when it makes sense to do so.
-        if (!isLegalModifier(modifier, declaration)) {
-            return undefined;
-        }
-
-=======
-    function getModifierOccurrences(modifier: SyntaxKind, declaration: Node): Node[] {
->>>>>>> 611ebc7a
-        const modifierFlag = modifierToFlag(modifier);
-        return mapDefined(getNodesToSearchForModifier(declaration, modifierFlag), node => {
-            if (getModifierFlags(node) & modifierFlag) {
-                const mod = find(node.modifiers!, m => m.kind === modifier);
-                Debug.assert(!!mod);
-                return mod;
-            }
-        });
-    }
-
-    function getNodesToSearchForModifier(declaration: Node, modifierFlag: ModifierFlags): ReadonlyArray<Node> | undefined {
-        const container = declaration.parent;
-        switch (container.kind) {
-            case SyntaxKind.ModuleBlock:
-            case SyntaxKind.SourceFile:
-            case SyntaxKind.Block:
-            case SyntaxKind.CaseClause:
-            case SyntaxKind.DefaultClause:
-                // Container is either a class declaration or the declaration is a classDeclaration
-                if (modifierFlag & ModifierFlags.Abstract && isClassDeclaration(declaration)) {
-                    return [...declaration.members, declaration];
-                }
-                else {
-                    return (<ModuleBlock | SourceFile | Block | CaseClause | DefaultClause>container).statements;
-                }
-            case SyntaxKind.Constructor:
-                return [...(<ConstructorDeclaration>container).parameters, ...(<ClassDeclaration>container.parent).members];
-            case SyntaxKind.ClassDeclaration:
-            case SyntaxKind.ClassExpression:
-                const nodes = (<ClassLikeDeclaration>container).members;
-
-                // If we're an accessibility modifier, we're in an instance member and should search
-                // the constructor's parameter list for instance members as well.
-                if (modifierFlag & ModifierFlags.AccessibilityModifier) {
-                    const constructor = find((<ClassLikeDeclaration>container).members, isConstructorDeclaration);
-                    if (constructor) {
-                        return [...nodes, ...constructor.parameters];
-                    }
-                }
-                else if (modifierFlag & ModifierFlags.Abstract) {
-                    return [...nodes, container];
-                }
-                return nodes;
-            default:
-                Debug.fail("Invalid container kind.");
-        }
-    }
-
-    function pushKeywordIf(keywordList: Push<Node>, token: Node, ...expected: SyntaxKind[]): boolean {
-        if (token && contains(expected, token.kind)) {
-            keywordList.push(token);
-            return true;
-        }
-
-        return false;
-    }
-
-<<<<<<< HEAD
-    function getGetAndSetOccurrences(accessorDeclaration: AccessorDeclaration): Node[] {
-        const keywords: Node[] = [];
-
-        tryPushAccessorKeyword(accessorDeclaration.symbol!, SyntaxKind.GetAccessor);
-        tryPushAccessorKeyword(accessorDeclaration.symbol!, SyntaxKind.SetAccessor);
-
-        return keywords;
-
-        function tryPushAccessorKeyword(accessorSymbol: Symbol, accessorKind: SyntaxKind): void {
-            const accessor = getDeclarationOfKind(accessorSymbol, accessorKind);
-            forEach(accessor && accessor.getChildren(), child => pushKeywordIf(keywords, child, SyntaxKind.GetKeyword, SyntaxKind.SetKeyword));
-        }
-    }
-
-    function getConstructorOccurrences(constructorDeclaration: ConstructorDeclaration): Node[] {
-        const declarations = constructorDeclaration.symbol!.getDeclarations();
-
-        const keywords: Node[] = [];
-
-        forEach(declarations, declaration => {
-            forEach(declaration.getChildren(), token => {
-                return pushKeywordIf(keywords, token, SyntaxKind.ConstructorKeyword);
-            });
-        });
-
-        return keywords;
-    }
-
-=======
->>>>>>> 611ebc7a
-    function getLoopBreakContinueOccurrences(loopNode: IterationStatement): Node[] {
-        const keywords: Node[] = [];
-
-        if (pushKeywordIf(keywords, loopNode.getFirstToken()!, SyntaxKind.ForKeyword, SyntaxKind.WhileKeyword, SyntaxKind.DoKeyword)) {
-            // If we succeeded and got a do-while loop, then start looking for a 'while' keyword.
-            if (loopNode.kind === SyntaxKind.DoStatement) {
-                const loopTokens = loopNode.getChildren();
-
-                for (let i = loopTokens.length - 1; i >= 0; i--) {
-                    if (pushKeywordIf(keywords, loopTokens[i], SyntaxKind.WhileKeyword)) {
-                        break;
-                    }
-                }
-            }
-        }
-
-        forEach(aggregateAllBreakAndContinueStatements(loopNode.statement), statement => {
-            if (ownsBreakOrContinueStatement(loopNode, statement)) {
-                pushKeywordIf(keywords, statement.getFirstToken()!, SyntaxKind.BreakKeyword, SyntaxKind.ContinueKeyword);
-            }
-        });
-
-        return keywords;
-    }
-
-    function getBreakOrContinueStatementOccurrences(breakOrContinueStatement: BreakOrContinueStatement): Node[] | undefined {
-        const owner = getBreakOrContinueOwner(breakOrContinueStatement);
-
-        if (owner) {
-            switch (owner.kind) {
-                case SyntaxKind.ForStatement:
-                case SyntaxKind.ForInStatement:
-                case SyntaxKind.ForOfStatement:
-                case SyntaxKind.DoStatement:
-                case SyntaxKind.WhileStatement:
-                    return getLoopBreakContinueOccurrences(<IterationStatement>owner);
-                case SyntaxKind.SwitchStatement:
-                    return getSwitchCaseDefaultOccurrences(<SwitchStatement>owner);
-
-            }
-        }
-
-        return undefined;
-    }
-
-    function getSwitchCaseDefaultOccurrences(switchStatement: SwitchStatement): Node[] {
-        const keywords: Node[] = [];
-
-        pushKeywordIf(keywords, switchStatement.getFirstToken()!, SyntaxKind.SwitchKeyword);
-
-        // Go through each clause in the switch statement, collecting the 'case'/'default' keywords.
-        forEach(switchStatement.caseBlock.clauses, clause => {
-            pushKeywordIf(keywords, clause.getFirstToken()!, SyntaxKind.CaseKeyword, SyntaxKind.DefaultKeyword);
-
-            forEach(aggregateAllBreakAndContinueStatements(clause), statement => {
-                if (ownsBreakOrContinueStatement(switchStatement, statement)) {
-                    pushKeywordIf(keywords, statement.getFirstToken()!, SyntaxKind.BreakKeyword);
-                }
-            });
-        });
-
-        return keywords;
-    }
-
-    function getTryCatchFinallyOccurrences(tryStatement: TryStatement, sourceFile: SourceFile): Node[] {
-        const keywords: Node[] = [];
-
-        pushKeywordIf(keywords, tryStatement.getFirstToken()!, SyntaxKind.TryKeyword);
-
-        if (tryStatement.catchClause) {
-            pushKeywordIf(keywords, tryStatement.catchClause.getFirstToken()!, SyntaxKind.CatchKeyword);
-        }
-
-        if (tryStatement.finallyBlock) {
-            const finallyKeyword = findChildOfKind(tryStatement, SyntaxKind.FinallyKeyword, sourceFile)!;
-            pushKeywordIf(keywords, finallyKeyword, SyntaxKind.FinallyKeyword);
-        }
-
-        return keywords;
-    }
-
-<<<<<<< HEAD
-    function getThrowOccurrences(throwStatement: ThrowStatement): Node[] | undefined {
-=======
-    function getThrowOccurrences(throwStatement: ThrowStatement, sourceFile: SourceFile): Node[] {
->>>>>>> 611ebc7a
-        const owner = getThrowStatementOwner(throwStatement);
-
-        if (!owner) {
-            return undefined;
-        }
-
-        const keywords: Node[] = [];
-
-        forEach(aggregateOwnedThrowStatements(owner), throwStatement => {
-<<<<<<< HEAD
-            pushKeywordIf(keywords, throwStatement.getFirstToken()!, SyntaxKind.ThrowKeyword);
-=======
-            keywords.push(findChildOfKind(throwStatement, SyntaxKind.ThrowKeyword, sourceFile)!);
->>>>>>> 611ebc7a
-        });
-
-        // If the "owner" is a function, then we equate 'return' and 'throw' statements in their
-        // ability to "jump out" of the function, and include occurrences for both.
-        if (isFunctionBlock(owner)) {
-            forEachReturnStatement(<Block>owner, returnStatement => {
-<<<<<<< HEAD
-                pushKeywordIf(keywords, returnStatement.getFirstToken()!, SyntaxKind.ReturnKeyword);
-=======
-                keywords.push(findChildOfKind(returnStatement, SyntaxKind.ReturnKeyword, sourceFile)!);
->>>>>>> 611ebc7a
-            });
-        }
-
-        return keywords;
-    }
-
-    function getReturnOccurrences(returnStatement: ReturnStatement, sourceFile: SourceFile): Node[] | undefined {
-        const func = <FunctionLikeDeclaration>getContainingFunction(returnStatement);
-        if (!func) {
-            return undefined;
-        }
-
-        const keywords: Node[] = [];
-        forEachReturnStatement(cast(func.body, isBlock), returnStatement => {
-<<<<<<< HEAD
-            pushKeywordIf(keywords, returnStatement.getFirstToken()!, SyntaxKind.ReturnKeyword);
-        });
-
-        // Include 'throw' statements that do not occur within a try block.
-        forEach(aggregateOwnedThrowStatements(func.body!), throwStatement => {
-            pushKeywordIf(keywords, throwStatement.getFirstToken()!, SyntaxKind.ThrowKeyword);
-=======
-            keywords.push(findChildOfKind(returnStatement, SyntaxKind.ReturnKeyword, sourceFile)!);
-        });
-
-        // Include 'throw' statements that do not occur within a try block.
-        forEach(aggregateOwnedThrowStatements(func.body), throwStatement => {
-            keywords.push(findChildOfKind(throwStatement, SyntaxKind.ThrowKeyword, sourceFile)!);
->>>>>>> 611ebc7a
-        });
-
-        return keywords;
-    }
-
-    function getIfElseOccurrences(ifStatement: IfStatement, sourceFile: SourceFile): HighlightSpan[] {
-        const keywords = getIfElseKeywords(ifStatement, sourceFile);
-        const result: HighlightSpan[] = [];
-
-        // We'd like to highlight else/ifs together if they are only separated by whitespace
-        // (i.e. the keywords are separated by no comments, no newlines).
-        for (let i = 0; i < keywords.length; i++) {
-            if (keywords[i].kind === SyntaxKind.ElseKeyword && i < keywords.length - 1) {
-                const elseKeyword = keywords[i];
-                const ifKeyword = keywords[i + 1]; // this *should* always be an 'if' keyword.
-
-                let shouldCombineElseAndIf = true;
-
-                // Avoid recalculating getStart() by iterating backwards.
-                for (let j = ifKeyword.getStart(sourceFile) - 1; j >= elseKeyword.end; j--) {
-                    if (!isWhiteSpaceSingleLine(sourceFile.text.charCodeAt(j))) {
-                        shouldCombineElseAndIf = false;
-                        break;
-                    }
-                }
-
-                if (shouldCombineElseAndIf) {
-                    result.push({
-                        fileName: sourceFile.fileName,
-                        textSpan: createTextSpanFromBounds(elseKeyword.getStart(), ifKeyword.end),
-                        kind: HighlightSpanKind.reference
-                    });
-                    i++; // skip the next keyword
-                    continue;
-                }
-            }
-
-            // Ordinary case: just highlight the keyword.
-            result.push(getHighlightSpanForNode(keywords[i], sourceFile));
-        }
-
-        return result;
-    }
-
-    function getIfElseKeywords(ifStatement: IfStatement, sourceFile: SourceFile): Node[] {
-        const keywords: Node[] = [];
-
-        // Traverse upwards through all parent if-statements linked by their else-branches.
-        while (isIfStatement(ifStatement.parent) && ifStatement.parent.elseStatement === ifStatement) {
-            ifStatement = ifStatement.parent;
-        }
-
-        // Now traverse back down through the else branches, aggregating if/else keywords of if-statements.
-        while (true) {
-            const children = ifStatement.getChildren(sourceFile);
-            pushKeywordIf(keywords, children[0], SyntaxKind.IfKeyword);
-
-            // Generally the 'else' keyword is second-to-last, so we traverse backwards.
-            for (let i = children.length - 1; i >= 0; i--) {
-                if (pushKeywordIf(keywords, children[i], SyntaxKind.ElseKeyword)) {
-                    break;
-                }
-            }
-
-            if (!ifStatement.elseStatement || !isIfStatement(ifStatement.elseStatement)) {
-                break;
-            }
-
-            ifStatement = ifStatement.elseStatement;
-        }
-
-        return keywords;
-    }
-
-    /**
-     * Whether or not a 'node' is preceded by a label of the given string.
-     * Note: 'node' cannot be a SourceFile.
-     */
-    function isLabeledBy(node: Node, labelName: __String): boolean {
-        return !!findAncestor(node.parent, owner => !isLabeledStatement(owner) ? "quit" : owner.label.escapedText === labelName);
-    }
-}
+/* @internal */
+namespace ts.DocumentHighlights {
+    export function getDocumentHighlights(program: Program, cancellationToken: CancellationToken, sourceFile: SourceFile, position: number, sourceFilesToSearch: ReadonlyArray<SourceFile>): DocumentHighlights[] | undefined {
+        const node = getTouchingWord(sourceFile, position, /*includeJsDocComment*/ true);
+        const { parent } = node;
+        if (parent && (isJsxOpeningElement(parent) && parent.tagName === node || isJsxClosingElement(parent))) {
+            // For a JSX element, just highlight the matching tag, not all references.
+            const { openingElement, closingElement } = parent.parent;
+            const highlightSpans = [openingElement, closingElement].map(({ tagName }) => getHighlightSpanForNode(tagName, sourceFile));
+            return [{ fileName: sourceFile.fileName, highlightSpans }];
+        }
+
+        return getSemanticDocumentHighlights(position, node, program, cancellationToken, sourceFilesToSearch) || getSyntacticDocumentHighlights(node, sourceFile);
+    }
+
+    function getHighlightSpanForNode(node: Node, sourceFile: SourceFile): HighlightSpan {
+        return {
+            fileName: sourceFile.fileName,
+            textSpan: createTextSpanFromNode(node, sourceFile),
+            kind: HighlightSpanKind.none
+        };
+    }
+
+    function getSemanticDocumentHighlights(position: number, node: Node, program: Program, cancellationToken: CancellationToken, sourceFilesToSearch: ReadonlyArray<SourceFile>): DocumentHighlights[] | undefined {
+        const referenceEntries = FindAllReferences.getReferenceEntriesForNode(position, node, program, sourceFilesToSearch, cancellationToken);
+        return referenceEntries && convertReferencedSymbols(referenceEntries);
+    }
+
+    function convertReferencedSymbols(referenceEntries: ReadonlyArray<FindAllReferences.Entry>): DocumentHighlights[] {
+        const fileNameToDocumentHighlights = createMap<HighlightSpan[]>();
+        for (const entry of referenceEntries) {
+            const { fileName, span } = FindAllReferences.toHighlightSpan(entry);
+            let highlightSpans = fileNameToDocumentHighlights.get(fileName);
+            if (!highlightSpans) {
+                fileNameToDocumentHighlights.set(fileName, highlightSpans = []);
+            }
+            highlightSpans.push(span);
+        }
+
+        return arrayFrom(fileNameToDocumentHighlights.entries(), ([fileName, highlightSpans ]) => ({ fileName, highlightSpans }));
+    }
+
+    function getSyntacticDocumentHighlights(node: Node, sourceFile: SourceFile): DocumentHighlights[] | undefined {
+        const highlightSpans = getHighlightSpans(node, sourceFile);
+        if (!highlightSpans || highlightSpans.length === 0) {
+            return undefined;
+        }
+
+        return [{ fileName: sourceFile.fileName, highlightSpans }];
+    }
+
+    function getHighlightSpans(node: Node, sourceFile: SourceFile): HighlightSpan[] | undefined {
+        switch (node.kind) {
+            case SyntaxKind.IfKeyword:
+            case SyntaxKind.ElseKeyword:
+                return isIfStatement(node.parent) ? getIfElseOccurrences(node.parent, sourceFile) : undefined;
+            case SyntaxKind.ReturnKeyword:
+                return useParent(node.parent, isReturnStatement, getReturnOccurrences);
+            case SyntaxKind.ThrowKeyword:
+                return useParent(node.parent, isThrowStatement, getThrowOccurrences);
+            case SyntaxKind.TryKeyword:
+            case SyntaxKind.CatchKeyword:
+            case SyntaxKind.FinallyKeyword:
+                const tryStatement = node.kind === SyntaxKind.CatchKeyword ? node.parent.parent : node.parent;
+                return useParent(tryStatement, isTryStatement, getTryCatchFinallyOccurrences);
+            case SyntaxKind.SwitchKeyword:
+                return useParent(node.parent, isSwitchStatement, getSwitchCaseDefaultOccurrences);
+            case SyntaxKind.CaseKeyword:
+            case SyntaxKind.DefaultKeyword:
+                return useParent(node.parent.parent.parent, isSwitchStatement, getSwitchCaseDefaultOccurrences);
+            case SyntaxKind.BreakKeyword:
+            case SyntaxKind.ContinueKeyword:
+                return useParent(node.parent, isBreakOrContinueStatement, getBreakOrContinueStatementOccurrences);
+            case SyntaxKind.ForKeyword:
+            case SyntaxKind.WhileKeyword:
+            case SyntaxKind.DoKeyword:
+                return useParent(node.parent, (n): n is IterationStatement => isIterationStatement(n, /*lookInLabeledStatements*/ true), getLoopBreakContinueOccurrences);
+            case SyntaxKind.ConstructorKeyword:
+                return getFromAllDeclarations(isConstructorDeclaration, [SyntaxKind.ConstructorKeyword]);
+            case SyntaxKind.GetKeyword:
+            case SyntaxKind.SetKeyword:
+                return getFromAllDeclarations(isAccessor, [SyntaxKind.GetKeyword, SyntaxKind.SetKeyword]);
+            default:
+                return isModifierKind(node.kind) && (isDeclaration(node.parent) || isVariableStatement(node.parent))
+                    ? highlightSpans(getModifierOccurrences(node.kind, node.parent))
+                    : undefined;
+        }
+
+        function getFromAllDeclarations<T extends Node>(nodeTest: (node: Node) => node is T, keywords: ReadonlyArray<SyntaxKind>): HighlightSpan[] | undefined {
+            return useParent(node.parent, nodeTest, decl => mapDefined(decl.symbol!.declarations, d =>
+                nodeTest(d) ? find(d.getChildren(sourceFile), c => contains(keywords, c.kind)) : undefined));
+        }
+
+        function useParent<T extends Node>(node: Node, nodeTest: (node: Node) => node is T, getNodes: (node: T, sourceFile: SourceFile) => ReadonlyArray<Node> | undefined): HighlightSpan[] | undefined {
+            return nodeTest(node) ? highlightSpans(getNodes(node, sourceFile)) : undefined;
+        }
+
+        function highlightSpans(nodes: ReadonlyArray<Node> | undefined): HighlightSpan[] | undefined {
+            return nodes && nodes.map(node => getHighlightSpanForNode(node, sourceFile));
+        }
+    }
+
+    /**
+     * Aggregates all throw-statements within this node *without* crossing
+     * into function boundaries and try-blocks with catch-clauses.
+     */
+    function aggregateOwnedThrowStatements(node: Node): ReadonlyArray<ThrowStatement> | undefined {
+        if (isThrowStatement(node)) {
+            return [node];
+        }
+        else if (isTryStatement(node)) {
+            // Exceptions thrown within a try block lacking a catch clause are "owned" in the current context.
+            return concatenate(
+                node.catchClause ? aggregateOwnedThrowStatements(node.catchClause) : node.tryBlock && aggregateOwnedThrowStatements(node.tryBlock),
+                node.finallyBlock && aggregateOwnedThrowStatements(node.finallyBlock));
+        }
+        // Do not cross function boundaries.
+        return isFunctionLike(node) ? undefined : flatMapChildren(node, aggregateOwnedThrowStatements);
+    }
+
+    /**
+     * For lack of a better name, this function takes a throw statement and returns the
+     * nearest ancestor that is a try-block (whose try statement has a catch clause),
+     * function-block, or source file.
+     */
+    function getThrowStatementOwner(throwStatement: ThrowStatement): Node | undefined {
+        let child: Node = throwStatement;
+
+        while (child.parent) {
+            const parent = child.parent;
+
+            if (isFunctionBlock(parent) || parent.kind === SyntaxKind.SourceFile) {
+                return parent;
+            }
+
+            // A throw-statement is only owned by a try-statement if the try-statement has
+            // a catch clause, and if the throw-statement occurs within the try block.
+            if (isTryStatement(parent) && parent.tryBlock === child && parent.catchClause) {
+                return child;
+            }
+
+            child = parent;
+        }
+
+        return undefined;
+    }
+
+    function aggregateAllBreakAndContinueStatements(node: Node): ReadonlyArray<BreakOrContinueStatement> | undefined {
+        return isBreakOrContinueStatement(node) ? [node] : isFunctionLike(node) ? undefined : flatMapChildren(node, aggregateAllBreakAndContinueStatements);
+    }
+
+    function flatMapChildren<T>(node: Node, cb: (child: Node) => ReadonlyArray<T> | T | undefined): ReadonlyArray<T> {
+        const result: T[] = [];
+        node.forEachChild(child => {
+            const value = cb(child);
+            if (value !== undefined) {
+                result.push(...toArray(value));
+            }
+        });
+        return result;
+    }
+
+    function ownsBreakOrContinueStatement(owner: Node, statement: BreakOrContinueStatement): boolean {
+        const actualOwner = getBreakOrContinueOwner(statement);
+        return !!actualOwner && actualOwner === owner;
+    }
+
+    function getBreakOrContinueOwner(statement: BreakOrContinueStatement): Node | undefined {
+        return findAncestor(statement, node => {
+            switch (node.kind) {
+                case SyntaxKind.SwitchStatement:
+                    if (statement.kind === SyntaxKind.ContinueStatement) {
+                        return false;
+                    }
+                    // falls through
+                case SyntaxKind.ForStatement:
+                case SyntaxKind.ForInStatement:
+                case SyntaxKind.ForOfStatement:
+                case SyntaxKind.WhileStatement:
+                case SyntaxKind.DoStatement:
+                    return !statement.label || isLabeledBy(node, statement.label.escapedText);
+                default:
+                    // Don't cross function boundaries.
+                    // TODO: GH#20090
+                    return (isFunctionLike(node) && "quit") as false | "quit";
+            }
+        });
+    }
+
+    function getModifierOccurrences(modifier: SyntaxKind, declaration: Node): Node[] {
+        const modifierFlag = modifierToFlag(modifier);
+        return mapDefined(getNodesToSearchForModifier(declaration, modifierFlag), node => {
+            if (getModifierFlags(node) & modifierFlag) {
+                const mod = find(node.modifiers!, m => m.kind === modifier);
+                Debug.assert(!!mod);
+                return mod;
+            }
+        });
+    }
+
+    function getNodesToSearchForModifier(declaration: Node, modifierFlag: ModifierFlags): ReadonlyArray<Node> | undefined {
+        const container = declaration.parent;
+        switch (container.kind) {
+            case SyntaxKind.ModuleBlock:
+            case SyntaxKind.SourceFile:
+            case SyntaxKind.Block:
+            case SyntaxKind.CaseClause:
+            case SyntaxKind.DefaultClause:
+                // Container is either a class declaration or the declaration is a classDeclaration
+                if (modifierFlag & ModifierFlags.Abstract && isClassDeclaration(declaration)) {
+                    return [...declaration.members, declaration];
+                }
+                else {
+                    return (<ModuleBlock | SourceFile | Block | CaseClause | DefaultClause>container).statements;
+                }
+            case SyntaxKind.Constructor:
+                return [...(<ConstructorDeclaration>container).parameters, ...(<ClassDeclaration>container.parent).members];
+            case SyntaxKind.ClassDeclaration:
+            case SyntaxKind.ClassExpression:
+                const nodes = (<ClassLikeDeclaration>container).members;
+
+                // If we're an accessibility modifier, we're in an instance member and should search
+                // the constructor's parameter list for instance members as well.
+                if (modifierFlag & ModifierFlags.AccessibilityModifier) {
+                    const constructor = find((<ClassLikeDeclaration>container).members, isConstructorDeclaration);
+                    if (constructor) {
+                        return [...nodes, ...constructor.parameters];
+                    }
+                }
+                else if (modifierFlag & ModifierFlags.Abstract) {
+                    return [...nodes, container];
+                }
+                return nodes;
+            default:
+                Debug.fail("Invalid container kind.");
+        }
+    }
+
+    function pushKeywordIf(keywordList: Push<Node>, token: Node, ...expected: SyntaxKind[]): boolean {
+        if (token && contains(expected, token.kind)) {
+            keywordList.push(token);
+            return true;
+        }
+
+        return false;
+    }
+
+    function getLoopBreakContinueOccurrences(loopNode: IterationStatement): Node[] {
+        const keywords: Node[] = [];
+
+        if (pushKeywordIf(keywords, loopNode.getFirstToken()!, SyntaxKind.ForKeyword, SyntaxKind.WhileKeyword, SyntaxKind.DoKeyword)) {
+            // If we succeeded and got a do-while loop, then start looking for a 'while' keyword.
+            if (loopNode.kind === SyntaxKind.DoStatement) {
+                const loopTokens = loopNode.getChildren();
+
+                for (let i = loopTokens.length - 1; i >= 0; i--) {
+                    if (pushKeywordIf(keywords, loopTokens[i], SyntaxKind.WhileKeyword)) {
+                        break;
+                    }
+                }
+            }
+        }
+
+        forEach(aggregateAllBreakAndContinueStatements(loopNode.statement), statement => {
+            if (ownsBreakOrContinueStatement(loopNode, statement)) {
+                pushKeywordIf(keywords, statement.getFirstToken()!, SyntaxKind.BreakKeyword, SyntaxKind.ContinueKeyword);
+            }
+        });
+
+        return keywords;
+    }
+
+    function getBreakOrContinueStatementOccurrences(breakOrContinueStatement: BreakOrContinueStatement): Node[] | undefined {
+        const owner = getBreakOrContinueOwner(breakOrContinueStatement);
+
+        if (owner) {
+            switch (owner.kind) {
+                case SyntaxKind.ForStatement:
+                case SyntaxKind.ForInStatement:
+                case SyntaxKind.ForOfStatement:
+                case SyntaxKind.DoStatement:
+                case SyntaxKind.WhileStatement:
+                    return getLoopBreakContinueOccurrences(<IterationStatement>owner);
+                case SyntaxKind.SwitchStatement:
+                    return getSwitchCaseDefaultOccurrences(<SwitchStatement>owner);
+
+            }
+        }
+
+        return undefined;
+    }
+
+    function getSwitchCaseDefaultOccurrences(switchStatement: SwitchStatement): Node[] {
+        const keywords: Node[] = [];
+
+        pushKeywordIf(keywords, switchStatement.getFirstToken()!, SyntaxKind.SwitchKeyword);
+
+        // Go through each clause in the switch statement, collecting the 'case'/'default' keywords.
+        forEach(switchStatement.caseBlock.clauses, clause => {
+            pushKeywordIf(keywords, clause.getFirstToken()!, SyntaxKind.CaseKeyword, SyntaxKind.DefaultKeyword);
+
+            forEach(aggregateAllBreakAndContinueStatements(clause), statement => {
+                if (ownsBreakOrContinueStatement(switchStatement, statement)) {
+                    pushKeywordIf(keywords, statement.getFirstToken()!, SyntaxKind.BreakKeyword);
+                }
+            });
+        });
+
+        return keywords;
+    }
+
+    function getTryCatchFinallyOccurrences(tryStatement: TryStatement, sourceFile: SourceFile): Node[] {
+        const keywords: Node[] = [];
+
+        pushKeywordIf(keywords, tryStatement.getFirstToken()!, SyntaxKind.TryKeyword);
+
+        if (tryStatement.catchClause) {
+            pushKeywordIf(keywords, tryStatement.catchClause.getFirstToken()!, SyntaxKind.CatchKeyword);
+        }
+
+        if (tryStatement.finallyBlock) {
+            const finallyKeyword = findChildOfKind(tryStatement, SyntaxKind.FinallyKeyword, sourceFile)!;
+            pushKeywordIf(keywords, finallyKeyword, SyntaxKind.FinallyKeyword);
+        }
+
+        return keywords;
+    }
+
+    function getThrowOccurrences(throwStatement: ThrowStatement, sourceFile: SourceFile): Node[] | undefined {
+        const owner = getThrowStatementOwner(throwStatement);
+
+        if (!owner) {
+            return undefined;
+        }
+
+        const keywords: Node[] = [];
+
+        forEach(aggregateOwnedThrowStatements(owner), throwStatement => {
+            keywords.push(findChildOfKind(throwStatement, SyntaxKind.ThrowKeyword, sourceFile)!);
+        });
+
+        // If the "owner" is a function, then we equate 'return' and 'throw' statements in their
+        // ability to "jump out" of the function, and include occurrences for both.
+        if (isFunctionBlock(owner)) {
+            forEachReturnStatement(<Block>owner, returnStatement => {
+                keywords.push(findChildOfKind(returnStatement, SyntaxKind.ReturnKeyword, sourceFile)!);
+            });
+        }
+
+        return keywords;
+    }
+
+    function getReturnOccurrences(returnStatement: ReturnStatement, sourceFile: SourceFile): Node[] | undefined {
+        const func = <FunctionLikeDeclaration>getContainingFunction(returnStatement);
+        if (!func) {
+            return undefined;
+        }
+
+        const keywords: Node[] = [];
+        forEachReturnStatement(cast(func.body, isBlock), returnStatement => {
+            keywords.push(findChildOfKind(returnStatement, SyntaxKind.ReturnKeyword, sourceFile)!);
+        });
+
+        // Include 'throw' statements that do not occur within a try block.
+        forEach(aggregateOwnedThrowStatements(func.body!), throwStatement => {
+            keywords.push(findChildOfKind(throwStatement, SyntaxKind.ThrowKeyword, sourceFile)!);
+        });
+
+        return keywords;
+    }
+
+    function getIfElseOccurrences(ifStatement: IfStatement, sourceFile: SourceFile): HighlightSpan[] {
+        const keywords = getIfElseKeywords(ifStatement, sourceFile);
+        const result: HighlightSpan[] = [];
+
+        // We'd like to highlight else/ifs together if they are only separated by whitespace
+        // (i.e. the keywords are separated by no comments, no newlines).
+        for (let i = 0; i < keywords.length; i++) {
+            if (keywords[i].kind === SyntaxKind.ElseKeyword && i < keywords.length - 1) {
+                const elseKeyword = keywords[i];
+                const ifKeyword = keywords[i + 1]; // this *should* always be an 'if' keyword.
+
+                let shouldCombineElseAndIf = true;
+
+                // Avoid recalculating getStart() by iterating backwards.
+                for (let j = ifKeyword.getStart(sourceFile) - 1; j >= elseKeyword.end; j--) {
+                    if (!isWhiteSpaceSingleLine(sourceFile.text.charCodeAt(j))) {
+                        shouldCombineElseAndIf = false;
+                        break;
+                    }
+                }
+
+                if (shouldCombineElseAndIf) {
+                    result.push({
+                        fileName: sourceFile.fileName,
+                        textSpan: createTextSpanFromBounds(elseKeyword.getStart(), ifKeyword.end),
+                        kind: HighlightSpanKind.reference
+                    });
+                    i++; // skip the next keyword
+                    continue;
+                }
+            }
+
+            // Ordinary case: just highlight the keyword.
+            result.push(getHighlightSpanForNode(keywords[i], sourceFile));
+        }
+
+        return result;
+    }
+
+    function getIfElseKeywords(ifStatement: IfStatement, sourceFile: SourceFile): Node[] {
+        const keywords: Node[] = [];
+
+        // Traverse upwards through all parent if-statements linked by their else-branches.
+        while (isIfStatement(ifStatement.parent) && ifStatement.parent.elseStatement === ifStatement) {
+            ifStatement = ifStatement.parent;
+        }
+
+        // Now traverse back down through the else branches, aggregating if/else keywords of if-statements.
+        while (true) {
+            const children = ifStatement.getChildren(sourceFile);
+            pushKeywordIf(keywords, children[0], SyntaxKind.IfKeyword);
+
+            // Generally the 'else' keyword is second-to-last, so we traverse backwards.
+            for (let i = children.length - 1; i >= 0; i--) {
+                if (pushKeywordIf(keywords, children[i], SyntaxKind.ElseKeyword)) {
+                    break;
+                }
+            }
+
+            if (!ifStatement.elseStatement || !isIfStatement(ifStatement.elseStatement)) {
+                break;
+            }
+
+            ifStatement = ifStatement.elseStatement;
+        }
+
+        return keywords;
+    }
+
+    /**
+     * Whether or not a 'node' is preceded by a label of the given string.
+     * Note: 'node' cannot be a SourceFile.
+     */
+    function isLabeledBy(node: Node, labelName: __String): boolean {
+        return !!findAncestor(node.parent, owner => !isLabeledStatement(owner) ? "quit" : owner.label.escapedText === labelName);
+    }
+}