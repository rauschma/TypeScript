/* @internal */
namespace ts.Rename {
    export function getRenameInfo(typeChecker: TypeChecker, defaultLibFileName: string, getCanonicalFileName: GetCanonicalFileName, sourceFile: SourceFile, position: number): RenameInfo {
        const getCanonicalDefaultLibName = memoize(() => getCanonicalFileName(ts.normalizePath(defaultLibFileName)));
        const node = getTouchingWord(sourceFile, position, /*includeJsDocComment*/ true);
        const renameInfo = node && nodeIsEligibleForRename(node)
            ? getRenameInfoForNode(node, typeChecker, sourceFile, isDefinedInLibraryFile)
            : undefined;
        return renameInfo || getRenameInfoError(Diagnostics.You_cannot_rename_this_element);

        function isDefinedInLibraryFile(declaration: Node) {
            if (!defaultLibFileName) {
                return false;
            }

            const sourceFile = declaration.getSourceFile();
            const canonicalName = getCanonicalFileName(ts.normalizePath(sourceFile.fileName));
            return canonicalName === getCanonicalDefaultLibName();
        }
    }

    function getRenameInfoForNode(node: Node, typeChecker: TypeChecker, sourceFile: SourceFile, isDefinedInLibraryFile: (declaration: Node) => boolean): RenameInfo | undefined {
        const symbol = typeChecker.getSymbolAtLocation(node);

        // Only allow a symbol to be renamed if it actually has at least one declaration.
        if (symbol) {
            const { declarations } = symbol;
            if (declarations && declarations.length > 0) {
                // Disallow rename for elements that are defined in the standard TypeScript library.
                if (declarations.some(isDefinedInLibraryFile)) {
                    return getRenameInfoError(Diagnostics.You_cannot_rename_elements_that_are_defined_in_the_standard_TypeScript_library);
                }

                // Cannot rename `default` as in `import { default as foo } from "./someModule";
<<<<<<< HEAD
                if (node.kind === SyntaxKind.Identifier &&
                        (node as Identifier).originalKeywordKind === SyntaxKind.DefaultKeyword &&
                        symbol.parent!.flags & ts.SymbolFlags.Module) { // TODO: GH#18217
=======
                if (isIdentifier(node) && node.originalKeywordKind === SyntaxKind.DefaultKeyword && symbol.parent.flags & SymbolFlags.Module) {
>>>>>>> 32c63a26
                    return undefined;
                }

                const kind = SymbolDisplay.getSymbolKind(typeChecker, symbol, node);
                const specifierName = (isImportOrExportSpecifierName(node) || isStringOrNumericLiteral(node) && node.parent.kind === SyntaxKind.ComputedPropertyName)
                    ? stripQuotes(getTextOfIdentifierOrLiteral(node))
                    : undefined;
                const displayName = specifierName || typeChecker.symbolToString(symbol);
                const fullDisplayName = specifierName || typeChecker.getFullyQualifiedName(symbol);
                return getRenameInfoSuccess(displayName, fullDisplayName, kind, SymbolDisplay.getSymbolModifiers(symbol), node, sourceFile);
            }
        }
        else if (isStringLiteral(node)) {
            if (isDefinedInLibraryFile(node)) {
                return getRenameInfoError(Diagnostics.You_cannot_rename_elements_that_are_defined_in_the_standard_TypeScript_library);
            }
            return getRenameInfoSuccess(node.text, node.text, ScriptElementKind.variableElement, ScriptElementKindModifier.none, node, sourceFile);
        }
    }

    function getRenameInfoSuccess(displayName: string, fullDisplayName: string, kind: ScriptElementKind, kindModifiers: string, node: Node, sourceFile: SourceFile): RenameInfo {
        return {
            canRename: true,
            kind,
            displayName,
            localizedErrorMessage: undefined,
            fullDisplayName,
            kindModifiers,
            triggerSpan: createTriggerSpanForNode(node, sourceFile)
        };
    }

    function getRenameInfoError(diagnostic: DiagnosticMessage): RenameInfo {
        // TODO: GH#18217
        return {
            canRename: false,
            localizedErrorMessage: getLocaleSpecificMessage(diagnostic),
            displayName: undefined!,
            fullDisplayName: undefined!,
            kind: undefined!,
            kindModifiers: undefined!,
            triggerSpan: undefined!
        };
    }

    function createTriggerSpanForNode(node: Node, sourceFile: SourceFile) {
        let start = node.getStart(sourceFile);
        let width = node.getWidth(sourceFile);
        if (node.kind === SyntaxKind.StringLiteral) {
            // Exclude the quotes
            start += 1;
            width -= 2;
        }
        return createTextSpan(start, width);
    }

    function nodeIsEligibleForRename(node: Node): boolean {
        switch (node.kind) {
            case SyntaxKind.Identifier:
            case SyntaxKind.StringLiteral:
            case SyntaxKind.ThisKeyword:
                return true;
            case SyntaxKind.NumericLiteral:
                return isLiteralNameOfPropertyDeclarationOrIndexAccess(node as NumericLiteral);
            default:
                return false;
        }
    }
}
<|MERGE_RESOLUTION|>--- conflicted
+++ resolved
@@ -1,110 +1,104 @@
-/* @internal */
-namespace ts.Rename {
-    export function getRenameInfo(typeChecker: TypeChecker, defaultLibFileName: string, getCanonicalFileName: GetCanonicalFileName, sourceFile: SourceFile, position: number): RenameInfo {
-        const getCanonicalDefaultLibName = memoize(() => getCanonicalFileName(ts.normalizePath(defaultLibFileName)));
-        const node = getTouchingWord(sourceFile, position, /*includeJsDocComment*/ true);
-        const renameInfo = node && nodeIsEligibleForRename(node)
-            ? getRenameInfoForNode(node, typeChecker, sourceFile, isDefinedInLibraryFile)
-            : undefined;
-        return renameInfo || getRenameInfoError(Diagnostics.You_cannot_rename_this_element);
-
-        function isDefinedInLibraryFile(declaration: Node) {
-            if (!defaultLibFileName) {
-                return false;
-            }
-
-            const sourceFile = declaration.getSourceFile();
-            const canonicalName = getCanonicalFileName(ts.normalizePath(sourceFile.fileName));
-            return canonicalName === getCanonicalDefaultLibName();
-        }
-    }
-
-    function getRenameInfoForNode(node: Node, typeChecker: TypeChecker, sourceFile: SourceFile, isDefinedInLibraryFile: (declaration: Node) => boolean): RenameInfo | undefined {
-        const symbol = typeChecker.getSymbolAtLocation(node);
-
-        // Only allow a symbol to be renamed if it actually has at least one declaration.
-        if (symbol) {
-            const { declarations } = symbol;
-            if (declarations && declarations.length > 0) {
-                // Disallow rename for elements that are defined in the standard TypeScript library.
-                if (declarations.some(isDefinedInLibraryFile)) {
-                    return getRenameInfoError(Diagnostics.You_cannot_rename_elements_that_are_defined_in_the_standard_TypeScript_library);
-                }
-
-                // Cannot rename `default` as in `import { default as foo } from "./someModule";
-<<<<<<< HEAD
-                if (node.kind === SyntaxKind.Identifier &&
-                        (node as Identifier).originalKeywordKind === SyntaxKind.DefaultKeyword &&
-                        symbol.parent!.flags & ts.SymbolFlags.Module) { // TODO: GH#18217
-=======
-                if (isIdentifier(node) && node.originalKeywordKind === SyntaxKind.DefaultKeyword && symbol.parent.flags & SymbolFlags.Module) {
->>>>>>> 32c63a26
-                    return undefined;
-                }
-
-                const kind = SymbolDisplay.getSymbolKind(typeChecker, symbol, node);
-                const specifierName = (isImportOrExportSpecifierName(node) || isStringOrNumericLiteral(node) && node.parent.kind === SyntaxKind.ComputedPropertyName)
-                    ? stripQuotes(getTextOfIdentifierOrLiteral(node))
-                    : undefined;
-                const displayName = specifierName || typeChecker.symbolToString(symbol);
-                const fullDisplayName = specifierName || typeChecker.getFullyQualifiedName(symbol);
-                return getRenameInfoSuccess(displayName, fullDisplayName, kind, SymbolDisplay.getSymbolModifiers(symbol), node, sourceFile);
-            }
-        }
-        else if (isStringLiteral(node)) {
-            if (isDefinedInLibraryFile(node)) {
-                return getRenameInfoError(Diagnostics.You_cannot_rename_elements_that_are_defined_in_the_standard_TypeScript_library);
-            }
-            return getRenameInfoSuccess(node.text, node.text, ScriptElementKind.variableElement, ScriptElementKindModifier.none, node, sourceFile);
-        }
-    }
-
-    function getRenameInfoSuccess(displayName: string, fullDisplayName: string, kind: ScriptElementKind, kindModifiers: string, node: Node, sourceFile: SourceFile): RenameInfo {
-        return {
-            canRename: true,
-            kind,
-            displayName,
-            localizedErrorMessage: undefined,
-            fullDisplayName,
-            kindModifiers,
-            triggerSpan: createTriggerSpanForNode(node, sourceFile)
-        };
-    }
-
-    function getRenameInfoError(diagnostic: DiagnosticMessage): RenameInfo {
-        // TODO: GH#18217
-        return {
-            canRename: false,
-            localizedErrorMessage: getLocaleSpecificMessage(diagnostic),
-            displayName: undefined!,
-            fullDisplayName: undefined!,
-            kind: undefined!,
-            kindModifiers: undefined!,
-            triggerSpan: undefined!
-        };
-    }
-
-    function createTriggerSpanForNode(node: Node, sourceFile: SourceFile) {
-        let start = node.getStart(sourceFile);
-        let width = node.getWidth(sourceFile);
-        if (node.kind === SyntaxKind.StringLiteral) {
-            // Exclude the quotes
-            start += 1;
-            width -= 2;
-        }
-        return createTextSpan(start, width);
-    }
-
-    function nodeIsEligibleForRename(node: Node): boolean {
-        switch (node.kind) {
-            case SyntaxKind.Identifier:
-            case SyntaxKind.StringLiteral:
-            case SyntaxKind.ThisKeyword:
-                return true;
-            case SyntaxKind.NumericLiteral:
-                return isLiteralNameOfPropertyDeclarationOrIndexAccess(node as NumericLiteral);
-            default:
-                return false;
-        }
-    }
-}
+/* @internal */
+namespace ts.Rename {
+    export function getRenameInfo(typeChecker: TypeChecker, defaultLibFileName: string, getCanonicalFileName: GetCanonicalFileName, sourceFile: SourceFile, position: number): RenameInfo {
+        const getCanonicalDefaultLibName = memoize(() => getCanonicalFileName(ts.normalizePath(defaultLibFileName)));
+        const node = getTouchingWord(sourceFile, position, /*includeJsDocComment*/ true);
+        const renameInfo = node && nodeIsEligibleForRename(node)
+            ? getRenameInfoForNode(node, typeChecker, sourceFile, isDefinedInLibraryFile)
+            : undefined;
+        return renameInfo || getRenameInfoError(Diagnostics.You_cannot_rename_this_element);
+
+        function isDefinedInLibraryFile(declaration: Node) {
+            if (!defaultLibFileName) {
+                return false;
+            }
+
+            const sourceFile = declaration.getSourceFile();
+            const canonicalName = getCanonicalFileName(ts.normalizePath(sourceFile.fileName));
+            return canonicalName === getCanonicalDefaultLibName();
+        }
+    }
+
+    function getRenameInfoForNode(node: Node, typeChecker: TypeChecker, sourceFile: SourceFile, isDefinedInLibraryFile: (declaration: Node) => boolean): RenameInfo | undefined {
+        const symbol = typeChecker.getSymbolAtLocation(node);
+
+        // Only allow a symbol to be renamed if it actually has at least one declaration.
+        if (symbol) {
+            const { declarations } = symbol;
+            if (declarations && declarations.length > 0) {
+                // Disallow rename for elements that are defined in the standard TypeScript library.
+                if (declarations.some(isDefinedInLibraryFile)) {
+                    return getRenameInfoError(Diagnostics.You_cannot_rename_elements_that_are_defined_in_the_standard_TypeScript_library);
+                }
+
+                // Cannot rename `default` as in `import { default as foo } from "./someModule";
+                if (isIdentifier(node) && node.originalKeywordKind === SyntaxKind.DefaultKeyword && symbol.parent!.flags & SymbolFlags.Module) {
+                    return undefined;
+                }
+
+                const kind = SymbolDisplay.getSymbolKind(typeChecker, symbol, node);
+                const specifierName = (isImportOrExportSpecifierName(node) || isStringOrNumericLiteral(node) && node.parent.kind === SyntaxKind.ComputedPropertyName)
+                    ? stripQuotes(getTextOfIdentifierOrLiteral(node))
+                    : undefined;
+                const displayName = specifierName || typeChecker.symbolToString(symbol);
+                const fullDisplayName = specifierName || typeChecker.getFullyQualifiedName(symbol);
+                return getRenameInfoSuccess(displayName, fullDisplayName, kind, SymbolDisplay.getSymbolModifiers(symbol), node, sourceFile);
+            }
+        }
+        else if (isStringLiteral(node)) {
+            if (isDefinedInLibraryFile(node)) {
+                return getRenameInfoError(Diagnostics.You_cannot_rename_elements_that_are_defined_in_the_standard_TypeScript_library);
+            }
+            return getRenameInfoSuccess(node.text, node.text, ScriptElementKind.variableElement, ScriptElementKindModifier.none, node, sourceFile);
+        }
+    }
+
+    function getRenameInfoSuccess(displayName: string, fullDisplayName: string, kind: ScriptElementKind, kindModifiers: string, node: Node, sourceFile: SourceFile): RenameInfo {
+        return {
+            canRename: true,
+            kind,
+            displayName,
+            localizedErrorMessage: undefined,
+            fullDisplayName,
+            kindModifiers,
+            triggerSpan: createTriggerSpanForNode(node, sourceFile)
+        };
+    }
+
+    function getRenameInfoError(diagnostic: DiagnosticMessage): RenameInfo {
+        // TODO: GH#18217
+        return {
+            canRename: false,
+            localizedErrorMessage: getLocaleSpecificMessage(diagnostic),
+            displayName: undefined!,
+            fullDisplayName: undefined!,
+            kind: undefined!,
+            kindModifiers: undefined!,
+            triggerSpan: undefined!
+        };
+    }
+
+    function createTriggerSpanForNode(node: Node, sourceFile: SourceFile) {
+        let start = node.getStart(sourceFile);
+        let width = node.getWidth(sourceFile);
+        if (node.kind === SyntaxKind.StringLiteral) {
+            // Exclude the quotes
+            start += 1;
+            width -= 2;
+        }
+        return createTextSpan(start, width);
+    }
+
+    function nodeIsEligibleForRename(node: Node): boolean {
+        switch (node.kind) {
+            case SyntaxKind.Identifier:
+            case SyntaxKind.StringLiteral:
+            case SyntaxKind.ThisKeyword:
+                return true;
+            case SyntaxKind.NumericLiteral:
+                return isLiteralNameOfPropertyDeclarationOrIndexAccess(node as NumericLiteral);
+            default:
+                return false;
+        }
+    }
+}